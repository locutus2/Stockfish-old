--- conflicted
+++ resolved
@@ -55,11 +55,6 @@
   - make clean && make -j2 ARCH=x86-64 optimize=no debug=yes build && ../tests/signature.sh $benchref
   - make clean && make -j2 ARCH=x86-32 optimize=no debug=yes build && ../tests/signature.sh $benchref
   - make clean && make -j2 ARCH=x86-32 build && ../tests/signature.sh $benchref
-<<<<<<< HEAD
-  - make clean && make -j2 ARCH=x86-64 build && ../tests/signature.sh $benchref
-=======
-
->>>>>>> 80d59eea
   #
   # Check perft and reproducible search
   - ../tests/perft.sh
