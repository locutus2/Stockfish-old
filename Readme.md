## Overview

[![Build Status](https://travis-ci.org/official-stockfish/Stockfish.svg?branch=master)](https://travis-ci.org/official-stockfish/Stockfish)
[![Build Status](https://ci.appveyor.com/api/projects/status/github/jhellis3/Stockfish?svg=true)](https://ci.appveyor.com/project/jhellis3/stockfish)

[Stockfish](https://stockfishchess.org) is a free, powerful UCI chess engine
derived from Glaurung 2.1. It is not a complete chess program and requires a
UCI-compatible GUI (e.g. XBoard with PolyGlot, Scid, Cute Chess, eboard, Arena,
Sigma Chess, Shredder, Chess Partner or Fritz) in order to be used comfortably.
Read the documentation for your GUI of choice for information about how to use
Stockfish with it.


## Files

This distribution of Stockfish consists of the following files:

  * Readme.md, the file you are currently reading.

  * Copying.txt, a text file containing the GNU General Public License version 3.

  * src, a subdirectory containing the full source code, including a Makefile
    that can be used to compile Stockfish on Unix-like systems.


## UCI parameters

Currently, Stockfish has the following UCI options:

  * #### Debug Log File
    Write all communication to and from the engine into a text file.

  * #### Contempt
    A positive value for contempt favors middle game positions and avoids draws.

  * #### Analysis Contempt
    By default, contempt is set to prefer the side to move. Set this option to "White" 
    or "Black" to analyse with contempt for that side, or "Off" to disable contempt.

  * #### Threads
    The number of CPU threads used for searching a position. For best performance, set 
    this equal to the number of CPU cores available.

  * #### Hash
    The size of the hash table in MB.

  * #### Clear Hash
    Clear the hash table.

  * #### Ponder
    Let Stockfish ponder its next move while the opponent is thinking.

  * #### MultiPV
    Output the N best lines (principal variations, PVs) when searching.
    Leave at 1 for best performance.

  * #### Skill Level
    Lower the Skill Level in order to make Stockfish play weaker.

  * #### Move Overhead
    Assume a time delay of x ms due to network and GUI overheads. This is useful to 
    avoid losses on time in those cases.

  * #### Minimum Thinking Time
    Search for at least x ms per move. 

  * #### Slow Mover
    Lower values will make Stockfish take less time in games, higher values will 
    make it think longer.

  * #### nodestime
    Tells the engine to use nodes searched instead of wall time to account for 
    elapsed time. Useful for engine testing.

  * #### UCI_Chess960
    An option handled by your GUI. If true, Stockfish will play Chess960.

  * #### UCI_AnalyseMode
    An option handled by your GUI.

  * #### SyzygyPath
    Path to the folders/directories storing the Syzygy tablebase files. Multiple 
    directories are to be separated by ";" on Windows and by ":" on Unix-based 
    operating systems. Do not use spaces around the ";" or ":".
    
    Example: `C:\tablebases\wdl345;C:\tablebases\wdl6;D:\tablebases\dtz345;D:\tablebases\dtz6`
    
    It is recommended to store .rtbw files on an SSD. There is no loss in storing 
    the .rtbz files on a regular HD. It is recommended to verify all md5 checksums
    of the downloaded tablebase files (`md5sum -c checksum.md5`) as corruption will
    lead to engine crashes.

  * #### SyzygyProbeDepth
    Minimum remaining search depth for which a position is probed. Set this option
    to a higher value to probe less agressively if you experience too much slowdown
    (in terms of nps) due to TB probing.

  * #### Syzygy50MoveRule
    Disable to let fifty-move rule draws detected by Syzygy tablebase probes count
    as wins or losses. This is useful for ICCF correspondence games.

  * #### SyzygyProbeLimit
    Limit Syzygy tablebase probing to positions with at most this many pieces left
    (including kings and pawns).


## What to expect from Syzygybases?

If the engine is searching a position that is not in the tablebases (e.g.
a position with 8 pieces), it will access the tablebases during the search.
If the engine reports a very large score (typically 153.xx), this means
that it has found a winning line into a tablebase position.

If the engine is given a position to search that is in the tablebases, it
will use the tablebases at the beginning of the search to preselect all
good moves, i.e. all moves that preserve the win or preserve the draw while
taking into account the 50-move rule.
It will then perform a search only on those moves. **The engine will not move
immediately**, unless there is only a single good move. **The engine likely
will not report a mate score even if the position is known to be won.**

It is therefore clear that this behaviour is not identical to what one might
be used to with Nalimov tablebases. There are technical reasons for this
difference, the main technical reason being that Nalimov tablebases use the
DTM metric (distance-to-mate), while Syzygybases use a variation of the
DTZ metric (distance-to-zero, zero meaning any move that resets the 50-move
counter). This special metric is one of the reasons that Syzygybases are
more compact than Nalimov tablebases, while still storing all information
needed for optimal play and in addition being able to take into account
the 50-move rule.


## Compiling Stockfish yourself from the sources

On Unix-like systems, it should be possible to compile Stockfish
directly from the source code with the included Makefile.

Stockfish has support for 32 or 64-bit CPUs, the hardware POPCNT
instruction, big-endian machines such as Power PC, and other platforms.

In general it is recommended to run `make help` to see a list of make
targets with corresponding descriptions. When not using the Makefile to
compile (for instance with Microsoft MSVC) you need to manually
set/unset some switches in the compiler command line; see file *types.h*
for a quick reference.


<<<<<<< HEAD
* [Chess Programming Wiki](https://www.chessprogramming.org/Main_Page)
has good overall chess engines explanations
(techniques used here are well explained like hash maps etc), it was
also recommended by the [support team at stockfish.](http://support.stockfishchess.org/discussions/questions/1132-how-to-understand-stockfish-sources)

* [Here](https://www.chessprogramming.org/Stockfish) you can find a set
of features and techniques used by Stockfish and each of them is explained
at the wiki, however, it's a generic way rather than focusing on Stockfish's
own implementation, but it will still help you.
=======
## Understanding the code base and participating in the project

Stockfish's improvement over the last couple of years has been a great
community effort. There are a few ways to help contribute to its growth.

### Donating hardware

Improving Stockfish requires a massive amount of testing. You can donate
your hardware resources by installing the [Fishtest Worker](https://github.com/glinscott/fishtest/wiki/Running-the-worker) 
and view the current tests on [Fishtest](http://tests.stockfishchess.org/tests).

### Improving the code

If you want to help improve the code, there are several valuable ressources:

* [In this wiki,](https://www.chessprogramming.org) many techniques used in
Stockfish are explained with a lot of background information.

* [The section on Stockfish](https://www.chessprogramming.org/Stockfish)
describes many features and techniques used by Stockfish. However, it is
generic rather than being focused on Stockfish's precise implementation.
Nevertheless, a helpful resource.

* The latest source can always be found on [GitHub](https://github.com/official-stockfish/Stockfish).
Discussions about Stockfish take place in the [FishCooking](https://groups.google.com/forum/#!forum/fishcooking) 
group and engine testing is done on [Fishtest](http://tests.stockfishchess.org/tests).
If you want to help improve Stockfish, please read this [guideline](https://github.com/glinscott/fishtest/wiki/Creating-my-first-test)
first, where the basics of Stockfish development are explained.
>>>>>>> 9050eac5


## Terms of use

Stockfish is free, and distributed under the **GNU General Public License version 3**
(GPL v3). Essentially, this means that you are free to do almost exactly
what you want with the program, including distributing it among your
friends, making it available for download from your web site, selling
it (either by itself or as part of some bigger software package), or
using it as the starting point for a software project of your own.

The only real limitation is that whenever you distribute Stockfish in
some way, you must always include the full source code, or a pointer
to where the source code can be found. If you make any changes to the
source code, these changes must also be made available under the GPL.

For full details, read the copy of the GPL v3 found in the file named
*Copying.txt*.<|MERGE_RESOLUTION|>--- conflicted
+++ resolved
@@ -34,11 +34,11 @@
     A positive value for contempt favors middle game positions and avoids draws.
 
   * #### Analysis Contempt
-    By default, contempt is set to prefer the side to move. Set this option to "White" 
+    By default, contempt is set to prefer the side to move. Set this option to "White"
     or "Black" to analyse with contempt for that side, or "Off" to disable contempt.
 
   * #### Threads
-    The number of CPU threads used for searching a position. For best performance, set 
+    The number of CPU threads used for searching a position. For best performance, set
     this equal to the number of CPU cores available.
 
   * #### Hash
@@ -58,18 +58,18 @@
     Lower the Skill Level in order to make Stockfish play weaker.
 
   * #### Move Overhead
-    Assume a time delay of x ms due to network and GUI overheads. This is useful to 
+    Assume a time delay of x ms due to network and GUI overheads. This is useful to
     avoid losses on time in those cases.
 
   * #### Minimum Thinking Time
-    Search for at least x ms per move. 
+    Search for at least x ms per move.
 
   * #### Slow Mover
-    Lower values will make Stockfish take less time in games, higher values will 
+    Lower values will make Stockfish take less time in games, higher values will
     make it think longer.
 
   * #### nodestime
-    Tells the engine to use nodes searched instead of wall time to account for 
+    Tells the engine to use nodes searched instead of wall time to account for
     elapsed time. Useful for engine testing.
 
   * #### UCI_Chess960
@@ -79,13 +79,13 @@
     An option handled by your GUI.
 
   * #### SyzygyPath
-    Path to the folders/directories storing the Syzygy tablebase files. Multiple 
-    directories are to be separated by ";" on Windows and by ":" on Unix-based 
+    Path to the folders/directories storing the Syzygy tablebase files. Multiple
+    directories are to be separated by ";" on Windows and by ":" on Unix-based
     operating systems. Do not use spaces around the ";" or ":".
-    
+
     Example: `C:\tablebases\wdl345;C:\tablebases\wdl6;D:\tablebases\dtz345;D:\tablebases\dtz6`
-    
-    It is recommended to store .rtbw files on an SSD. There is no loss in storing 
+
+    It is recommended to store .rtbw files on an SSD. There is no loss in storing
     the .rtbz files on a regular HD. It is recommended to verify all md5 checksums
     of the downloaded tablebase files (`md5sum -c checksum.md5`) as corruption will
     lead to engine crashes.
@@ -145,17 +145,6 @@
 for a quick reference.
 
 
-<<<<<<< HEAD
-* [Chess Programming Wiki](https://www.chessprogramming.org/Main_Page)
-has good overall chess engines explanations
-(techniques used here are well explained like hash maps etc), it was
-also recommended by the [support team at stockfish.](http://support.stockfishchess.org/discussions/questions/1132-how-to-understand-stockfish-sources)
-
-* [Here](https://www.chessprogramming.org/Stockfish) you can find a set
-of features and techniques used by Stockfish and each of them is explained
-at the wiki, however, it's a generic way rather than focusing on Stockfish's
-own implementation, but it will still help you.
-=======
 ## Understanding the code base and participating in the project
 
 Stockfish's improvement over the last couple of years has been a great
@@ -164,7 +153,7 @@
 ### Donating hardware
 
 Improving Stockfish requires a massive amount of testing. You can donate
-your hardware resources by installing the [Fishtest Worker](https://github.com/glinscott/fishtest/wiki/Running-the-worker) 
+your hardware resources by installing the [Fishtest Worker](https://github.com/glinscott/fishtest/wiki/Running-the-worker)
 and view the current tests on [Fishtest](http://tests.stockfishchess.org/tests).
 
 ### Improving the code
@@ -180,11 +169,10 @@
 Nevertheless, a helpful resource.
 
 * The latest source can always be found on [GitHub](https://github.com/official-stockfish/Stockfish).
-Discussions about Stockfish take place in the [FishCooking](https://groups.google.com/forum/#!forum/fishcooking) 
+Discussions about Stockfish take place in the [FishCooking](https://groups.google.com/forum/#!forum/fishcooking)
 group and engine testing is done on [Fishtest](http://tests.stockfishchess.org/tests).
 If you want to help improve Stockfish, please read this [guideline](https://github.com/glinscott/fishtest/wiki/Creating-my-first-test)
 first, where the basics of Stockfish development are explained.
->>>>>>> 9050eac5
 
 
 ## Terms of use
