/*
  Stockfish, a UCI chess playing engine derived from Glaurung 2.1
  Copyright (C) 2004-2008 Tord Romstad (Glaurung author)
  Copyright (C) 2008-2015 Marco Costalba, Joona Kiiski, Tord Romstad
  Copyright (C) 2015-2019 Marco Costalba, Joona Kiiski, Gary Linscott, Tord Romstad

  Stockfish is free software: you can redistribute it and/or modify
  it under the terms of the GNU General Public License as published by
  the Free Software Foundation, either version 3 of the License, or
  (at your option) any later version.

  Stockfish is distributed in the hope that it will be useful,
  but WITHOUT ANY WARRANTY; without even the implied warranty of
  MERCHANTABILITY or FITNESS FOR A PARTICULAR PURPOSE.  See the
  GNU General Public License for more details.

  You should have received a copy of the GNU General Public License
  along with this program.  If not, see <http://www.gnu.org/licenses/>.
*/

#include <cstring>   // For std::memset
#include <iostream>
#include <thread>

#include "bitboard.h"
#include "misc.h"
#include "thread.h"
#include "tt.h"
#include "uci.h"

TranspositionTable TT; // Our global transposition table

/// TTEntry::save populates the TTEntry with a new node's data, possibly
/// overwriting an old position. Update is not atomic and can be racy.

void TTEntry::save(Key k, Value v, bool pv, Bound b, Depth d, Move m, Value ev) {

  assert(d / ONE_PLY * ONE_PLY == d);

  // Preserve any existing move for the same position
  if (m || k != key)
      move16 = (uint16_t)m;

  // Overwrite less valuable entries
<<<<<<< HEAD
  if (   k != key
      || (d - DEPTH_NONE) / ONE_PLY > depth8 - 4
=======
  if (  (k >> 48) != key16
      || d / ONE_PLY + 10 > depth8
>>>>>>> bf6b647a
      || b == BOUND_EXACT)
  {
      key       =  k;
      value16   = (int16_t)v;
      eval16    = (int16_t)ev;
      genBound8 = (uint8_t)(TT.generation8 | uint8_t(pv) << 2 | b);
<<<<<<< HEAD
=======
      assert((d - DEPTH_NONE) / ONE_PLY >= 0);
>>>>>>> bf6b647a
      depth8    = (uint8_t)((d - DEPTH_NONE) / ONE_PLY);
  }
}


/// TranspositionTable::resize() sets the size of the transposition table,
/// measured in megabytes. Transposition table consists of a power of 2 number
/// of clusters and each cluster consists of ClusterSize number of TTEntry.

void TranspositionTable::resize(size_t mbSize) {

  Threads.main()->wait_for_search_finished();

  clusterCount = mbSize * 1024 * 1024 / sizeof(Cluster);

  free(mem);
  mem = malloc(clusterCount * sizeof(Cluster) + CacheLineSize - 1);

  if (!mem)
  {
      std::cerr << "Failed to allocate " << mbSize
                << "MB for transposition table." << std::endl;
      exit(EXIT_FAILURE);
  }

  table = (Cluster*)((uintptr_t(mem) + CacheLineSize - 1) & ~(CacheLineSize - 1));
  clear();
}


/// TranspositionTable::clear() initializes the entire transposition table to zero,
//  in a multi-threaded way.

void TranspositionTable::clear() {

  std::vector<std::thread> threads;

  for (size_t idx = 0; idx < Options["Threads"]; ++idx)
  {
      threads.emplace_back([this, idx]() {

          // Thread binding gives faster search on systems with a first-touch policy
          if (Options["Threads"] > 8)
              WinProcGroup::bindThisThread(idx);

          // Each thread will zero its part of the hash table
          const size_t stride = clusterCount / Options["Threads"],
                       start  = stride * idx,
                       len    = idx != Options["Threads"] - 1 ?
                                stride : clusterCount - start;

          std::memset(&table[start], 0, len * sizeof(Cluster));
      });
  }

  for (std::thread& th: threads)
      th.join();
}

/// TranspositionTable::probe() looks up the current position in the transposition
/// table. It returns true and a pointer to the TTEntry if the position is found.
/// Otherwise, it returns false and a pointer to an empty or least valuable TTEntry
/// to be replaced later. The replace value of an entry is calculated as its depth
/// minus 8 times its relative age. TTEntry t1 is considered more valuable than
/// TTEntry t2 if its replace value is greater than that of t2.

TTEntry* TranspositionTable::probe(const Key key, bool& found) const {

  TTEntry* const tte = first_entry(key);

  for (int i = 0; i < ClusterSize; ++i)
      if (!tte[i].key || tte[i].key == key)
      {
          tte[i].genBound8 = uint8_t(generation8 | (tte[i].genBound8 & 0x7)); // Refresh

          return found = (bool)tte[i].key, &tte[i];
      }

  // Find an entry to be replaced according to the replacement strategy
  TTEntry* replace = tte;
  for (int i = 1; i < ClusterSize; ++i)
      // Due to our packed storage format for generation and its cyclic
      // nature we add 263 (256 is the modulus plus 7 to keep the unrelated
      // lowest three bits from affecting the result) to calculate the entry
      // age correctly even after generation8 overflows into the next cycle.
      if (  replace->depth8 - ((263 + generation8 - replace->genBound8) & 0xF8)
          >   tte[i].depth8 - ((263 + generation8 -   tte[i].genBound8) & 0xF8))
          replace = &tte[i];

  return found = false, replace;
}


/// TranspositionTable::hashfull() returns an approximation of the hashtable
/// occupation during a search. The hash is x permill full, as per UCI protocol.

int TranspositionTable::hashfull() const {

  int cnt = 0;
  for (int i = 0; i < 1000 / ClusterSize; ++i)
      for (int j = 0; j < ClusterSize; ++j)
          cnt += (table[i].entry[j].genBound8 & 0xF8) == generation8;

  return cnt * 1000 / (ClusterSize * (1000 / ClusterSize));
}<|MERGE_RESOLUTION|>--- conflicted
+++ resolved
@@ -42,23 +42,15 @@
       move16 = (uint16_t)m;
 
   // Overwrite less valuable entries
-<<<<<<< HEAD
   if (   k != key
       || (d - DEPTH_NONE) / ONE_PLY > depth8 - 4
-=======
-  if (  (k >> 48) != key16
-      || d / ONE_PLY + 10 > depth8
->>>>>>> bf6b647a
       || b == BOUND_EXACT)
   {
       key       =  k;
       value16   = (int16_t)v;
       eval16    = (int16_t)ev;
       genBound8 = (uint8_t)(TT.generation8 | uint8_t(pv) << 2 | b);
-<<<<<<< HEAD
-=======
       assert((d - DEPTH_NONE) / ONE_PLY >= 0);
->>>>>>> bf6b647a
       depth8    = (uint8_t)((d - DEPTH_NONE) / ONE_PLY);
   }
 }
