/*
  Stockfish, a UCI chess playing engine derived from Glaurung 2.1
  Copyright (C) 2004-2008 Tord Romstad (Glaurung author)
  Copyright (C) 2008-2012 Marco Costalba, Joona Kiiski, Tord Romstad

  Stockfish is free software: you can redistribute it and/or modify
  it under the terms of the GNU General Public License as published by
  the Free Software Foundation, either version 3 of the License, or
  (at your option) any later version.

  Stockfish is distributed in the hope that it will be useful,
  but WITHOUT ANY WARRANTY; without even the implied warranty of
  MERCHANTABILITY or FITNESS FOR A PARTICULAR PURPOSE.  See the
  GNU General Public License for more details.

  You should have received a copy of the GNU General Public License
  along with this program.  If not, see <http://www.gnu.org/licenses/>.
*/

#if !defined(THREAD_H_INCLUDED)
#define THREAD_H_INCLUDED

#include <condition_variable>
#include <mutex>
#include <thread>
#include <vector>

#include "material.h"
#include "movepick.h"
#include "pawns.h"
#include "position.h"
#include "search.h"

const int MAX_THREADS = 64; // Because SplitPoint::slavesMask is a uint64_t
const int MAX_SPLITPOINTS_PER_THREAD = 8;

struct Thread;

struct SplitPoint {

  // Const data after split point has been setup
  const Position* pos;
  const Search::Stack* ss;
  Thread* masterThread;
  Depth depth;
  Value beta;
  int nodeType;
  Move threatMove;

  // Const pointers to shared data
  MovePicker* movePicker;
  SplitPoint* parentSplitPoint;

  // Shared data
<<<<<<< HEAD
  std::mutex mutex;
  Position* slavesPositions[MAX_THREADS];
=======
  Mutex mutex;
>>>>>>> 0be7b8c5
  volatile uint64_t slavesMask;
  volatile int64_t nodes;
  volatile Value alpha;
  volatile Value bestValue;
  volatile Move bestMove;
  volatile int moveCount;
  volatile bool cutoff;
};


/// Thread struct keeps together all the thread related stuff like locks, state
/// and especially split points. We also use per-thread pawn and material hash
/// tables so that once we get a pointer to an entry its life time is unlimited
/// and we don't have to care about someone changing the entry under our feet.

struct Thread {

  Thread();
  virtual ~Thread();

  virtual void idle_loop();
  void notify_one();
  bool cutoff_occurred() const;
  bool is_available_to(Thread* master) const;
  void wait_for(volatile const bool& b);

  template <bool Fake>
  void split(Position& pos, Search::Stack* ss, Value alpha, Value beta, Value* bestValue, Move* bestMove,
             Depth depth, Move threatMove, int moveCount, MovePicker* movePicker, int nodeType);

  SplitPoint splitPoints[MAX_SPLITPOINTS_PER_THREAD];
  Material::Table materialTable;
  Endgames endgames;
  Pawns::Table pawnsTable;
  Position* activePosition;
  size_t idx;
  int maxPly;
  std::thread nativeThread;
  std::mutex mutex;
  std::condition_variable sleepCondition;
  SplitPoint* volatile activeSplitPoint;
  volatile int splitPointsSize;
  volatile bool searching;
  volatile bool exit;
};


/// MainThread and TimerThread are sublassed from Thread to characterize the two
/// special threads: the main one and the recurring timer.

struct MainThread : public Thread {
  MainThread() : thinking(true) {} // Avoid a race with start_thinking()
  virtual void idle_loop();
  volatile bool thinking;
};

struct TimerThread : public Thread {
  TimerThread() : msec(0) {}
  virtual void idle_loop();
  int msec;
};


/// ThreadPool struct handles all the threads related stuff like init, starting,
/// parking and, the most important, launching a slave thread at a split point.
/// All the access to shared thread data is done through this class.

struct ThreadPool : public std::vector<Thread*> {

  void init(); // No c'tor and d'tor, threads rely on globals that should
  void exit(); // be initialized and valid during the whole thread lifetime.

  MainThread* main_thread() { return static_cast<MainThread*>((*this)[0]); }
  void read_uci_options();
  Thread* available_slave(Thread* master) const;
  void wait_for_think_finished();
  void start_thinking(const Position&, const Search::LimitsType&,
                      const std::vector<Move>&, Search::StateStackPtr&);

  bool sleepWhileIdle;
  Depth minimumSplitDepth;
  size_t maxThreadsPerSplitPoint;
  std::mutex mutex;
  std::condition_variable sleepCondition;
  TimerThread* timer;
};

extern ThreadPool Threads;

#endif // !defined(THREAD_H_INCLUDED)<|MERGE_RESOLUTION|>--- conflicted
+++ resolved
@@ -52,12 +52,7 @@
   SplitPoint* parentSplitPoint;
 
   // Shared data
-<<<<<<< HEAD
   std::mutex mutex;
-  Position* slavesPositions[MAX_THREADS];
-=======
-  Mutex mutex;
->>>>>>> 0be7b8c5
   volatile uint64_t slavesMask;
   volatile int64_t nodes;
   volatile Value alpha;
