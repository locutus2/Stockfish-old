--- conflicted
+++ resolved
@@ -75,9 +75,9 @@
   void notify_one();
   void wait_for(volatile const bool& b);
 
-  Mutex mutex;
-  ConditionVariable sleepCondition;
-  NativeHandle handle;
+  std::thread nativeThread;
+  std::mutex mutex;
+  std::condition_variable sleepCondition;
   volatile bool exit;
 };
 
@@ -105,12 +105,6 @@
   Position* activePosition;
   size_t idx;
   int maxPly;
-<<<<<<< HEAD
-  std::thread nativeThread;
-  std::mutex mutex;
-  std::condition_variable sleepCondition;
-=======
->>>>>>> a16ba5bb
   SplitPoint* volatile activeSplitPoint;
   volatile int splitPointsSize;
   volatile bool searching;
