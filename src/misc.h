/*
  Stockfish, a UCI chess playing engine derived from Glaurung 2.1
  Copyright (C) 2004-2021 The Stockfish developers (see AUTHORS file)

  Stockfish is free software: you can redistribute it and/or modify
  it under the terms of the GNU General Public License as published by
  the Free Software Foundation, either version 3 of the License, or
  (at your option) any later version.

  Stockfish is distributed in the hope that it will be useful,
  but WITHOUT ANY WARRANTY; without even the implied warranty of
  MERCHANTABILITY or FITNESS FOR A PARTICULAR PURPOSE.  See the
  GNU General Public License for more details.

  You should have received a copy of the GNU General Public License
  along with this program.  If not, see <http://www.gnu.org/licenses/>.
*/

#ifndef MISC_H_INCLUDED
#define MISC_H_INCLUDED

#include <cassert>
#include <chrono>
#include <ostream>
#include <string>
#include <vector>
#include <cstdint>

#include "types.h"

const std::string engine_info(bool to_uci = false);
const std::string compiler_info();
void prefetch(void* addr);
void start_logger(const std::string& fname);
void* std_aligned_alloc(size_t alignment, size_t size);
void std_aligned_free(void* ptr);
void* aligned_large_pages_alloc(size_t size); // memory aligned by page size, min alignment: 4096 bytes
void aligned_large_pages_free(void* mem); // nop if mem == nullptr

void dbg_hit_on(bool b, int n = 0);
void dbg_hit_on(bool c, bool b, int n = 0);
void dbg_mean_of(int v, int n = 0);
void dbg_std_of(int v, int n = 0);
void dbg_cov_of(int v, int w, int n = 0);
void dbg_corr_of(int v, int w, int n = 0);
void dbg_cramer_of(bool v, bool w, int n = 0);
<<<<<<< HEAD
=======
void dbg_chi2_of(bool v, bool w, int n = 0);
>>>>>>> cf3e2bca
void dbg_print();

typedef std::chrono::milliseconds::rep TimePoint; // A value in milliseconds
static_assert(sizeof(TimePoint) == sizeof(int64_t), "TimePoint should be 64 bits");
inline TimePoint now() {
  return std::chrono::duration_cast<std::chrono::milliseconds>
        (std::chrono::steady_clock::now().time_since_epoch()).count();
}

template<class Entry, int Size>
struct HashTable {
  Entry* operator[](Key key) { return &table[(uint32_t)key & (Size - 1)]; }

private:
  std::vector<Entry> table = std::vector<Entry>(Size); // Allocate on the heap
};


enum SyncCout { IO_LOCK, IO_UNLOCK };
std::ostream& operator<<(std::ostream&, SyncCout);

#define sync_cout std::cout << IO_LOCK
#define sync_endl std::endl << IO_UNLOCK

// `ptr` must point to an array of size at least
// `sizeof(T) * N + alignment` bytes, where `N` is the
// number of elements in the array.
template <uintptr_t Alignment, typename T>
T* align_ptr_up(T* ptr)
{
  static_assert(alignof(T) < Alignment);

  const uintptr_t ptrint = reinterpret_cast<uintptr_t>(reinterpret_cast<char*>(ptr));
  return reinterpret_cast<T*>(reinterpret_cast<char*>((ptrint + (Alignment - 1)) / Alignment * Alignment));
}

/// xorshift64star Pseudo-Random Number Generator
/// This class is based on original code written and dedicated
/// to the public domain by Sebastiano Vigna (2014).
/// It has the following characteristics:
///
///  -  Outputs 64-bit numbers
///  -  Passes Dieharder and SmallCrush test batteries
///  -  Does not require warm-up, no zeroland to escape
///  -  Internal state is a single 64-bit integer
///  -  Period is 2^64 - 1
///  -  Speed: 1.60 ns/call (Core i7 @3.40GHz)
///
/// For further analysis see
///   <http://vigna.di.unimi.it/ftp/papers/xorshift.pdf>

class PRNG {

  uint64_t s;

  uint64_t rand64() {

    s ^= s >> 12, s ^= s << 25, s ^= s >> 27;
    return s * 2685821657736338717LL;
  }

public:
  PRNG(uint64_t seed) : s(seed) { assert(seed); }

  template<typename T> T rand() { return T(rand64()); }

  /// Special generator used to fast init magic numbers.
  /// Output values only have 1/8th of their bits set on average.
  template<typename T> T sparse_rand()
  { return T(rand64() & rand64() & rand64()); }
};

inline uint64_t mul_hi64(uint64_t a, uint64_t b) {
#if defined(__GNUC__) && defined(IS_64BIT)
    __extension__ typedef unsigned __int128 uint128;
    return ((uint128)a * (uint128)b) >> 64;
#else
    uint64_t aL = (uint32_t)a, aH = a >> 32;
    uint64_t bL = (uint32_t)b, bH = b >> 32;
    uint64_t c1 = (aL * bL) >> 32;
    uint64_t c2 = aH * bL + c1;
    uint64_t c3 = aL * bH + (uint32_t)c2;
    return aH * bH + (c2 >> 32) + (c3 >> 32);
#endif
}

/// Under Windows it is not possible for a process to run on more than one
/// logical processor group. This usually means to be limited to use max 64
/// cores. To overcome this, some special platform specific API should be
/// called to set group affinity for each thread. Original code from Texel by
/// Peter Österlund.

namespace WinProcGroup {
  void bindThisThread(size_t idx);
}

namespace CommandLine {
  void init(int argc, char* argv[]);

  extern std::string binaryDirectory;  // path of the executable directory
  extern std::string workingDirectory; // path of the working directory
}

#endif // #ifndef MISC_H_INCLUDED<|MERGE_RESOLUTION|>--- conflicted
+++ resolved
@@ -44,10 +44,7 @@
 void dbg_cov_of(int v, int w, int n = 0);
 void dbg_corr_of(int v, int w, int n = 0);
 void dbg_cramer_of(bool v, bool w, int n = 0);
-<<<<<<< HEAD
-=======
 void dbg_chi2_of(bool v, bool w, int n = 0);
->>>>>>> cf3e2bca
 void dbg_print();
 
 typedef std::chrono::milliseconds::rep TimePoint; // A value in milliseconds
