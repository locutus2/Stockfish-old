/*
  Stockfish, a UCI chess playing engine derived from Glaurung 2.1
  Copyright (C) 2004-2022 The Stockfish developers (see AUTHORS file)

  Stockfish is free software: you can redistribute it and/or modify
  it under the terms of the GNU General Public License as published by
  the Free Software Foundation, either version 3 of the License, or
  (at your option) any later version.

  Stockfish is distributed in the hope that it will be useful,
  but WITHOUT ANY WARRANTY; without even the implied warranty of
  MERCHANTABILITY or FITNESS FOR A PARTICULAR PURPOSE.  See the
  GNU General Public License for more details.

  You should have received a copy of the GNU General Public License
  along with this program.  If not, see <http://www.gnu.org/licenses/>.
*/

#include <cassert>

#include "bitboard.h"
#include "movepick.h"

namespace Stockfish {

namespace {

  enum Stages {
    MAIN_TT, CAPTURE_INIT, GOOD_CAPTURE, REFUTATION, QUIET_INIT, QUIET, BAD_CAPTURE,
    EVASION_TT, EVASION_INIT, EVASION,
    PROBCUT_TT, PROBCUT_INIT, PROBCUT,
    QSEARCH_TT, QCAPTURE_INIT, QCAPTURE, QCHECK_INIT, QCHECK
  };

  // partial_insertion_sort() sorts moves in descending order up to and including
  // a given limit. The order of moves smaller than the limit is left unspecified.
  void partial_insertion_sort(ExtMove* begin, ExtMove* end, int limit) {

    for (ExtMove *sortedEnd = begin, *p = begin + 1; p < end; ++p)
        if (p->value >= limit)
        {
            ExtMove tmp = *p, *q;
            *p = *++sortedEnd;
            for (q = sortedEnd; q != begin && *(q - 1) < tmp; --q)
                *q = *(q - 1);
            *q = tmp;
        }
  }

} // namespace


/// Constructors of the MovePicker class. As arguments we pass information
/// to help it to return the (presumably) good moves first, to decide which
/// moves to return (in the quiescence search, for instance, we only want to
/// search captures, promotions, and some checks) and how important good move
/// ordering is at the current node.

/// MovePicker constructor for the main search
MovePicker::MovePicker(const Position& p, Move ttm, Depth d, const ButterflyHistory* mh,
                                                             const CapturePieceToHistory* cph,
                                                             const PieceToHistory** ch,
                                                             Move cm,
                                                             const Move* killers)
           : pos(p), mainHistory(mh), captureHistory(cph), continuationHistory(ch),
             ttMove(ttm), refutations{{killers[0], 0}, {killers[1], 0}, {cm, 0}}, depth(d)
{
  assert(d > 0);

  stage = (pos.checkers() ? EVASION_TT : MAIN_TT) +
          !(ttm && pos.pseudo_legal(ttm));
}

/// MovePicker constructor for quiescence search
MovePicker::MovePicker(const Position& p, Move ttm, Depth d, const ButterflyHistory* mh,
                                                             const CapturePieceToHistory* cph,
                                                             const PieceToHistory** ch,
                                                             Square rs)
           : pos(p), mainHistory(mh), captureHistory(cph), continuationHistory(ch), ttMove(ttm), recaptureSquare(rs), depth(d)
{
  assert(d <= 0);

  stage = (pos.checkers() ? EVASION_TT : QSEARCH_TT) +
          !(   ttm
            && (pos.checkers() || depth > DEPTH_QS_RECAPTURES || to_sq(ttm) == recaptureSquare)
            && pos.pseudo_legal(ttm));
}

/// MovePicker constructor for ProbCut: we generate captures with SEE greater
/// than or equal to the given threshold.
MovePicker::MovePicker(const Position& p, Move ttm, Value th, Depth d, const CapturePieceToHistory* cph)
           : pos(p), captureHistory(cph), ttMove(ttm), threshold(th), depth(d)
{
  assert(!pos.checkers());

  stage = PROBCUT_TT + !(ttm && pos.capture(ttm)
                             && pos.pseudo_legal(ttm)
                             && pos.see_ge(ttm, threshold));
}

/// MovePicker::score() assigns a numerical value to each move in a list, used
/// for sorting. Captures are ordered by Most Valuable Victim (MVV), preferring
/// captures with a good history. Quiets moves are ordered using the histories.
template<GenType Type>
void MovePicker::score() {

  static_assert(Type == CAPTURES || Type == QUIETS || Type == EVASIONS, "Wrong type");

  Bitboard threatened, threatenedByPawn, threatenedByMinor, threatenedByRook;
  if constexpr (Type == QUIETS)
  {
      Color us = pos.side_to_move();
      // squares threatened by pawns
      threatenedByPawn  = pos.attacks_by<PAWN>(~us);
      // squares threatened by minors or pawns
      threatenedByMinor = pos.attacks_by<KNIGHT>(~us) | pos.attacks_by<BISHOP>(~us) | threatenedByPawn;
      // squares threatened by rooks, minors or pawns
      threatenedByRook  = pos.attacks_by<ROOK>(~us) | threatenedByMinor;

      // pieces threatened by pieces of lesser material value
      threatened =  (pos.pieces(us, QUEEN) & threatenedByRook)
                  | (pos.pieces(us, ROOK)  & threatenedByMinor)
                  | (pos.pieces(us, KNIGHT, BISHOP) & threatenedByPawn);
  }
  else
  {
      // Silence unused variable warnings
      (void) threatened;
      (void) threatenedByPawn;
      (void) threatenedByMinor;
      (void) threatenedByRook;
  }

  for (auto& m : *this)
      if constexpr (Type == CAPTURES)
          m.value =  6 * int(PieceValue[MG][pos.piece_on(to_sq(m))])
                   +     (*captureHistory)[pos.moved_piece(m)][to_sq(m)][type_of(pos.piece_on(to_sq(m)))];

      else if constexpr (Type == QUIETS)
          m.value =      (*mainHistory)[pos.side_to_move()][from_to(m)]
                   + 2 * (*continuationHistory[0])[pos.moved_piece(m)][to_sq(m)]
                   +     (*continuationHistory[1])[pos.moved_piece(m)][to_sq(m)]
                   +     (*continuationHistory[3])[pos.moved_piece(m)][to_sq(m)]
                   +     (*continuationHistory[5])[pos.moved_piece(m)][to_sq(m)]
<<<<<<< HEAD
                   +     (threatened & from_sq(m) && (!ttMove || from_sq(ttMove) != from_sq(m)) ?
                           (type_of(pos.piece_on(from_sq(m))) == QUEEN && !(to_sq(m) & threatenedByRook)  ? 50000
                          : type_of(pos.piece_on(from_sq(m))) == ROOK  && !(to_sq(m) & threatenedByMinor) ? 25000
                          :                                               !(to_sq(m) & threatenedByPawn)  ? 15000
                          :                                                                                 0)
                          :                                                                                 0);
=======
                   +     (threatened & from_sq(m) ?
                           (type_of(pos.moved_piece(m)) == QUEEN && !(to_sq(m) & threatenedByRook)  ? 50000
                          : type_of(pos.moved_piece(m)) == ROOK  && !(to_sq(m) & threatenedByMinor) ? 25000
                          :                                         !(to_sq(m) & threatenedByPawn)  ? 15000
                          :                                                                           0)
                          :                                                                           0);
>>>>>>> 9f6bcb38

      else // Type == EVASIONS
      {
          if (pos.capture(m))
              m.value =  PieceValue[MG][pos.piece_on(to_sq(m))]
                       - Value(type_of(pos.moved_piece(m)));
          else
              m.value =      (*mainHistory)[pos.side_to_move()][from_to(m)]
                       + 2 * (*continuationHistory[0])[pos.moved_piece(m)][to_sq(m)]
                       - (1 << 28);
      }
}

/// MovePicker::select() returns the next move satisfying a predicate function.
/// It never returns the TT move.
template<MovePicker::PickType T, typename Pred>
Move MovePicker::select(Pred filter) {

  while (cur < endMoves)
  {
      if (T == Best)
          std::swap(*cur, *std::max_element(cur, endMoves));

      if (*cur != ttMove && filter())
          return *cur++;

      cur++;
  }
  return MOVE_NONE;
}

/// MovePicker::next_move() is the most important method of the MovePicker class. It
/// returns a new pseudo-legal move every time it is called until there are no more
/// moves left, picking the move with the highest score from a list of generated moves.
Move MovePicker::next_move(bool skipQuiets) {

top:
  switch (stage) {

  case MAIN_TT:
  case EVASION_TT:
  case QSEARCH_TT:
  case PROBCUT_TT:
      ++stage;
      return ttMove;

  case CAPTURE_INIT:
  case PROBCUT_INIT:
  case QCAPTURE_INIT:
      cur = endBadCaptures = moves;
      endMoves = generate<CAPTURES>(pos, cur);

      score<CAPTURES>();
      partial_insertion_sort(cur, endMoves, -3000 * depth);
      ++stage;
      goto top;

  case GOOD_CAPTURE:
      if (select<Next>([&](){
                       return pos.see_ge(*cur, Value(-69 * cur->value / 1024)) ?
                              // Move losing capture to endBadCaptures to be tried later
                              true : (*endBadCaptures++ = *cur, false); }))
          return *(cur - 1);

      // Prepare the pointers to loop over the refutations array
      cur = std::begin(refutations);
      endMoves = std::end(refutations);

      // If the countermove is the same as a killer, skip it
      if (   refutations[0].move == refutations[2].move
          || refutations[1].move == refutations[2].move)
          --endMoves;

      ++stage;
      [[fallthrough]];

  case REFUTATION:
      if (select<Next>([&](){ return    *cur != MOVE_NONE
                                    && !pos.capture(*cur)
                                    &&  pos.pseudo_legal(*cur); }))
          return *(cur - 1);
      ++stage;
      [[fallthrough]];

  case QUIET_INIT:
      if (!skipQuiets)
      {
          cur = endBadCaptures;
          endMoves = generate<QUIETS>(pos, cur);

          score<QUIETS>();
          partial_insertion_sort(cur, endMoves, -3000 * depth);
      }

      ++stage;
      [[fallthrough]];

  case QUIET:
      if (   !skipQuiets
          && select<Next>([&](){return   *cur != refutations[0].move
                                      && *cur != refutations[1].move
                                      && *cur != refutations[2].move;}))
          return *(cur - 1);

      // Prepare the pointers to loop over the bad captures
      cur = moves;
      endMoves = endBadCaptures;

      ++stage;
      [[fallthrough]];

  case BAD_CAPTURE:
      return select<Next>([](){ return true; });

  case EVASION_INIT:
      cur = moves;
      endMoves = generate<EVASIONS>(pos, cur);

      score<EVASIONS>();
      ++stage;
      [[fallthrough]];

  case EVASION:
      return select<Best>([](){ return true; });

  case PROBCUT:
      return select<Next>([&](){ return pos.see_ge(*cur, threshold); });

  case QCAPTURE:
      if (select<Next>([&](){ return   depth > DEPTH_QS_RECAPTURES
                                    || to_sq(*cur) == recaptureSquare; }))
          return *(cur - 1);

      // If we did not find any move and we do not try checks, we have finished
      if (depth != DEPTH_QS_CHECKS)
          return MOVE_NONE;

      ++stage;
      [[fallthrough]];

  case QCHECK_INIT:
      cur = moves;
      endMoves = generate<QUIET_CHECKS>(pos, cur);

      ++stage;
      [[fallthrough]];

  case QCHECK:
      return select<Next>([](){ return true; });
  }

  assert(false);
  return MOVE_NONE; // Silence warning
}

} // namespace Stockfish<|MERGE_RESOLUTION|>--- conflicted
+++ resolved
@@ -142,21 +142,12 @@
                    +     (*continuationHistory[1])[pos.moved_piece(m)][to_sq(m)]
                    +     (*continuationHistory[3])[pos.moved_piece(m)][to_sq(m)]
                    +     (*continuationHistory[5])[pos.moved_piece(m)][to_sq(m)]
-<<<<<<< HEAD
                    +     (threatened & from_sq(m) && (!ttMove || from_sq(ttMove) != from_sq(m)) ?
-                           (type_of(pos.piece_on(from_sq(m))) == QUEEN && !(to_sq(m) & threatenedByRook)  ? 50000
-                          : type_of(pos.piece_on(from_sq(m))) == ROOK  && !(to_sq(m) & threatenedByMinor) ? 25000
-                          :                                               !(to_sq(m) & threatenedByPawn)  ? 15000
-                          :                                                                                 0)
-                          :                                                                                 0);
-=======
-                   +     (threatened & from_sq(m) ?
                            (type_of(pos.moved_piece(m)) == QUEEN && !(to_sq(m) & threatenedByRook)  ? 50000
                           : type_of(pos.moved_piece(m)) == ROOK  && !(to_sq(m) & threatenedByMinor) ? 25000
                           :                                         !(to_sq(m) & threatenedByPawn)  ? 15000
                           :                                                                           0)
                           :                                                                           0);
->>>>>>> 9f6bcb38
 
       else // Type == EVASIONS
       {
