/*
  Stockfish, a UCI chess playing engine derived from Glaurung 2.1
  Copyright (C) 2004-2008 Tord Romstad (Glaurung author)
  Copyright (C) 2008-2015 Marco Costalba, Joona Kiiski, Tord Romstad
  Copyright (C) 2015-2019 Marco Costalba, Joona Kiiski, Gary Linscott, Tord Romstad

  Stockfish is free software: you can redistribute it and/or modify
  it under the terms of the GNU General Public License as published by
  the Free Software Foundation, either version 3 of the License, or
  (at your option) any later version.

  Stockfish is distributed in the hope that it will be useful,
  but WITHOUT ANY WARRANTY; without even the implied warranty of
  MERCHANTABILITY or FITNESS FOR A PARTICULAR PURPOSE.  See the
  GNU General Public License for more details.

  You should have received a copy of the GNU General Public License
  along with this program.  If not, see <http://www.gnu.org/licenses/>.
*/

#include <cassert>

#include "movepick.h"

namespace {

  enum Stages {
    MAIN_TT, CAPTURE_INIT, GOOD_CAPTURE, REFUTATION, QUIET_INIT, QUIET, BAD_CAPTURE,
    EVASION_TT, EVASION_INIT, EVASION,
    PROBCUT_TT, PROBCUT_INIT, PROBCUT,
    QSEARCH_TT, QCAPTURE_INIT, QCAPTURE, QCHECK_INIT, QCHECK
  };

  // partial_insertion_sort() sorts moves in descending order up to and including
  // a given limit. The order of moves smaller than the limit is left unspecified.
  void partial_insertion_sort(ExtMove* begin, ExtMove* end, int limit) {

    for (ExtMove *sortedEnd = begin, *p = begin + 1; p < end; ++p)
        if (p->value >= limit)
        {
            ExtMove tmp = *p, *q;
            *p = *++sortedEnd;
            for (q = sortedEnd; q != begin && *(q - 1) < tmp; --q)
                *q = *(q - 1);
            *q = tmp;
        }
  }

} // namespace


/// Constructors of the MovePicker class. As arguments we pass information
/// to help it to return the (presumably) good moves first, to decide which
/// moves to return (in the quiescence search, for instance, we only want to
/// search captures, promotions, and some checks) and how important good move
/// ordering is at the current node.

/// MovePicker constructor for the main search
MovePicker::MovePicker(const Position& p, Move ttm, Depth d, const ButterflyHistory* mh,
                       const CapturePieceToHistory* cph, const PieceToHistory** ch, Move cm, Move* killers)
           : pos(p), mainHistory(mh), captureHistory(cph), continuationHistory(ch),
             refutations{{killers[0], 0}, {killers[1], 0}, {cm, 0}}, depth(d) {

  assert(d > DEPTH_ZERO);

  stage = pos.checkers() ? EVASION_TT : MAIN_TT;
  ttMove = ttm && pos.pseudo_legal(ttm) ? ttm : MOVE_NONE;
  stage += (ttMove == MOVE_NONE);
}

/// MovePicker constructor for quiescence search
MovePicker::MovePicker(const Position& p, Move ttm, Depth d, const ButterflyHistory* mh,
                       const CapturePieceToHistory* cph, const PieceToHistory** ch, Square rs)
           : pos(p), mainHistory(mh), captureHistory(cph), continuationHistory(ch), recaptureSquare(rs), depth(d) {

  assert(d <= DEPTH_ZERO);

  stage = pos.checkers() ? EVASION_TT : QSEARCH_TT;
  ttMove =   ttm
          && (depth > DEPTH_QS_RECAPTURES || to_sq(ttm) == recaptureSquare)
          && pos.pseudo_legal(ttm) ? ttm : MOVE_NONE;
  stage += (ttMove == MOVE_NONE);
}

/// MovePicker constructor for ProbCut: we generate captures with SEE greater
/// than or equal to the given threshold.
MovePicker::MovePicker(const Position& p, Move ttm, Value th, const CapturePieceToHistory* cph)
           : pos(p), captureHistory(cph), threshold(th) {

  assert(!pos.checkers());

  stage = PROBCUT_TT;
  ttMove =   ttm
          && pos.capture(ttm)
          && pos.pseudo_legal(ttm)
          && pos.see_ge(ttm, threshold) ? ttm : MOVE_NONE;
  stage += (ttMove == MOVE_NONE);
}

/// MovePicker::score() assigns a numerical value to each move in a list, used
/// for sorting. Captures are ordered by Most Valuable Victim (MVV), preferring
/// captures with a good history. Quiets moves are ordered using the histories.
template<GenType Type>
void MovePicker::score() {

  static_assert(Type == CAPTURES || Type == QUIETS || Type == EVASIONS, "Wrong type");

  for (auto& m : *this)
      if (Type == CAPTURES)
          m.value =  PieceValue[MG][pos.piece_on(to_sq(m))]
                   + (*captureHistory)[pos.moved_piece(m)][to_sq(m)][type_of(pos.piece_on(to_sq(m)))] / 8;

      else if (Type == QUIETS)
          m.value =  (*mainHistory)[pos.side_to_move()][from_to(m)]
                   + (*continuationHistory[0])[pos.moved_piece(m)][to_sq(m)]
                   + (*continuationHistory[1])[pos.moved_piece(m)][to_sq(m)]
                   + (*continuationHistory[3])[pos.moved_piece(m)][to_sq(m)]
                   + (*continuationHistory[5])[pos.moved_piece(m)][to_sq(m)] / 2;

      else // Type == EVASIONS
      {
          if (pos.capture(m))
              m.value =  PieceValue[MG][pos.piece_on(to_sq(m))]
                       - Value(type_of(pos.moved_piece(m)));
          else
              m.value =  (*mainHistory)[pos.side_to_move()][from_to(m)]
                       + (*continuationHistory[0])[pos.moved_piece(m)][to_sq(m)]
                       - (1 << 28);
      }
}

/// MovePicker::select() returns the next move satisfying a predicate function.
/// It never returns the TT move.
template<MovePicker::PickType T, typename Pred>
Move MovePicker::select(Pred filter) {

  while (cur < endMoves)
  {
      if (T == Best)
          std::swap(*cur, *std::max_element(cur, endMoves));

      if (*cur != ttMove && filter())
          return *cur++;

<<<<<<< HEAD
      if (move != ttMove && filter() && pos.legal(move))
          return move;
=======
      cur++;
>>>>>>> b6d11028
  }
  return MOVE_NONE;
}

/// MovePicker::next_move() is the most important method of the MovePicker class. It
/// returns a new pseudo legal move every time it is called until there are no more
/// moves left, picking the move with the highest score from a list of generated moves.
Move MovePicker::next_move(bool skipQuiets) {

top:
  switch (stage) {

  case MAIN_TT:
  case EVASION_TT:
  case QSEARCH_TT:
  case PROBCUT_TT:
      ++stage;
      return ttMove;

  case CAPTURE_INIT:
  case PROBCUT_INIT:
  case QCAPTURE_INIT:
      cur = endBadCaptures = moves;
      endMoves = generate<CAPTURES>(pos, cur);

      score<CAPTURES>();
      ++stage;
      goto top;

  case GOOD_CAPTURE:
      if (select<Best>([&](){
                       return pos.see_ge(*cur, Value(-55 * cur->value / 1024)) ?
                              // Move losing capture to endBadCaptures to be tried later
                              true : (*endBadCaptures++ = *cur, false); }))
          return *(cur - 1);

      // Prepare the pointers to loop over the refutations array
      cur = std::begin(refutations);
      endMoves = std::end(refutations);

      // If the countermove is the same as a killer, skip it
      if (   refutations[0].move == refutations[2].move
          || refutations[1].move == refutations[2].move)
          --endMoves;

      ++stage;
      /* fallthrough */

  case REFUTATION:
      if (select<Next>([&](){ return    *cur != MOVE_NONE
                                    && !pos.capture(*cur)
                                    &&  pos.pseudo_legal(*cur); }))
          return *(cur - 1);
      ++stage;
      /* fallthrough */

  case QUIET_INIT:
      cur = endBadCaptures;
      endMoves = generate<QUIETS>(pos, cur);

      score<QUIETS>();
      partial_insertion_sort(cur, endMoves, -4000 * depth / ONE_PLY);
      ++stage;
      /* fallthrough */

  case QUIET:
      if (   !skipQuiets
          && select<Next>([&](){return   *cur != refutations[0].move
                                      && *cur != refutations[1].move
                                      && *cur != refutations[2].move;}))
          return *(cur - 1);

      // Prepare the pointers to loop over the bad captures
      cur = moves;
      endMoves = endBadCaptures;

      ++stage;
      /* fallthrough */

  case BAD_CAPTURE:
      return select<Next>([](){ return true; });

  case EVASION_INIT:
      cur = moves;
      endMoves = generate<EVASIONS>(pos, cur);

      score<EVASIONS>();
      ++stage;
      /* fallthrough */

  case EVASION:
      return select<Best>([](){ return true; });

  case PROBCUT:
      return select<Best>([&](){ return pos.see_ge(*cur, threshold); });

  case QCAPTURE:
      if (select<Best>([&](){ return   depth > DEPTH_QS_RECAPTURES
                                    || to_sq(*cur) == recaptureSquare; }))
          return *(cur - 1);

      // If we did not find any move and we do not try checks, we have finished
      if (depth != DEPTH_QS_CHECKS)
          return MOVE_NONE;

      ++stage;
      /* fallthrough */

  case QCHECK_INIT:
      cur = moves;
      endMoves = generate<QUIET_CHECKS>(pos, cur);

      ++stage;
      /* fallthrough */

  case QCHECK:
      return select<Next>([](){ return true; });
  }

  assert(false);
  return MOVE_NONE; // Silence warning
}<|MERGE_RESOLUTION|>--- conflicted
+++ resolved
@@ -139,15 +139,10 @@
       if (T == Best)
           std::swap(*cur, *std::max_element(cur, endMoves));
 
-      if (*cur != ttMove && filter())
+      if (*cur != ttMove && filter() && pos.legal(*cur))
           return *cur++;
 
-<<<<<<< HEAD
-      if (move != ttMove && filter() && pos.legal(move))
-          return move;
-=======
       cur++;
->>>>>>> b6d11028
   }
   return MOVE_NONE;
 }
