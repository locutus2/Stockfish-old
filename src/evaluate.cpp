--- conflicted
+++ resolved
@@ -577,29 +577,15 @@
 
         mobility += MobilityBonus[Piece][mob];
 
-<<<<<<< HEAD
-        if (Piece == BISHOP && (PseudoAttacks[Piece][pos.king_square(Them)] & s)) {
-             const Bitboard between = BetweenBB[s][pos.king_square(Them)] & pos.pieces();
-             if (!more_than_one(between))
-                 score += make_score(25, 25);
-=======
-        // Add a bonus if a slider is pinning an enemy piece
-        if (   (Piece == BISHOP || Piece == ROOK || Piece == QUEEN)
-            && (PseudoAttacks[Piece][pos.king_square(Them)] & s))
-        {
-            b = BetweenBB[s][pos.king_square(Them)] & pos.pieces();
-
-            assert(b);
-
-            if (!more_than_one(b) && (b & pos.pieces(Them)))
-                score += ThreatBonus[Piece][type_of(pos.piece_on(lsb(b)))];
->>>>>>> 733d0099
-        }
-
         // Decrease score if we are attacked by an enemy pawn. Remaining part
         // of threat evaluation must be done later when we have full attack info.
         if (ei.attackedBy[Them][PAWN] & s)
             score -= ThreatenedByPawnPenalty[Piece];
+        else if (Piece == BISHOP && (PseudoAttacks[Piece][pos.king_square(Them)] & s)) {
+             const Bitboard between = BetweenBB[s][pos.king_square(Them)] & pos.pieces();
+             if (!more_than_one(between))
+                 score += make_score(15, 25);
+        }
 
         // Bishop and knight outposts squares
         if (    (Piece == BISHOP || Piece == KNIGHT)
