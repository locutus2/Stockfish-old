/*
  Stockfish, a UCI chess playing engine derived from Glaurung 2.1
  Copyright (C) 2004-2022 The Stockfish developers (see AUTHORS file)

  Stockfish is free software: you can redistribute it and/or modify
  it under the terms of the GNU General Public License as published by
  the Free Software Foundation, either version 3 of the License, or
  (at your option) any later version.

  Stockfish is distributed in the hope that it will be useful,
  but WITHOUT ANY WARRANTY; without even the implied warranty of
  MERCHANTABILITY or FITNESS FOR A PARTICULAR PURPOSE.  See the
  GNU General Public License for more details.

  You should have received a copy of the GNU General Public License
  along with this program.  If not, see <http://www.gnu.org/licenses/>.
*/

#include <algorithm>
#include <cassert>
#include <cstdlib>
#include <cstring>   // For std::memset
#include <fstream>
#include <iomanip>
#include <sstream>
#include <iostream>
#include <streambuf>
#include <vector>

#include "bitboard.h"
#include "evaluate.h"
#include "material.h"
#include "misc.h"
#include "pawns.h"
#include "thread.h"
#include "timeman.h"
#include "uci.h"
#include "incbin/incbin.h"


// Macro to embed the default efficiently updatable neural network (NNUE) file
// data in the engine binary (using incbin.h, by Dale Weiler).
// This macro invocation will declare the following three variables
//     const unsigned char        gEmbeddedNNUEData[];  // a pointer to the embedded data
//     const unsigned char *const gEmbeddedNNUEEnd;     // a marker to the end
//     const unsigned int         gEmbeddedNNUESize;    // the size of the embedded file
// Note that this does not work in Microsoft Visual Studio.
#if !defined(_MSC_VER) && !defined(NNUE_EMBEDDING_OFF)
  INCBIN(EmbeddedNNUE, EvalFileDefaultName);
#else
  const unsigned char        gEmbeddedNNUEData[1] = {0x0};
  const unsigned char *const gEmbeddedNNUEEnd = &gEmbeddedNNUEData[1];
  const unsigned int         gEmbeddedNNUESize = 1;
#endif


using namespace std;

namespace Stockfish {

namespace Eval {

  bool useNNUE;
  string currentEvalFileName = "None";

  /// NNUE::init() tries to load a NNUE network at startup time, or when the engine
  /// receives a UCI command "setoption name EvalFile value nn-[a-z0-9]{12}.nnue"
  /// The name of the NNUE network is always retrieved from the EvalFile option.
  /// We search the given network in three locations: internally (the default
  /// network may be embedded in the binary), in the active working directory and
  /// in the engine directory. Distro packagers may define the DEFAULT_NNUE_DIRECTORY
  /// variable to have the engine search in a special directory in their distro.

  void NNUE::init() {

    useNNUE = Options["Use NNUE"];
    if (!useNNUE)
        return;

    string eval_file = string(Options["EvalFile"]);
    if (eval_file.empty())
        eval_file = EvalFileDefaultName;

    #if defined(DEFAULT_NNUE_DIRECTORY)
    #define stringify2(x) #x
    #define stringify(x) stringify2(x)
    vector<string> dirs = { "<internal>" , "" , CommandLine::binaryDirectory , stringify(DEFAULT_NNUE_DIRECTORY) };
    #else
    vector<string> dirs = { "<internal>" , "" , CommandLine::binaryDirectory };
    #endif

    for (string directory : dirs)
        if (currentEvalFileName != eval_file)
        {
            if (directory != "<internal>")
            {
                ifstream stream(directory + eval_file, ios::binary);
                if (load_eval(eval_file, stream))
                    currentEvalFileName = eval_file;
            }

            if (directory == "<internal>" && eval_file == EvalFileDefaultName)
            {
                // C++ way to prepare a buffer for a memory stream
                class MemoryBuffer : public basic_streambuf<char> {
                    public: MemoryBuffer(char* p, size_t n) { setg(p, p, p + n); setp(p, p + n); }
                };

                MemoryBuffer buffer(const_cast<char*>(reinterpret_cast<const char*>(gEmbeddedNNUEData)),
                                    size_t(gEmbeddedNNUESize));

                istream stream(&buffer);
                if (load_eval(eval_file, stream))
                    currentEvalFileName = eval_file;
            }
        }
  }

  /// NNUE::verify() verifies that the last net used was loaded successfully
  void NNUE::verify() {

    string eval_file = string(Options["EvalFile"]);
    if (eval_file.empty())
        eval_file = EvalFileDefaultName;

    if (useNNUE && currentEvalFileName != eval_file)
    {

        string msg1 = "If the UCI option \"Use NNUE\" is set to true, network evaluation parameters compatible with the engine must be available.";
        string msg2 = "The option is set to true, but the network file " + eval_file + " was not loaded successfully.";
        string msg3 = "The UCI option EvalFile might need to specify the full path, including the directory name, to the network file.";
        string msg4 = "The default net can be downloaded from: https://tests.stockfishchess.org/api/nn/" + std::string(EvalFileDefaultName);
        string msg5 = "The engine will be terminated now.";

        sync_cout << "info string ERROR: " << msg1 << sync_endl;
        sync_cout << "info string ERROR: " << msg2 << sync_endl;
        sync_cout << "info string ERROR: " << msg3 << sync_endl;
        sync_cout << "info string ERROR: " << msg4 << sync_endl;
        sync_cout << "info string ERROR: " << msg5 << sync_endl;

        exit(EXIT_FAILURE);
    }

    if (useNNUE)
        sync_cout << "info string NNUE evaluation using " << eval_file << " enabled" << sync_endl;
    else
        sync_cout << "info string classical evaluation enabled" << sync_endl;
  }
}

namespace Trace {

  enum Tracing { NO_TRACE, TRACE };

  enum Term { // The first 8 entries are reserved for PieceType
    MATERIAL = 8, IMBALANCE, MOBILITY, THREAT, PASSED, SPACE, WINNABLE, TOTAL, TERM_NB
  };

  Score scores[TERM_NB][COLOR_NB];

  double to_cp(Value v) { return double(v) / PawnValueEg; }

  void add(int idx, Color c, Score s) {
    scores[idx][c] = s;
  }

  void add(int idx, Score w, Score b = SCORE_ZERO) {
    scores[idx][WHITE] = w;
    scores[idx][BLACK] = b;
  }

  std::ostream& operator<<(std::ostream& os, Score s) {
    os << std::setw(5) << to_cp(mg_value(s)) << " "
       << std::setw(5) << to_cp(eg_value(s));
    return os;
  }

  std::ostream& operator<<(std::ostream& os, Term t) {

    if (t == MATERIAL || t == IMBALANCE || t == WINNABLE || t == TOTAL)
        os << " ----  ----"    << " | " << " ----  ----";
    else
        os << scores[t][WHITE] << " | " << scores[t][BLACK];

    os << " | " << scores[t][WHITE] - scores[t][BLACK] << " |\n";
    return os;
  }
}

using namespace Trace;

namespace {

  // Threshold for lazy and space evaluation
  constexpr Value LazyThreshold1    =  Value(3631);
  constexpr Value LazyThreshold2    =  Value(2084);
  constexpr Value SpaceThreshold    =  Value(11551);

  // KingAttackWeights[PieceType] contains king attack weights by piece type
  constexpr int KingAttackWeights[PIECE_TYPE_NB] = { 0, 0, 81, 52, 44, 10 };

  // SafeCheck[PieceType][single/multiple] contains safe check bonus by piece type,
  // higher if multiple safe checks are possible for that piece type.
  constexpr int SafeCheck[][2] = {
      {}, {}, {803, 1292}, {639, 974}, {1087, 1878}, {759, 1132}
  };

#define S(mg, eg) make_score(mg, eg)

  // MobilityBonus[PieceType-2][attacked] contains bonuses for middle and end game,
  // indexed by piece type and number of attacked squares in the mobility area.
  constexpr Score MobilityBonus[][32] = {
    { S(-62,-79), S(-53,-57), S(-12,-31), S( -3,-17), S(  3,  7), S( 12, 13), // Knight
      S( 21, 16), S( 28, 21), S( 37, 26) },
    { S(-47,-59), S(-20,-25), S( 14, -8), S( 29, 12), S( 39, 21), S( 53, 40), // Bishop
      S( 53, 56), S( 60, 58), S( 62, 65), S( 69, 72), S( 78, 78), S( 83, 87),
      S( 91, 88), S( 96, 98) },
    { S(-60,-82), S(-24,-15), S(  0, 17) ,S(  3, 43), S(  4, 72), S( 14,100), // Rook
      S( 20,102), S( 30,122), S( 41,133), S(41 ,139), S( 41,153), S( 45,160),
      S( 57,165), S( 58,170), S( 67,175) },
    { S(-29,-49), S(-16,-29), S( -8, -8), S( -8, 17), S( 18, 39), S( 25, 54), // Queen
      S( 23, 59), S( 37, 73), S( 41, 76), S( 54, 95), S( 65, 95) ,S( 68,101),
      S( 69,124), S( 70,128), S( 70,132), S( 70,133) ,S( 71,136), S( 72,140),
      S( 74,147), S( 76,149), S( 90,153), S(104,169), S(105,171), S(106,171),
      S(112,178), S(114,185), S(114,187), S(119,221) }
  };

  // BishopPawns[distance from edge] contains a file-dependent penalty for pawns on
  // squares of the same color as our bishop.
  constexpr Score BishopPawns[int(FILE_NB) / 2] = {
    S(3, 8), S(3, 9), S(2, 8), S(3, 8)
  };

  // KingProtector[knight/bishop] contains penalty for each distance unit to own king
  constexpr Score KingProtector[] = { S(8, 9), S(6, 9) };

  // Outpost[knight/bishop] contains bonuses for each knight or bishop occupying a
  // pawn protected square on rank 4 to 6 which is also safe from a pawn attack.
  constexpr Score Outpost[] = { S(57, 38), S(31, 24) };

  // PassedRank[Rank] contains a bonus according to the rank of a passed pawn
  constexpr Score PassedRank[RANK_NB] = {
    S(0, 0), S(7, 27), S(16, 32), S(17, 40), S(64, 71), S(170, 174), S(278, 262)
  };

  constexpr Score RookOnClosedFile = S(10, 5);
  constexpr Score RookOnOpenFile[] = { S(19, 6), S(47, 26) };

  // ThreatByMinor/ByRook[attacked PieceType] contains bonuses according to
  // which piece type attacks which one. Attacks on lesser pieces which are
  // pawn-defended are not considered.
  constexpr Score ThreatByMinor[PIECE_TYPE_NB] = {
    S(0, 0), S(5, 32), S(55, 41), S(77, 56), S(89, 119), S(79, 162)
  };

  constexpr Score ThreatByRook[PIECE_TYPE_NB] = {
    S(0, 0), S(3, 44), S(37, 68), S(42, 60), S(0, 39), S(58, 43)
  };

  constexpr Value CorneredBishop = Value(50);
  constexpr Value CorneredMinor = Value(75);

  // Assorted bonuses and penalties
  constexpr Score UncontestedOutpost  = S(  1, 10);
  constexpr Score BishopOnKingRing    = S( 24,  0);
  constexpr Score BishopXRayPawns     = S(  4,  5);
  constexpr Score FlankAttacks        = S(  8,  0);
  constexpr Score Hanging             = S( 69, 36);
  constexpr Score KnightOnQueen       = S( 16, 11);
  constexpr Score LongDiagonalBishop  = S( 45,  0);
  constexpr Score MinorBehindPawn     = S( 18,  3);
  constexpr Score PassedFile          = S( 11,  8);
  constexpr Score PawnlessFlank       = S( 17, 95);
  constexpr Score ReachableOutpost    = S( 31, 22);
  constexpr Score RestrictedPiece     = S(  7,  7);
  constexpr Score RookOnKingRing      = S( 16,  0);
  constexpr Score SliderOnQueen       = S( 60, 18);
  constexpr Score ThreatByKing        = S( 24, 89);
  constexpr Score ThreatByPawnPush    = S( 48, 39);
  constexpr Score ThreatBySafePawn    = S(173, 94);
  constexpr Score TrappedRook         = S( 55, 13);
  constexpr Score WeakQueenProtection = S( 14,  0);
  constexpr Score WeakQueen           = S( 56, 15);


#undef S

  // Evaluation class computes and stores attacks tables and other working data
  template<Tracing T>
  class Evaluation {

  public:
    Evaluation() = delete;
    explicit Evaluation(const Position& p) : pos(p) {}
    Evaluation& operator=(const Evaluation&) = delete;
    Value value();

  private:
    template<Color Us> void initialize();
    template<Color Us, PieceType Pt> Score pieces();
    template<Color Us> Score king() const;
    template<Color Us> Score threats() const;
    template<Color Us> Score passed() const;
    template<Color Us> Score space() const;
    Value winnable(Score score) const;

    const Position& pos;
    Material::Entry* me;
    Pawns::Entry* pe;
    Bitboard mobilityArea[COLOR_NB];
    Score mobility[COLOR_NB] = { SCORE_ZERO, SCORE_ZERO };

    // attackedBy[color][piece type] is a bitboard representing all squares
    // attacked by a given color and piece type. Special "piece types" which
    // is also calculated is ALL_PIECES.
    Bitboard attackedBy[COLOR_NB][PIECE_TYPE_NB];

    // attackedBy2[color] are the squares attacked by at least 2 units of a given
    // color, including x-rays. But diagonal x-rays through pawns are not computed.
    Bitboard attackedBy2[COLOR_NB];

    // kingRing[color] are the squares adjacent to the king plus some other
    // very near squares, depending on king position.
    Bitboard kingRing[COLOR_NB];

    // kingAttackersCount[color] is the number of pieces of the given color
    // which attack a square in the kingRing of the enemy king.
    int kingAttackersCount[COLOR_NB];

    // kingAttackersWeight[color] is the sum of the "weights" of the pieces of
    // the given color which attack a square in the kingRing of the enemy king.
    // The weights of the individual piece types are given by the elements in
    // the KingAttackWeights array.
    int kingAttackersWeight[COLOR_NB];

    // kingAttacksCount[color] is the number of attacks by the given color to
    // squares directly adjacent to the enemy king. Pieces which attack more
    // than one square are counted multiple times. For instance, if there is
    // a white knight on g5 and black's king is on g8, this white knight adds 2
    // to kingAttacksCount[WHITE].
    int kingAttacksCount[COLOR_NB];
  };


  // Evaluation::initialize() computes king and pawn attacks, and the king ring
  // bitboard for a given color. This is done at the beginning of the evaluation.

  template<Tracing T> template<Color Us>
  void Evaluation<T>::initialize() {

    constexpr Color     Them = ~Us;
    constexpr Direction Up   = pawn_push(Us);
    constexpr Direction Down = -Up;
    constexpr Bitboard LowRanks = (Us == WHITE ? Rank2BB | Rank3BB : Rank7BB | Rank6BB);

    const Square ksq = pos.square<KING>(Us);

    Bitboard dblAttackByPawn = pawn_double_attacks_bb<Us>(pos.pieces(Us, PAWN));

    // Find our pawns that are blocked or on the first two ranks
    Bitboard b = pos.pieces(Us, PAWN) & (shift<Down>(pos.pieces()) | LowRanks);

    // Squares occupied by those pawns, by our king or queen, by blockers to attacks on our king
    // or controlled by enemy pawns are excluded from the mobility area.
    mobilityArea[Us] = ~(b | pos.pieces(Us, KING, QUEEN) | pos.blockers_for_king(Us) | pe->pawn_attacks(Them));

    // Initialize attackedBy[] for king and pawns
    attackedBy[Us][KING] = attacks_bb<KING>(ksq);
    attackedBy[Us][PAWN] = pe->pawn_attacks(Us);
    attackedBy[Us][ALL_PIECES] = attackedBy[Us][KING] | attackedBy[Us][PAWN];
    attackedBy2[Us] = dblAttackByPawn | (attackedBy[Us][KING] & attackedBy[Us][PAWN]);

    // Init our king safety tables
    Square s = make_square(std::clamp(file_of(ksq), FILE_B, FILE_G),
                           std::clamp(rank_of(ksq), RANK_2, RANK_7));
    kingRing[Us] = attacks_bb<KING>(s) | s;

    kingAttackersCount[Them] = popcount(kingRing[Us] & pe->pawn_attacks(Them));
    kingAttacksCount[Them] = kingAttackersWeight[Them] = 0;

    // Remove from kingRing[] the squares defended by two pawns
    kingRing[Us] &= ~dblAttackByPawn;
  }


  // Evaluation::pieces() scores pieces of a given color and type

  template<Tracing T> template<Color Us, PieceType Pt>
  Score Evaluation<T>::pieces() {

    constexpr Color     Them = ~Us;
    constexpr Direction Down = -pawn_push(Us);
    constexpr Bitboard OutpostRanks = (Us == WHITE ? Rank4BB | Rank5BB | Rank6BB
                                                   : Rank5BB | Rank4BB | Rank3BB);
    Bitboard b1 = pos.pieces(Us, Pt);
    Bitboard b, bb;
    Score score = SCORE_ZERO;

    attackedBy[Us][Pt] = 0;

    while (b1)
    {
        Square s = pop_lsb(b1);

        // Find attacked squares, including x-ray attacks for bishops and rooks
        b = Pt == BISHOP ? attacks_bb<BISHOP>(s, pos.pieces() ^ pos.pieces(QUEEN))
          : Pt ==   ROOK ? attacks_bb<  ROOK>(s, pos.pieces() ^ pos.pieces(QUEEN) ^ pos.pieces(Us, ROOK))
                         : attacks_bb<Pt>(s, pos.pieces());

        if (pos.blockers_for_king(Us) & s)
            b &= line_bb(pos.square<KING>(Us), s);

        attackedBy2[Us] |= attackedBy[Us][ALL_PIECES] & b;
        attackedBy[Us][Pt] |= b;
        attackedBy[Us][ALL_PIECES] |= b;

        if (b & kingRing[Them])
        {
            kingAttackersCount[Us]++;
            kingAttackersWeight[Us] += KingAttackWeights[Pt];
            kingAttacksCount[Us] += popcount(b & attackedBy[Them][KING]);
        }

        else if (Pt == ROOK && (file_bb(s) & kingRing[Them]))
            score += RookOnKingRing;

        else if (Pt == BISHOP && (attacks_bb<BISHOP>(s, pos.pieces(PAWN)) & kingRing[Them]))
            score += BishopOnKingRing;

        int mob = popcount(b & mobilityArea[Us]);
        mobility[Us] += MobilityBonus[Pt - 2][mob];

        if (Pt == BISHOP || Pt == KNIGHT)
        {
            // Bonus if the piece is on an outpost square or can reach one
            // Bonus for knights (UncontestedOutpost) if few relevant targets
            bb = OutpostRanks & (attackedBy[Us][PAWN] | shift<Down>(pos.pieces(PAWN)))
                              & ~pe->pawn_attacks_span(Them);
            Bitboard targets = pos.pieces(Them) & ~pos.pieces(PAWN);

            if (   Pt == KNIGHT
                && bb & s & ~CenterFiles // on a side outpost
                && !(b & targets)        // no relevant attacks
                && (!more_than_one(targets & (s & QueenSide ? QueenSide : KingSide))))
                score += UncontestedOutpost * popcount(pos.pieces(PAWN) & (s & QueenSide ? QueenSide : KingSide));
            else if (bb & s)
                score += Outpost[Pt == BISHOP];
            else if (Pt == KNIGHT && bb & b & ~pos.pieces(Us))
                score += ReachableOutpost;

            // Bonus for a knight or bishop shielded by pawn
            if (shift<Down>(pos.pieces(PAWN)) & s)
                score += MinorBehindPawn;

            // Penalty if the piece is far from the king
            score -= KingProtector[Pt == BISHOP] * distance(pos.square<KING>(Us), s);

            if constexpr (Pt == BISHOP)
            {
                // Penalty according to the number of our pawns on the same color square as the
                // bishop, bigger when the center files are blocked with pawns and smaller
                // when the bishop is outside the pawn chain.
                Bitboard blocked = pos.pieces(Us, PAWN) & shift<Down>(pos.pieces());

                score -= BishopPawns[edge_distance(file_of(s))] * pos.pawns_on_same_color_squares(Us, s)
                                     * (!(attackedBy[Us][PAWN] & s) + popcount(blocked & CenterFiles));

                // Penalty for all enemy pawns x-rayed
                score -= BishopXRayPawns * popcount(attacks_bb<BISHOP>(s) & pos.pieces(Them, PAWN));

                // Bonus for bishop on a long diagonal which can "see" both center squares
                if (more_than_one(attacks_bb<BISHOP>(s, pos.pieces(PAWN)) & Center))
                    score += LongDiagonalBishop;

                // An important Chess960 pattern: a cornered bishop blocked by a friendly
                // pawn diagonally in front of it is a very serious problem, especially
                // when that pawn is also blocked.
                if (   pos.is_chess960()
                    && (s == relative_square(Us, SQ_A1) || s == relative_square(Us, SQ_H1)))
                {
                    Direction d = pawn_push(Us) + (file_of(s) == FILE_A ? EAST : WEST);
                    if (pos.piece_on(s + d) == make_piece(Us, PAWN))
                        score -= !pos.empty(s + d + pawn_push(Us)) ? 4 * make_score(CorneredBishop, CorneredBishop)
                                                                   : 3 * make_score(CorneredBishop, CorneredBishop);
                }
            }
        }

        if constexpr (Pt == ROOK)
        {
            // Bonuses for rook on a (semi-)open or closed file
            if (pos.is_on_semiopen_file(Us, s))
            {
                score += RookOnOpenFile[pos.is_on_semiopen_file(Them, s)];
            }
            else
            {
                // If our pawn on this file is blocked, increase penalty
                if ( pos.pieces(Us, PAWN)
                   & shift<Down>(pos.pieces())
                   & file_bb(s))
                {
                    score -= RookOnClosedFile;
                }

                // Penalty when trapped by the king, even more if the king cannot castle
                if (mob <= 3)
                {
                    File kf = file_of(pos.square<KING>(Us));
                    if ((kf < FILE_E) == (file_of(s) < kf))
                        score -= TrappedRook * (1 + !pos.castling_rights(Us));
                }
            }
        }

        if constexpr (Pt == QUEEN)
        {
            // Penalty if any relative pin or discovered attack against the queen
            Bitboard queenPinners;
            if (pos.slider_blockers(pos.pieces(Them, ROOK, BISHOP), s, queenPinners))
                score -= WeakQueen;
        }
    }
    if constexpr (T)
        Trace::add(Pt, Us, score);

    return score;
  }


  // Evaluation::king() assigns bonuses and penalties to a king of a given color

  template<Tracing T> template<Color Us>
  Score Evaluation<T>::king() const {

    constexpr Color    Them = ~Us;
    constexpr Bitboard Camp = (Us == WHITE ? AllSquares ^ Rank6BB ^ Rank7BB ^ Rank8BB
                                           : AllSquares ^ Rank1BB ^ Rank2BB ^ Rank3BB);

    Bitboard weak, b1, b2, b3, safe, unsafeChecks = 0;
    Bitboard rookChecks, queenChecks, bishopChecks, knightChecks;
    int kingDanger = 0;
    const Square ksq = pos.square<KING>(Us);

    // Init the score with king shelter and enemy pawns storm
    Score score = pe->king_safety<Us>(pos);

    // Attacked squares defended at most once by our queen or king
    weak =  attackedBy[Them][ALL_PIECES]
          & ~attackedBy2[Us]
          & (~attackedBy[Us][ALL_PIECES] | attackedBy[Us][KING] | attackedBy[Us][QUEEN]);

    // Analyse the safe enemy's checks which are possible on next move
    safe  = ~pos.pieces(Them);
    safe &= ~attackedBy[Us][ALL_PIECES] | (weak & attackedBy2[Them]);

    b1 = attacks_bb<ROOK  >(ksq, pos.pieces() ^ pos.pieces(Us, QUEEN));
    b2 = attacks_bb<BISHOP>(ksq, pos.pieces() ^ pos.pieces(Us, QUEEN));

    // Enemy rooks checks
    rookChecks = b1 & attackedBy[Them][ROOK] & safe;
    if (rookChecks)
        kingDanger += SafeCheck[ROOK][more_than_one(rookChecks)];
    else
        unsafeChecks |= b1 & attackedBy[Them][ROOK];

    // Enemy queen safe checks: count them only if the checks are from squares from
    // which opponent cannot give a rook check, because rook checks are more valuable.
    queenChecks =  (b1 | b2) & attackedBy[Them][QUEEN] & safe
                 & ~(attackedBy[Us][QUEEN] | rookChecks);
    if (queenChecks)
        kingDanger += SafeCheck[QUEEN][more_than_one(queenChecks)];

    // Enemy bishops checks: count them only if they are from squares from which
    // opponent cannot give a queen check, because queen checks are more valuable.
    bishopChecks =  b2 & attackedBy[Them][BISHOP] & safe
                  & ~queenChecks;
    if (bishopChecks)
        kingDanger += SafeCheck[BISHOP][more_than_one(bishopChecks)];

    else
        unsafeChecks |= b2 & attackedBy[Them][BISHOP];

    // Enemy knights checks
    knightChecks = attacks_bb<KNIGHT>(ksq) & attackedBy[Them][KNIGHT];
    if (knightChecks & safe)
        kingDanger += SafeCheck[KNIGHT][more_than_one(knightChecks & safe)];
    else
        unsafeChecks |= knightChecks;

    // Find the squares that opponent attacks in our king flank, the squares
    // which they attack twice in that flank, and the squares that we defend.
    b1 = attackedBy[Them][ALL_PIECES] & KingFlank[file_of(ksq)] & Camp;
    b2 = b1 & attackedBy2[Them];
    b3 = attackedBy[Us][ALL_PIECES] & KingFlank[file_of(ksq)] & Camp;

    int kingFlankAttack  = popcount(b1) + popcount(b2);
    int kingFlankDefense = popcount(b3);

    kingDanger +=        kingAttackersCount[Them] * kingAttackersWeight[Them] // (~10 Elo)
                 + 183 * popcount(kingRing[Us] & weak)                        // (~15 Elo)
                 + 148 * popcount(unsafeChecks)                               // (~4 Elo)
                 +  98 * popcount(pos.blockers_for_king(Us))                  // (~2 Elo)
                 +  69 * kingAttacksCount[Them]                               // (~0.5 Elo)
                 +   3 * kingFlankAttack * kingFlankAttack / 8                // (~0.5 Elo)
                 +       mg_value(mobility[Them] - mobility[Us])              // (~0.5 Elo)
                 - 873 * !pos.count<QUEEN>(Them)                              // (~24 Elo)
                 - 100 * bool(attackedBy[Us][KNIGHT] & attackedBy[Us][KING])  // (~5 Elo)
                 -   6 * mg_value(score) / 8                                  // (~8 Elo)
                 -   4 * kingFlankDefense                                     // (~5 Elo)
                 +  37;                                                       // (~0.5 Elo)

    // Transform the kingDanger units into a Score, and subtract it from the evaluation
    if (kingDanger > 100)
        score -= make_score(kingDanger * kingDanger / 4096, kingDanger / 16);

    // Penalty when our king is on a pawnless flank
    if (!(pos.pieces(PAWN) & KingFlank[file_of(ksq)]))
        score -= PawnlessFlank;

    // Penalty if king flank is under attack, potentially moving toward the king
    score -= FlankAttacks * kingFlankAttack;

    if constexpr (T)
        Trace::add(KING, Us, score);

    return score;
  }


  // Evaluation::threats() assigns bonuses according to the types of the
  // attacking and the attacked pieces.

  template<Tracing T> template<Color Us>
  Score Evaluation<T>::threats() const {

    constexpr Color     Them     = ~Us;
    constexpr Direction Up       = pawn_push(Us);
    constexpr Bitboard  TRank3BB = (Us == WHITE ? Rank3BB : Rank6BB);

    Bitboard b, weak, defended, nonPawnEnemies, stronglyProtected, safe;
    Score score = SCORE_ZERO;

    // Non-pawn enemies
    nonPawnEnemies = pos.pieces(Them) & ~pos.pieces(PAWN);

    // Squares strongly protected by the enemy, either because they defend the
    // square with a pawn, or because they defend the square twice and we don't.
    stronglyProtected =  attackedBy[Them][PAWN]
                       | (attackedBy2[Them] & ~attackedBy2[Us]);

    // Non-pawn enemies, strongly protected
    defended = nonPawnEnemies & stronglyProtected;

    // Enemies not strongly protected and under our attack
    weak = pos.pieces(Them) & ~stronglyProtected & attackedBy[Us][ALL_PIECES];

    // Bonus according to the kind of attacking pieces
    if (defended | weak)
    {
        b = (defended | weak) & (attackedBy[Us][KNIGHT] | attackedBy[Us][BISHOP]);
        while (b)
            score += ThreatByMinor[type_of(pos.piece_on(pop_lsb(b)))];

        b = weak & attackedBy[Us][ROOK];
        while (b)
            score += ThreatByRook[type_of(pos.piece_on(pop_lsb(b)))];

        if (weak & attackedBy[Us][KING])
            score += ThreatByKing;

        b =  ~attackedBy[Them][ALL_PIECES]
           | (nonPawnEnemies & attackedBy2[Us]);
        score += Hanging * popcount(weak & b);

        // Additional bonus if weak piece is only protected by a queen
        score += WeakQueenProtection * popcount(weak & attackedBy[Them][QUEEN]);
    }

    // Bonus for restricting their piece moves
    b =   attackedBy[Them][ALL_PIECES]
       & ~stronglyProtected
       &  attackedBy[Us][ALL_PIECES];
    score += RestrictedPiece * popcount(b);

    // Protected or unattacked squares
    safe = ~attackedBy[Them][ALL_PIECES] | attackedBy[Us][ALL_PIECES];

    // Bonus for attacking enemy pieces with our relatively safe pawns
    b = pos.pieces(Us, PAWN) & safe;
    b = pawn_attacks_bb<Us>(b) & nonPawnEnemies;
    score += ThreatBySafePawn * popcount(b);

    // Find squares where our pawns can push on the next move
    b  = shift<Up>(pos.pieces(Us, PAWN)) & ~pos.pieces();
    b |= shift<Up>(b & TRank3BB) & ~pos.pieces();

    // Keep only the squares which are relatively safe
    b &= ~attackedBy[Them][PAWN] & safe;

    // Bonus for safe pawn threats on the next move
    b = pawn_attacks_bb<Us>(b) & nonPawnEnemies;
    score += ThreatByPawnPush * popcount(b);

    // Bonus for threats on the next moves against enemy queen
    if (pos.count<QUEEN>(Them) == 1)
    {
        bool queenImbalance = pos.count<QUEEN>() == 1;

        Square s = pos.square<QUEEN>(Them);
        safe =   mobilityArea[Us]
              & ~pos.pieces(Us, PAWN)
              & ~stronglyProtected;

        b = attackedBy[Us][KNIGHT] & attacks_bb<KNIGHT>(s);

        score += KnightOnQueen * popcount(b & safe) * (1 + queenImbalance);

        b =  (attackedBy[Us][BISHOP] & attacks_bb<BISHOP>(s, pos.pieces()))
           | (attackedBy[Us][ROOK  ] & attacks_bb<ROOK  >(s, pos.pieces()));

        score += SliderOnQueen * popcount(b & safe & attackedBy2[Us]) * (1 + queenImbalance);
    }

    if constexpr (T)
        Trace::add(THREAT, Us, score);

    return score;
  }

  // Evaluation::passed() evaluates the passed pawns and candidate passed
  // pawns of the given color.

  template<Tracing T> template<Color Us>
  Score Evaluation<T>::passed() const {

    constexpr Color     Them = ~Us;
    constexpr Direction Up   = pawn_push(Us);
    constexpr Direction Down = -Up;

    auto king_proximity = [&](Color c, Square s) {
      return std::min(distance(pos.square<KING>(c), s), 5);
    };

    Bitboard b, bb, squaresToQueen, unsafeSquares, blockedPassers, helpers;
    Score score = SCORE_ZERO;

    b = pe->passed_pawns(Us);

    blockedPassers = b & shift<Down>(pos.pieces(Them, PAWN));
    if (blockedPassers)
    {
        helpers =  shift<Up>(pos.pieces(Us, PAWN))
                 & ~pos.pieces(Them)
                 & (~attackedBy2[Them] | attackedBy[Us][ALL_PIECES]);

        // Remove blocked candidate passers that don't have help to pass
        b &=  ~blockedPassers
            | shift<WEST>(helpers)
            | shift<EAST>(helpers);
    }

    while (b)
    {
        Square s = pop_lsb(b);

        assert(!(pos.pieces(Them, PAWN) & forward_file_bb(Us, s + Up)));

        int r = relative_rank(Us, s);

        Score bonus = PassedRank[r];

        if (r > RANK_3)
        {
            int w = 5 * r - 13;
            Square blockSq = s + Up;

            // Adjust bonus based on the king's proximity
            bonus += make_score(0, (  king_proximity(Them, blockSq) * 19 / 4
                                    - king_proximity(Us,   blockSq) *  2) * w);

            // If blockSq is not the queening square then consider also a second push
            if (r != RANK_7)
                bonus -= make_score(0, king_proximity(Us, blockSq + Up) * w);

            // If the pawn is free to advance, then increase the bonus
            if (pos.empty(blockSq))
            {
                squaresToQueen = forward_file_bb(Us, s);
                unsafeSquares = passed_pawn_span(Us, s);

                bb = forward_file_bb(Them, s) & pos.pieces(ROOK, QUEEN);

                if (!(pos.pieces(Them) & bb))
                    unsafeSquares &= attackedBy[Them][ALL_PIECES] | pos.pieces(Them);

                // If there are no enemy pieces or attacks on passed pawn span, assign a big bonus.
                // Or if there is some, but they are all attacked by our pawns, assign a bit smaller bonus.
                // Otherwise assign a smaller bonus if the path to queen is not attacked
                // and even smaller bonus if it is attacked but block square is not.
                int k = !unsafeSquares                    ? 36 :
                !(unsafeSquares & ~attackedBy[Us][PAWN])  ? 30 :
                        !(unsafeSquares & squaresToQueen) ? 17 :
                        !(unsafeSquares & blockSq)        ?  7 :
                                                             0 ;

                // Assign a larger bonus if the block square is defended
                if ((pos.pieces(Us) & bb) || (attackedBy[Us][ALL_PIECES] & blockSq))
                    k += 5;

                bonus += make_score(k * w, k * w);
            }
        } // r > RANK_3

        score += bonus - PassedFile * edge_distance(file_of(s));
    }

    if constexpr (T)
        Trace::add(PASSED, Us, score);

    return score;
  }


  // Evaluation::space() computes a space evaluation for a given side, aiming to improve game
  // play in the opening. It is based on the number of safe squares on the four central files
  // on ranks 2 to 4. Completely safe squares behind a friendly pawn are counted twice.
  // Finally, the space bonus is multiplied by a weight which decreases according to occupancy.

  template<Tracing T> template<Color Us>
  Score Evaluation<T>::space() const {

    // Early exit if, for example, both queens or 6 minor pieces have been exchanged
    if (pos.non_pawn_material() < SpaceThreshold)
        return SCORE_ZERO;

    constexpr Color Them     = ~Us;
    constexpr Direction Down = -pawn_push(Us);
    constexpr Bitboard SpaceMask =
      Us == WHITE ? CenterFiles & (Rank2BB | Rank3BB | Rank4BB)
                  : CenterFiles & (Rank7BB | Rank6BB | Rank5BB);

    // Find the available squares for our pieces inside the area defined by SpaceMask
    Bitboard safe =   SpaceMask
                   & ~pos.pieces(Us, PAWN)
                   & ~attackedBy[Them][PAWN];

    // Find all squares which are at most three squares behind some friendly pawn
    Bitboard behind = pos.pieces(Us, PAWN);
    behind |= shift<Down>(behind);
    behind |= shift<Down+Down>(behind);

    // Compute space score based on the number of safe squares and number of our pieces
    // increased with number of total blocked pawns in position.
    int bonus = popcount(safe) + popcount(behind & safe & ~attackedBy[Them][ALL_PIECES]);
    int weight = pos.count<ALL_PIECES>(Us) - 3 + std::min(pe->blocked_count(), 9);
    Score score = make_score(bonus * weight * weight / 16, 0);

    if constexpr (T)
        Trace::add(SPACE, Us, score);

    return score;
  }


  // Evaluation::winnable() adjusts the midgame and endgame score components, based on
  // the known attacking/defending status of the players. The final value is derived
  // by interpolation from the midgame and endgame values.

  template<Tracing T>
  Value Evaluation<T>::winnable(Score score) const {

    int outflanking =  distance<File>(pos.square<KING>(WHITE), pos.square<KING>(BLACK))
                    + int(rank_of(pos.square<KING>(WHITE)) - rank_of(pos.square<KING>(BLACK)));

    bool pawnsOnBothFlanks =   (pos.pieces(PAWN) & QueenSide)
                            && (pos.pieces(PAWN) & KingSide);

    bool almostUnwinnable =   outflanking < 0
                           && !pawnsOnBothFlanks;

    bool infiltration =   rank_of(pos.square<KING>(WHITE)) > RANK_4
                       || rank_of(pos.square<KING>(BLACK)) < RANK_5;

    // Compute the initiative bonus for the attacking side
    int complexity =   9 * pe->passed_count()
                    + 12 * pos.count<PAWN>()
                    +  9 * outflanking
                    + 21 * pawnsOnBothFlanks
                    + 24 * infiltration
                    + 51 * !pos.non_pawn_material()
                    - 43 * almostUnwinnable
                    -110 ;

    Value mg = mg_value(score);
    Value eg = eg_value(score);

    // Now apply the bonus: note that we find the attacking side by extracting the
    // sign of the midgame or endgame values, and that we carefully cap the bonus
    // so that the midgame and endgame scores do not change sign after the bonus.
    int u = ((mg > 0) - (mg < 0)) * std::clamp(complexity + 50, -abs(mg), 0);
    int v = ((eg > 0) - (eg < 0)) * std::max(complexity, -abs(eg));

    mg += u;
    eg += v;

    // Compute the scale factor for the winning side
    Color strongSide = eg > VALUE_DRAW ? WHITE : BLACK;
    int sf = me->scale_factor(pos, strongSide);

    // If scale factor is not already specific, scale up/down via general heuristics
    if (sf == SCALE_FACTOR_NORMAL)
    {
        if (pos.opposite_bishops())
        {
            // For pure opposite colored bishops endgames use scale factor
            // based on the number of passed pawns of the strong side.
            if (   pos.non_pawn_material(WHITE) == BishopValueMg
                && pos.non_pawn_material(BLACK) == BishopValueMg)
                sf = 18 + 4 * popcount(pe->passed_pawns(strongSide));
            // For every other opposite colored bishops endgames use scale factor
            // based on the number of all pieces of the strong side.
            else
                sf = 22 + 3 * pos.count<ALL_PIECES>(strongSide);
        }
        // For rook endgames with strong side not having overwhelming pawn number advantage
        // and its pawns being on one flank and weak side protecting its pieces with a king
        // use lower scale factor.
        else if (  pos.non_pawn_material(WHITE) == RookValueMg
                && pos.non_pawn_material(BLACK) == RookValueMg
                && pos.count<PAWN>(strongSide) - pos.count<PAWN>(~strongSide) <= 1
                && bool(KingSide & pos.pieces(strongSide, PAWN)) != bool(QueenSide & pos.pieces(strongSide, PAWN))
                && (attacks_bb<KING>(pos.square<KING>(~strongSide)) & pos.pieces(~strongSide, PAWN)))
            sf = 36;
        // For queen vs no queen endgames use scale factor
        // based on number of minors of side that doesn't have queen.
        else if (pos.count<QUEEN>() == 1)
            sf = 37 + 3 * (pos.count<QUEEN>(WHITE) == 1 ? pos.count<BISHOP>(BLACK) + pos.count<KNIGHT>(BLACK)
                                                        : pos.count<BISHOP>(WHITE) + pos.count<KNIGHT>(WHITE));
        // In every other case use scale factor based on
        // the number of pawns of the strong side reduced if pawns are on a single flank.
        else
            sf = std::min(sf, 36 + 7 * pos.count<PAWN>(strongSide)) - 4 * !pawnsOnBothFlanks;

        // Reduce scale factor in case of pawns being on a single flank
        sf -= 4 * !pawnsOnBothFlanks;
    }

    // Interpolate between the middlegame and (scaled by 'sf') endgame score
    v =  mg * int(me->game_phase())
       + eg * int(PHASE_MIDGAME - me->game_phase()) * ScaleFactor(sf) / SCALE_FACTOR_NORMAL;
    v /= PHASE_MIDGAME;

    if constexpr (T)
    {
        Trace::add(WINNABLE, make_score(u, eg * ScaleFactor(sf) / SCALE_FACTOR_NORMAL - eg_value(score)));
        Trace::add(TOTAL, make_score(mg, eg * ScaleFactor(sf) / SCALE_FACTOR_NORMAL));
    }

    return Value(v);
  }


  // Evaluation::value() is the main function of the class. It computes the various
  // parts of the evaluation and returns the value of the position from the point
  // of view of the side to move.

  template<Tracing T>
  Value Evaluation<T>::value() {

    assert(!pos.checkers());

    // Probe the material hash table
    me = Material::probe(pos);

    // If we have a specialized evaluation function for the current material
    // configuration, call it and return.
    if (me->specialized_eval_exists())
        return me->evaluate(pos);

    // Initialize score by reading the incrementally updated scores included in
    // the position object (material + piece square tables) and the material
    // imbalance. Score is computed internally from the white point of view.
    Score score = pos.psq_score() + me->imbalance() + pos.this_thread()->trend;

    // Probe the pawn hash table
    pe = Pawns::probe(pos);
    score += pe->pawn_score(WHITE) - pe->pawn_score(BLACK);

    // Early exit if score is high
    auto lazy_skip = [&](Value lazyThreshold) {
        return abs(mg_value(score) + eg_value(score)) >   lazyThreshold
                                                        + std::abs(pos.this_thread()->bestValue) * 5 / 4
                                                        + pos.non_pawn_material() / 32;
    };

    if (lazy_skip(LazyThreshold1))
        goto make_v;

    // Main evaluation begins here
    initialize<WHITE>();
    initialize<BLACK>();

    // Pieces evaluated first (also populates attackedBy, attackedBy2).
    // Note that the order of evaluation of the terms is left unspecified.
    score +=  pieces<WHITE, KNIGHT>() - pieces<BLACK, KNIGHT>()
            + pieces<WHITE, BISHOP>() - pieces<BLACK, BISHOP>()
            + pieces<WHITE, ROOK  >() - pieces<BLACK, ROOK  >()
            + pieces<WHITE, QUEEN >() - pieces<BLACK, QUEEN >();

    score += mobility[WHITE] - mobility[BLACK];

    // More complex interactions that require fully populated attack bitboards
    score +=  king<   WHITE>() - king<   BLACK>()
            + passed< WHITE>() - passed< BLACK>();

    if (lazy_skip(LazyThreshold2))
        goto make_v;

    score +=  threats<WHITE>() - threats<BLACK>()
            + space<  WHITE>() - space<  BLACK>();

make_v:
    // Derive single value from mg and eg parts of score
    Value v = winnable(score);

    // In case of tracing add all remaining individual evaluation terms
    if constexpr (T)
    {
        Trace::add(MATERIAL, pos.psq_score());
        Trace::add(IMBALANCE, me->imbalance());
        Trace::add(PAWN, pe->pawn_score(WHITE), pe->pawn_score(BLACK));
        Trace::add(MOBILITY, mobility[WHITE], mobility[BLACK]);
    }

    // Evaluation grain
    v = (v / 16) * 16;

    // Side to move point of view
    v = (pos.side_to_move() == WHITE ? v : -v);

    return v;
  }


  /// Fisher Random Chess: correction for cornered bishops and knights, to fix chess960 play with NNUE

  Value fix_FRC(const Position& pos) {

    constexpr Bitboard Corners =  1ULL << SQ_A1 | 1ULL << SQ_H1 | 1ULL << SQ_A8 | 1ULL << SQ_H8;

    Value v = VALUE_ZERO;

    if (pos.pieces(BISHOP) & Corners)
    {
        int correction = 0;

        if (   pos.piece_on(SQ_A1) == W_BISHOP
            && pos.piece_on(SQ_B2) == W_PAWN)
            correction -= CorneredBishop;

        if (   pos.piece_on(SQ_H1) == W_BISHOP
            && pos.piece_on(SQ_G2) == W_PAWN)
            correction -= CorneredBishop;

        if (   pos.piece_on(SQ_A8) == B_BISHOP
            && pos.piece_on(SQ_B7) == B_PAWN)
            correction += CorneredBishop;

        if (   pos.piece_on(SQ_H8) == B_BISHOP
            && pos.piece_on(SQ_G7) == B_PAWN)
            correction += CorneredBishop;

        v += 5 * correction;
    }

<<<<<<< HEAD
    return pos.side_to_move() == WHITE ?  Value(3 * correction)
                                       : -Value(3 * correction);
=======
    if (   pos.piece_on(SQ_B3) == W_PAWN
        && pos.piece_on(SQ_C2) == W_PAWN
        && !pos.empty(SQ_B4)
        && !pos.empty(SQ_C3))
        v -= ((pos.piece_on(SQ_A1) == W_KNIGHT) + (pos.piece_on(SQ_B1) == W_BISHOP || pos.piece_on(SQ_A2) == W_BISHOP)) * CorneredMinor;

    if (   pos.piece_on(SQ_G3) == W_PAWN
        && pos.piece_on(SQ_F2) == W_PAWN
        && !pos.empty(SQ_G4)
        && !pos.empty(SQ_F3))
        v -= ((pos.piece_on(SQ_H1) == W_KNIGHT) + (pos.piece_on(SQ_G1) == W_BISHOP || pos.piece_on(SQ_H2) == W_BISHOP)) * CorneredMinor;

    if (   pos.piece_on(SQ_B6) == B_PAWN
        && pos.piece_on(SQ_C7) == B_PAWN
        && !pos.empty(SQ_B5)
        && !pos.empty(SQ_C6))
        v += ((pos.piece_on(SQ_A8) == B_KNIGHT) + (pos.piece_on(SQ_B8) == B_BISHOP || pos.piece_on(SQ_A7) == B_BISHOP)) * CorneredMinor;

    if (   pos.piece_on(SQ_G6) == B_PAWN
        && pos.piece_on(SQ_F7) == B_PAWN
        && !pos.empty(SQ_G5)
        && !pos.empty(SQ_F6))
        v += ((pos.piece_on(SQ_H8) == B_KNIGHT) + (pos.piece_on(SQ_G8) == B_BISHOP || pos.piece_on(SQ_H7) == B_BISHOP)) * CorneredMinor;

    return pos.side_to_move() == WHITE ? v : -v;
>>>>>>> 666ebcf8
  }

} // namespace Eval


/// evaluate() is the evaluator for the outer world. It returns a static
/// evaluation of the position from the point of view of the side to move.

Value Eval::evaluate(const Position& pos) {

  Value v;
  bool useClassical = false;

  // Deciding between classical and NNUE eval (~10 Elo): for high PSQ imbalance we use classical,
  // but we switch to NNUE during long shuffling or with high material on the board.
  if (  !useNNUE
      || abs(eg_value(pos.psq_score())) * 5 > (849 + pos.non_pawn_material() / 64) * (5 + pos.rule50_count()))
  {
      v = Evaluation<NO_TRACE>(pos).value();          // classical
      useClassical = abs(v) >= 298;
  }

  // If result of a classical evaluation is much lower than threshold fall back to NNUE
  if (useNNUE && !useClassical)
  {
       Value nnue     = NNUE::evaluate(pos, true);     // NNUE
       int scale      = 1136 + 20 * pos.non_pawn_material() / 1024;
       Color stm      = pos.side_to_move();
       Value optimism = pos.this_thread()->optimism[stm];
       Value psq      = (stm == WHITE ? 1 : -1) * eg_value(pos.psq_score());
       int complexity = 35 * abs(nnue - psq) / 256;

       optimism = optimism * (44 + complexity) / 32;
       v = (nnue + optimism) * scale / 1024 - optimism;

       if (pos.is_chess960())
           v += fix_FRC(pos);
  }

  // Damp down the evaluation linearly when shuffling
  v = v * (208 - pos.rule50_count()) / 208;

  // Guarantee evaluation does not hit the tablebase range
  v = std::clamp(v, VALUE_TB_LOSS_IN_MAX_PLY + 1, VALUE_TB_WIN_IN_MAX_PLY - 1);

  return v;
}

/// trace() is like evaluate(), but instead of returning a value, it returns
/// a string (suitable for outputting to stdout) that contains the detailed
/// descriptions and values of each evaluation term. Useful for debugging.
/// Trace scores are from white's point of view

std::string Eval::trace(Position& pos) {

  if (pos.checkers())
      return "Final evaluation: none (in check)";

  std::stringstream ss;
  ss << std::showpoint << std::noshowpos << std::fixed << std::setprecision(2);

  Value v;

  std::memset(scores, 0, sizeof(scores));

  // Reset any global variable used in eval
  pos.this_thread()->trend           = SCORE_ZERO;
  pos.this_thread()->bestValue       = VALUE_ZERO;
  pos.this_thread()->optimism[WHITE] = VALUE_ZERO;
  pos.this_thread()->optimism[BLACK] = VALUE_ZERO;

  v = Evaluation<TRACE>(pos).value();

  ss << std::showpoint << std::noshowpos << std::fixed << std::setprecision(2)
     << " Contributing terms for the classical eval:\n"
     << "+------------+-------------+-------------+-------------+\n"
     << "|    Term    |    White    |    Black    |    Total    |\n"
     << "|            |   MG    EG  |   MG    EG  |   MG    EG  |\n"
     << "+------------+-------------+-------------+-------------+\n"
     << "|   Material | " << Term(MATERIAL)
     << "|  Imbalance | " << Term(IMBALANCE)
     << "|      Pawns | " << Term(PAWN)
     << "|    Knights | " << Term(KNIGHT)
     << "|    Bishops | " << Term(BISHOP)
     << "|      Rooks | " << Term(ROOK)
     << "|     Queens | " << Term(QUEEN)
     << "|   Mobility | " << Term(MOBILITY)
     << "|King safety | " << Term(KING)
     << "|    Threats | " << Term(THREAT)
     << "|     Passed | " << Term(PASSED)
     << "|      Space | " << Term(SPACE)
     << "|   Winnable | " << Term(WINNABLE)
     << "+------------+-------------+-------------+-------------+\n"
     << "|      Total | " << Term(TOTAL)
     << "+------------+-------------+-------------+-------------+\n";

  if (Eval::useNNUE)
      ss << '\n' << NNUE::trace(pos) << '\n';

  ss << std::showpoint << std::showpos << std::fixed << std::setprecision(2) << std::setw(15);

  v = pos.side_to_move() == WHITE ? v : -v;
  ss << "\nClassical evaluation   " << to_cp(v) << " (white side)\n";
  if (Eval::useNNUE)
  {
      v = NNUE::evaluate(pos, false);
      v = pos.side_to_move() == WHITE ? v : -v;
      ss << "NNUE evaluation        " << to_cp(v) << " (white side)\n";
  }

  v = evaluate(pos);
  v = pos.side_to_move() == WHITE ? v : -v;
  ss << "Final evaluation       " << to_cp(v) << " (white side)";
  if (Eval::useNNUE)
     ss << " [with scaled NNUE, hybrid, ...]";
  ss << "\n";

  return ss.str();
}

} // namespace Stockfish<|MERGE_RESOLUTION|>--- conflicted
+++ resolved
@@ -1071,13 +1071,9 @@
             && pos.piece_on(SQ_G7) == B_PAWN)
             correction += CorneredBishop;
 
-        v += 5 * correction;
+        v += 3 * correction;
     }
 
-<<<<<<< HEAD
-    return pos.side_to_move() == WHITE ?  Value(3 * correction)
-                                       : -Value(3 * correction);
-=======
     if (   pos.piece_on(SQ_B3) == W_PAWN
         && pos.piece_on(SQ_C2) == W_PAWN
         && !pos.empty(SQ_B4)
@@ -1103,7 +1099,6 @@
         v += ((pos.piece_on(SQ_H8) == B_KNIGHT) + (pos.piece_on(SQ_G8) == B_BISHOP || pos.piece_on(SQ_H7) == B_BISHOP)) * CorneredMinor;
 
     return pos.side_to_move() == WHITE ? v : -v;
->>>>>>> 666ebcf8
   }
 
 } // namespace Eval
