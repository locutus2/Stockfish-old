--- conflicted
+++ resolved
@@ -203,12 +203,6 @@
   const int RookCheck         = 8;
   const int BishopCheck       = 2;
   const int KnightCheck       = 3;
-<<<<<<< HEAD
-  
-  const int UnsupportedPinnedPawn  = 3;
-  const int UnsupportedPinnedPiece = 2;
-=======
->>>>>>> a8b942d5
 
   // KingDanger[Color][attackUnits] contains the actual king danger weighted
   // scores, indexed by color and by a calculated integer number.
@@ -700,19 +694,6 @@
         if (b)
             attackUnits += KnightCheck * popcount<Max15>(b);
 
-<<<<<<< HEAD
-        // Penalty for pinned pieces
-        b = ei.pinnedPieces[Us] & ~ei.attackedBy[Us][PAWN];
-        if(b)
-        {
-            if(b & pos.pieces(Us, PAWN))
-                attackUnits += UnsupportedPinnedPawn;
-            else
-                attackUnits += UnsupportedPinnedPiece;
-        }
-
-=======
->>>>>>> a8b942d5
         // To index KingDanger[] attackUnits must be in [0, 99] range
         attackUnits = std::min(99, std::max(0, attackUnits));
 
