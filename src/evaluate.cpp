--- conflicted
+++ resolved
@@ -1015,26 +1015,17 @@
 
 Value Eval::evaluate(const Position& pos) {
 
-<<<<<<< HEAD
+  // Use classical eval if there is a large imbalance
+  // If there is a moderate imbalance, use classical eval with probability (1/8),
+  // as derived from the node counter.
   Pawns::Entry *pe = Pawns::probe(pos);
   Value v = Value(abs(eg_value(pos.psq_score() + pe->pawn_score(WHITE) - pe->pawn_score(BLACK))));
   bool useClassical = v * 16 > NNUEThreshold1 * (16 + pos.rule50_count());
   bool classical = !Eval::useNNUE
                 ||  useClassical
-                || (v > PawnValueMg / 8 && !(pos.this_thread()->nodes & 0xF));
+                || (v > PawnValueMg / 4 && !(pos.this_thread()->nodes & 0xB));
   v = classical ? Evaluation<NO_TRACE>(pos).value()
                 : NNUE::evaluate(pos) * 5 / 4 + Tempo;
-=======
-  // Use classical eval if there is a large imbalance
-  // If there is a moderate imbalance, use classical eval with probability (1/8),
-  // as derived from the node counter.
-  bool useClassical = abs(eg_value(pos.psq_score())) * 16 > NNUEThreshold1 * (16 + pos.rule50_count());
-  bool classical = !Eval::useNNUE
-                ||  useClassical
-                || (abs(eg_value(pos.psq_score())) > PawnValueMg / 4 && !(pos.this_thread()->nodes & 0xB));
-  Value v = classical ? Evaluation<NO_TRACE>(pos).value()
-                      : NNUE::evaluate(pos) * 5 / 4 + Tempo;
->>>>>>> 0405f354
 
   if (   useClassical 
       && Eval::useNNUE 
