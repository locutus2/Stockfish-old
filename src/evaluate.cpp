/*
  Stockfish, a UCI chess playing engine derived from Glaurung 2.1
  Copyright (C) 2004-2008 Tord Romstad (Glaurung author)
  Copyright (C) 2008-2015 Marco Costalba, Joona Kiiski, Tord Romstad
  Copyright (C) 2015-2020 Marco Costalba, Joona Kiiski, Gary Linscott, Tord Romstad

  Stockfish is free software: you can redistribute it and/or modify
  it under the terms of the GNU General Public License as published by
  the Free Software Foundation, either version 3 of the License, or
  (at your option) any later version.

  Stockfish is distributed in the hope that it will be useful,
  but WITHOUT ANY WARRANTY; without even the implied warranty of
  MERCHANTABILITY or FITNESS FOR A PARTICULAR PURPOSE.  See the
  GNU General Public License for more details.

  You should have received a copy of the GNU General Public License
  along with this program.  If not, see <http://www.gnu.org/licenses/>.
*/

#include <algorithm>
#include <cassert>
#include <cstring>   // For std::memset
#include <iomanip>
#include <sstream>

#include "bitboard.h"
#include "evaluate.h"
#include "material.h"
#include "pawns.h"
#include "thread.h"

namespace Trace {

  enum Tracing { NO_TRACE, TRACE };

  enum Term { // The first 8 entries are reserved for PieceType
    MATERIAL = 8, IMBALANCE, MOBILITY, THREAT, PASSED, SPACE, INITIATIVE, TOTAL, TERM_NB
  };

  Score scores[TERM_NB][COLOR_NB];

  double to_cp(Value v) { return double(v) / PawnValueEg; }

  void add(int idx, Color c, Score s) {
    scores[idx][c] = s;
  }

  void add(int idx, Score w, Score b = SCORE_ZERO) {
    scores[idx][WHITE] = w;
    scores[idx][BLACK] = b;
  }

  std::ostream& operator<<(std::ostream& os, Score s) {
    os << std::setw(5) << to_cp(mg_value(s)) << " "
       << std::setw(5) << to_cp(eg_value(s));
    return os;
  }

  std::ostream& operator<<(std::ostream& os, Term t) {

    if (t == MATERIAL || t == IMBALANCE || t == INITIATIVE || t == TOTAL)
        os << " ----  ----"    << " | " << " ----  ----";
    else
        os << scores[t][WHITE] << " | " << scores[t][BLACK];

    os << " | " << scores[t][WHITE] - scores[t][BLACK] << "\n";
    return os;
  }
}

using namespace Trace;

namespace {

  int IBishopPawnsMG;
  int IBishopPawnsEG;
  int IBishopXRayPawnsMG;
  int IBishopXRayPawnsEG;
  int IPawnlessFlankMG;
  int IPawnlessFlankEG;

  int IKDbase;
  int IKDweak;
  int IKDweakEG;
  int IKDunsafeChecks;
  int IKDattackCount;
  int IKDblockers;
  int IKDBishopAttack;
  int IKDBishopPin;
  int IKDWeakPawnBlocker;

  int IKingDistanceThemBlock;
  int IKingDistanceUsBlock;
  int IKingDistanceThemBlockMG;
  int IKingDistanceUsBlockMG;
  int IKingDistanceThemProm;
  int IKingDistanceUsProm;

  constexpr bool USE_FOR_TUNING = false;

  int IMobilityBonus[4][28][2];
  int IMobilityBonusPolyAdd[4][2][2];
 int IMobilityBonusSmooth[4][32][2];

 int IUnopposedBishop[2][2];


  // Threshold for lazy and space evaluation
  constexpr Value LazyThreshold  = Value(1400);
  constexpr Value SpaceThreshold = Value(12222);

  // KingAttackWeights[PieceType] contains king attack weights by piece type
  constexpr int KingAttackWeights[PIECE_TYPE_NB] = { 0, 0, 81, 52, 44, 10 };

  // Penalties for enemy's safe checks
  constexpr int QueenSafeCheck  = 772;
  constexpr int RookSafeCheck   = 1084;
  constexpr int BishopSafeCheck = 645;
  constexpr int KnightSafeCheck = 792;

#define S(mg, eg) make_score(mg, eg)

  // MobilityBonus[PieceType-2][attacked] contains bonuses for middle and end game,
  // indexed by piece type and number of attacked squares in the mobility area.
  constexpr Score MobilityBonus[][32] = {
    { S(-62,-81), S(-53,-56), S(-12,-31), S( -4,-16), S(  3,  5), S( 13, 11), // Knight
      S( 22, 17), S( 28, 20), S( 33, 25) },
    { S(-48,-59), S(-20,-23), S( 16, -3), S( 26, 13), S( 38, 24), S( 51, 42), // Bishop
      S( 55, 54), S( 63, 57), S( 63, 65), S( 68, 73), S( 81, 78), S( 81, 86),
      S( 91, 88), S( 98, 97) },
    { S(-60,-78), S(-20,-17), S(  2, 23), S(  3, 39), S(  3, 70), S( 11, 99), // Rook
      S( 22,103), S( 31,121), S( 40,134), S( 40,139), S( 41,158), S( 48,164),
      S( 57,168), S( 57,169), S( 62,172) },
    { S(-30,-48), S(-12,-30), S( -8, -7), S( -9, 19), S( 20, 40), S( 23, 55), // Queen
      S( 23, 59), S( 35, 75), S( 38, 78), S( 53, 96), S( 64, 96), S( 65,100),
      S( 65,121), S( 66,127), S( 67,131), S( 67,133), S( 72,136), S( 72,141),
      S( 77,147), S( 79,150), S( 93,151), S(108,168), S(108,168), S(108,171),
      S(110,182), S(114,182), S(114,192), S(116,219) }
  };

  // RookOnFile[semiopen/open] contains bonuses for each rook when there is
  // no (friendly) pawn on the rook file.
  constexpr Score RookOnFile[] = { S(19, 7), S(48, 29) };

  // ThreatByMinor/ByRook[attacked PieceType] contains bonuses according to
  // which piece type attacks which one. Attacks on lesser pieces which are
  // pawn-defended are not considered.
  constexpr Score ThreatByMinor[PIECE_TYPE_NB] = {
    S(0, 0), S(5, 32), S(57, 41), S(77, 56), S(88, 119), S(79, 161)
  };

  constexpr Score ThreatByRook[PIECE_TYPE_NB] = {
    S(0, 0), S(3, 46), S(37, 68), S(42, 60), S(0, 38), S(58, 41)
  };

  // PassedRank[Rank] contains a bonus according to the rank of a passed pawn
  constexpr Score PassedRank[RANK_NB] = {
    S(0, 0), S(10, 28), S(17, 33), S(15, 41), S(62, 72), S(168, 177), S(276, 260)
  };

  // Assorted bonuses and penalties
  constexpr Score BishopPawns         = S(  3,  7);
  constexpr Score BishopXRayPawns     = S(  4,  5);
  constexpr Score CorneredBishop      = S( 50, 50);
  constexpr Score FlankAttacks        = S(  8,  0);
  constexpr Score Hanging             = S( 69, 36);
  constexpr Score BishopKingProtector = S(  6,  9);
  constexpr Score KnightKingProtector = S(  8,  9);
  constexpr Score KnightOnQueen       = S( 16, 11);
  constexpr Score LongDiagonalBishop  = S( 45,  0);
  constexpr Score MinorBehindPawn     = S( 18,  3);
  constexpr Score KnightOutpost       = S( 56, 36);
  constexpr Score BishopOutpost       = S( 30, 23);
  constexpr Score ReachableOutpost    = S( 31, 22);
  constexpr Score PassedFile          = S( 11,  8);
  constexpr Score PawnlessFlank       = S( 17, 95);
  constexpr Score RestrictedPiece     = S(  7,  7);
  constexpr Score RookOnKingRing      = S( 16,  0);
  constexpr Score RookOnQueenFile     = S(  5,  9);
  constexpr Score SliderOnQueen       = S( 59, 18);
  constexpr Score ThreatByKing        = S( 24, 89);
  constexpr Score ThreatByPawnPush    = S( 48, 39);
  constexpr Score ThreatBySafePawn    = S(173, 94);
  constexpr Score TrappedRook         = S( 55, 13);
  constexpr Score WeakQueen           = S( 51, 14);
  constexpr Score WeakQueenProtection = S( 15,  0);

#undef S

  // Evaluation class computes and stores attacks tables and other working data
  template<Tracing T>
  class Evaluation {

  public:
    Evaluation() = delete;
    explicit Evaluation(const Position& p) : pos(p) {}
    Evaluation& operator=(const Evaluation&) = delete;
    Value value();

  private:
    template<Color Us> void initialize();
    template<Color Us, PieceType Pt> Score pieces();
    template<Color Us> Score king() const;
    template<Color Us> Score threats() const;
    template<Color Us> Score passed() const;
    template<Color Us> Score space() const;
    ScaleFactor scale_factor(Value eg) const;
    Score initiative(Score score) const;

    const Position& pos;
    Material::Entry* me;
    Pawns::Entry* pe;
    Bitboard mobilityArea[COLOR_NB];
    Score mobility[COLOR_NB] = { SCORE_ZERO, SCORE_ZERO };

    // attackedBy[color][piece type] is a bitboard representing all squares
    // attacked by a given color and piece type. Special "piece types" which
    // is also calculated is ALL_PIECES.
    Bitboard attackedBy[COLOR_NB][PIECE_TYPE_NB];

    // attackedBy2[color] are the squares attacked by at least 2 units of a given
    // color, including x-rays. But diagonal x-rays through pawns are not computed.
    Bitboard attackedBy2[COLOR_NB];

    // kingRing[color] are the squares adjacent to the king plus some other
    // very near squares, depending on king position.
    Bitboard kingRing[COLOR_NB];

    // kingAttackersCount[color] is the number of pieces of the given color
    // which attack a square in the kingRing of the enemy king.
    int kingAttackersCount[COLOR_NB];

    // kingAttackersWeight[color] is the sum of the "weights" of the pieces of
    // the given color which attack a square in the kingRing of the enemy king.
    // The weights of the individual piece types are given by the elements in
    // the KingAttackWeights array.
    int kingAttackersWeight[COLOR_NB];

    // kingAttacksCount[color] is the number of attacks by the given color to
    // squares directly adjacent to the enemy king. Pieces which attack more
    // than one square are counted multiple times. For instance, if there is
    // a white knight on g5 and black's king is on g8, this white knight adds 2
    // to kingAttacksCount[WHITE].
    int kingAttacksCount[COLOR_NB];
  };


  // Evaluation::initialize() computes king and pawn attacks, and the king ring
  // bitboard for a given color. This is done at the beginning of the evaluation.
  template<Tracing T> template<Color Us>
  void Evaluation<T>::initialize() {

    constexpr Color     Them = ~Us;
    constexpr Direction Up   = pawn_push(Us);
    constexpr Direction Down = -Up;
    constexpr Bitboard LowRanks = (Us == WHITE ? Rank2BB | Rank3BB : Rank7BB | Rank6BB);

    const Square ksq = pos.square<KING>(Us);

    Bitboard dblAttackByPawn = pawn_double_attacks_bb<Us>(pos.pieces(Us, PAWN));

    // Find our pawns that are blocked or on the first two ranks
    Bitboard b = pos.pieces(Us, PAWN) & (shift<Down>(pos.pieces()) | LowRanks);

    // Squares occupied by those pawns, by our king or queen, by blockers to attacks on our king
    // or controlled by enemy pawns are excluded from the mobility area.
    mobilityArea[Us] = ~(b | pos.pieces(Us, KING, QUEEN) | pos.blockers_for_king(Us) | pe->pawn_attacks(Them));

    // Initialize attackedBy[] for king and pawns
    attackedBy[Us][KING] = attacks_bb<KING>(ksq);
    attackedBy[Us][PAWN] = pe->pawn_attacks(Us);
    attackedBy[Us][ALL_PIECES] = attackedBy[Us][KING] | attackedBy[Us][PAWN];
    attackedBy2[Us] = dblAttackByPawn | (attackedBy[Us][KING] & attackedBy[Us][PAWN]);

    // Init our king safety tables
    Square s = make_square(Utility::clamp(file_of(ksq), FILE_B, FILE_G),
                           Utility::clamp(rank_of(ksq), RANK_2, RANK_7));
    kingRing[Us] = attacks_bb<KING>(s) | s;

    kingAttackersCount[Them] = popcount(kingRing[Us] & pe->pawn_attacks(Them));
    kingAttacksCount[Them] = kingAttackersWeight[Them] = 0;

    // Remove from kingRing[] the squares defended by two pawns
    kingRing[Us] &= ~dblAttackByPawn;
  }


  // Evaluation::pieces() scores pieces of a given color and type
  template<Tracing T> template<Color Us, PieceType Pt>
  Score Evaluation<T>::pieces() {

    constexpr Color     Them = ~Us;
    constexpr Direction Down = -pawn_push(Us);
    constexpr Bitboard OutpostRanks = (Us == WHITE ? Rank4BB | Rank5BB | Rank6BB
                                                   : Rank5BB | Rank4BB | Rank3BB);
    const Square* pl = pos.squares<Pt>(Us);
    Phase phase = me->game_phase();
//	Phase phase = Material::probe(pos)->game_phase();

    Bitboard b, bb;
    Score score = SCORE_ZERO;

    attackedBy[Us][Pt] = 0;

    for (Square s = *pl; s != SQ_NONE; s = *++pl)
    {
        // Find attacked squares, including x-ray attacks for bishops and rooks
        b = Pt == BISHOP ? attacks_bb<BISHOP>(s, pos.pieces() ^ pos.pieces(QUEEN))
          : Pt ==   ROOK ? attacks_bb<  ROOK>(s, pos.pieces() ^ pos.pieces(QUEEN) ^ pos.pieces(Us, ROOK))
                         : attacks_bb<Pt>(s, pos.pieces());

        if (pos.blockers_for_king(Us) & s)
            b &= LineBB[pos.square<KING>(Us)][s];

        attackedBy2[Us] |= attackedBy[Us][ALL_PIECES] & b;
        attackedBy[Us][Pt] |= b;
        attackedBy[Us][ALL_PIECES] |= b;

        if (b & kingRing[Them])
        {
            kingAttackersCount[Us]++;
            kingAttackersWeight[Us] += KingAttackWeights[Pt];
            kingAttacksCount[Us] += popcount(b & attackedBy[Them][KING]);
        }
        else if (Pt == ROOK && (file_bb(s) & kingRing[Them]))
            score += RookOnKingRing;

        int mob = popcount(b & mobilityArea[Us]);

	double val_mg = 0;
	double val_eg = 0;
	double sum = 0;

	int M = Pt == KNIGHT ? 8 :
		Pt == BISHOP ? 13 :
		Pt == ROOK   ? 14 : 27;
		for(int i = 0; i <= M; ++i)
		{
			double w = M+1 - std::abs(i - mob);
			val_mg += w * Tuning::getParam(IMobilityBonusSmooth[Pt - 2][i][0]);
			val_eg += w * Tuning::getParam(IMobilityBonusSmooth[Pt - 2][i][1]);
			sum += w;
		}
		val_mg /= sum;
		val_eg /= sum;
		for(int i = 0; i <= M; ++i)
		{
			double w = M+1 - std::abs(i - mob);
			//std::cerr << "i=" << i << " w=" << w << " mg=" << w/sum*phase/PHASE_MIDGAME << std::endl;
        		Tuning::updateGradient(Us, IMobilityBonusSmooth[Pt - 2][i][0], w / sum * phase / PHASE_MIDGAME);
        		Tuning::updateGradient(Us, IMobilityBonusSmooth[Pt - 2][i][1], w / sum * (PHASE_MIDGAME - phase) / PHASE_MIDGAME);
		}

        mobility[Us] += make_score(Tuning::getParam(IMobilityBonus[Pt - 2][mob][0]),
			           Tuning::getParam(IMobilityBonus[Pt - 2][mob][1]))
		        + make_score(Tuning::getParam(IMobilityBonusPolyAdd[Pt - 2][0][0]) + Tuning::getParam(IMobilityBonusPolyAdd[Pt - 2][1][0]) * mob,
				     Tuning::getParam(IMobilityBonusPolyAdd[Pt - 2][0][1]) + Tuning::getParam(IMobilityBonusPolyAdd[Pt - 2][1][1]) * mob)
			+ make_score(val_mg, val_eg);

        Tuning::updateGradient(Us, IMobilityBonusPolyAdd[Pt - 2][0][0], 1.0 * phase / PHASE_MIDGAME);
        Tuning::updateGradient(Us, IMobilityBonusPolyAdd[Pt - 2][1][0], 1.0 * mob * phase / PHASE_MIDGAME);
        Tuning::updateGradient(Us, IMobilityBonusPolyAdd[Pt - 2][0][1], 1.0 * (PHASE_MIDGAME - phase) / PHASE_MIDGAME);
        Tuning::updateGradient(Us, IMobilityBonusPolyAdd[Pt - 2][1][1], 1.0 * mob * (PHASE_MIDGAME - phase) / PHASE_MIDGAME);

        Tuning::updateGradient(Us, IMobilityBonus[Pt - 2][mob][0], 1.0 * phase / PHASE_MIDGAME);
        Tuning::updateGradient(Us, IMobilityBonus[Pt - 2][mob][1], 1.0 * (PHASE_MIDGAME - phase) / PHASE_MIDGAME);

        if (Pt == BISHOP || Pt == KNIGHT)
        {
            // Bonus if piece is on an outpost square or can reach one
            bb = OutpostRanks & attackedBy[Us][PAWN] & ~pe->pawn_attacks_span(Them);
            if (bb & s)
                score += (Pt == KNIGHT) ? KnightOutpost : BishopOutpost;
            else if (Pt == KNIGHT && bb & b & ~pos.pieces(Us))
                score += ReachableOutpost;

            // Bonus for a knight or bishop shielded by pawn
            if (shift<Down>(pos.pieces(PAWN)) & s)
                score += MinorBehindPawn;

            // Penalty if the piece is far from the king
            score -= (Pt == KNIGHT ? KnightKingProtector
                                   : BishopKingProtector) * distance(pos.square<KING>(Us), s);

            if (Pt == BISHOP)
            {
                // Penalty according to the number of our pawns on the same color square as the
                // bishop, bigger when the center files are blocked with pawns and smaller
                // when the bishop is outside the pawn chain.
                Bitboard blocked = pos.pieces(Us, PAWN) & shift<Down>(pos.pieces());

		Score PBishopPawns = make_score(Tuning::getParam(IBishopPawnsMG),
				                Tuning::getParam(IBishopPawnsEG));
                //score -= BishopPawns * pos.pawns_on_same_color_squares(Us, s)
                double grad = pos.pawns_on_same_color_squares(Us, s)
                              * (!(attackedBy[Us][PAWN] & s) + popcount(blocked & CenterFiles));
                score -= PBishopPawns * (int)grad;
		Tuning::updateGradient(Us, IBishopPawnsMG, -grad * phase / PHASE_MIDGAME);
		Tuning::updateGradient(Us, IBishopPawnsEG, -grad * (PHASE_MIDGAME - phase) / PHASE_MIDGAME);

                // Penalty for all enemy pawns x-rayed
<<<<<<< HEAD
		Score PBishopXRayPawns = make_score(Tuning::getParam(IBishopXRayPawnsMG),
				                Tuning::getParam(IBishopXRayPawnsEG));
                //score -= BishopXRayPawns * popcount(PseudoAttacks[BISHOP][s] & pos.pieces(Them, PAWN));
                grad = popcount(PseudoAttacks[BISHOP][s] & pos.pieces(Them, PAWN));
                score -= PBishopXRayPawns * (int)grad;
		Tuning::updateGradient(Us, IBishopXRayPawnsMG, -grad * phase / PHASE_MIDGAME);
		Tuning::updateGradient(Us, IBishopXRayPawnsEG, -grad * (PHASE_MIDGAME - phase) / PHASE_MIDGAME);
=======
                score -= BishopXRayPawns * popcount(attacks_bb<BISHOP>(s) & pos.pieces(Them, PAWN));
>>>>>>> 616eb600

                // Bonus for bishop on a long diagonal which can "see" both center squares
                if (more_than_one(attacks_bb<BISHOP>(s, pos.pieces(PAWN)) & Center))
                    score += LongDiagonalBishop;

		Bitboard sq = (DarkSquares & s) ? DarkSquares : ~DarkSquares;
		if (pos.pieces(Them, BISHOP) & sq)
		{
			score += make_score(Tuning::getParam(IUnopposedBishop[1][0]),
				            Tuning::getParam(IUnopposedBishop[1][1]));
			Tuning::updateGradient(Us, IUnopposedBishop[1][0], -1.0 * phase / PHASE_MIDGAME);
			Tuning::updateGradient(Us, IUnopposedBishop[1][1], -1.0 * (PHASE_MIDGAME - phase) / PHASE_MIDGAME);
		}
		else
		{
			score += make_score(Tuning::getParam(IUnopposedBishop[0][0]),
				            Tuning::getParam(IUnopposedBishop[0][1]));
			Tuning::updateGradient(Us, IUnopposedBishop[0][0], -1.0 * phase / PHASE_MIDGAME);
			Tuning::updateGradient(Us, IUnopposedBishop[0][1], -1.0 * (PHASE_MIDGAME - phase) / PHASE_MIDGAME);
		}

                // An important Chess960 pattern: a cornered bishop blocked by a friendly
                // pawn diagonally in front of it is a very serious problem, especially
                // when that pawn is also blocked.
                if (   pos.is_chess960()
                    && (s == relative_square(Us, SQ_A1) || s == relative_square(Us, SQ_H1)))
                {
                    Direction d = pawn_push(Us) + (file_of(s) == FILE_A ? EAST : WEST);
                    if (pos.piece_on(s + d) == make_piece(Us, PAWN))
                        score -= !pos.empty(s + d + pawn_push(Us))                ? CorneredBishop * 4
                                : pos.piece_on(s + d + d) == make_piece(Us, PAWN) ? CorneredBishop * 2
                                                                                  : CorneredBishop;
                }
            }
        }

        if (Pt == ROOK)
        {
            // Bonus for rook on the same file as a queen
            if (file_bb(s) & pos.pieces(QUEEN))
                score += RookOnQueenFile;

            // Bonus for rook on an open or semi-open file
            if (pos.is_on_semiopen_file(Us, s))
                score += RookOnFile[pos.is_on_semiopen_file(Them, s)];

            // Penalty when trapped by the king, even more if the king cannot castle
            else if (mob <= 3)
            {
                File kf = file_of(pos.square<KING>(Us));
                if ((kf < FILE_E) == (file_of(s) < kf))
                    score -= TrappedRook * (1 + !pos.castling_rights(Us));
            }
        }

        if (Pt == QUEEN)
        {
            // Penalty if any relative pin or discovered attack against the queen
            Bitboard queenPinners;
            if (pos.slider_blockers(pos.pieces(Them, ROOK, BISHOP), s, queenPinners))
                score -= WeakQueen;
        }
    }
    if (T)
        Trace::add(Pt, Us, score);

    return score;
  }


  // Evaluation::king() assigns bonuses and penalties to a king of a given color
  template<Tracing T> template<Color Us>
  Score Evaluation<T>::king() const {

    constexpr Color    Them = ~Us;
    constexpr Bitboard Camp = (Us == WHITE ? AllSquares ^ Rank6BB ^ Rank7BB ^ Rank8BB
                                           : AllSquares ^ Rank1BB ^ Rank2BB ^ Rank3BB);

    Bitboard weak, b1, b2, b3, safe, unsafeChecks = 0;
    Bitboard rookChecks, queenChecks, bishopChecks, knightChecks;
    int kingDanger = 0;
    const Square ksq = pos.square<KING>(Us);

    Phase phase = Material::probe(pos)->game_phase();

    // Init the score with king shelter and enemy pawns storm
    Score score = pe->king_safety<Us>(pos);

    // Attacked squares defended at most once by our queen or king
    weak =  attackedBy[Them][ALL_PIECES]
          & ~attackedBy2[Us]
          & (~attackedBy[Us][ALL_PIECES] | attackedBy[Us][KING] | attackedBy[Us][QUEEN]);

    // Analyse the safe enemy's checks which are possible on next move
    safe  = ~pos.pieces(Them);
    safe &= ~attackedBy[Us][ALL_PIECES] | (weak & attackedBy2[Them]);

    b1 = attacks_bb<ROOK  >(ksq, pos.pieces() ^ pos.pieces(Us, QUEEN));
    b2 = attacks_bb<BISHOP>(ksq, pos.pieces() ^ pos.pieces(Us, QUEEN));

    // Enemy rooks checks
    rookChecks = b1 & safe & attackedBy[Them][ROOK];
    if (rookChecks)
        kingDanger += more_than_one(rookChecks) ? RookSafeCheck * 175/100
                                                : RookSafeCheck;
    else
        unsafeChecks |= b1 & attackedBy[Them][ROOK];

    // Enemy queen safe checks: we count them only if they are from squares from
    // which we can't give a rook check, because rook checks are more valuable.
    queenChecks =  (b1 | b2)
                 & attackedBy[Them][QUEEN]
                 & safe
                 & ~attackedBy[Us][QUEEN]
                 & ~rookChecks;
    if (queenChecks)
        kingDanger += more_than_one(queenChecks) ? QueenSafeCheck * 145/100
                                                 : QueenSafeCheck;

    // Enemy bishops checks: we count them only if they are from squares from
    // which we can't give a queen check, because queen checks are more valuable.
    bishopChecks =  b2
                  & attackedBy[Them][BISHOP]
                  & safe
                  & ~queenChecks;
    if (bishopChecks)
        kingDanger += more_than_one(bishopChecks) ? BishopSafeCheck * 3/2
                                                  : BishopSafeCheck;
    else
        unsafeChecks |= b2 & attackedBy[Them][BISHOP];

    // Enemy knights checks
    knightChecks = attacks_bb<KNIGHT>(ksq) & attackedBy[Them][KNIGHT];
    if (knightChecks & safe)
        kingDanger += more_than_one(knightChecks & safe) ? KnightSafeCheck * 162/100
                                                         : KnightSafeCheck;
    else
        unsafeChecks |= knightChecks;

    // Find the squares that opponent attacks in our king flank, the squares
    // which they attack twice in that flank, and the squares that we defend.
    b1 = attackedBy[Them][ALL_PIECES] & KingFlank[file_of(ksq)] & Camp;
    b2 = b1 & attackedBy2[Them];
    b3 = attackedBy[Us][ALL_PIECES] & KingFlank[file_of(ksq)] & Camp;

    int kingFlankAttack = popcount(b1) + popcount(b2);
    int kingFlankDefense = popcount(b3);

    kingDanger +=        kingAttackersCount[Them] * kingAttackersWeight[Them]
                 + Tuning::getParam(IKDweak) * popcount(kingRing[Us] & weak)
                 + Tuning::getParam(IKDunsafeChecks) * popcount(unsafeChecks)
                 + Tuning::getParam(IKDblockers) * popcount(pos.blockers_for_king(Us))
                 + Tuning::getParam(IKDattackCount) * kingAttacksCount[Them]
                 +   3 * kingFlankAttack * kingFlankAttack / 8
                 +       mg_value(mobility[Them] - mobility[Us])
                 - 873 * !pos.count<QUEEN>(Them)
                 - 100 * bool(attackedBy[Us][KNIGHT] & attackedBy[Us][KING])
                 -   6 * mg_value(score) / 8
                 -   4 * kingFlankDefense
                 +  Tuning::getParam(IKDbase);
     //int kingDangerEG = kingDanger + Tuning::getParam(IKDweakEG) * popcount(kingRing[Us] & weak);
	 //kingDanger += Tuning::getParam(IKDweak) * popcount(kingRing[Us] & weak);
	 b1 = pos.pieces(Us, PAWN) & pawn_attacks_bb<Them>(pos.pieces(Us) & attackedBy[Them][ALL_PIECES] & ~attackedBy2[Us]);    
	 b2 = attacks_bb<BISHOP>(ksq, pos.pieces() ^ b1);
	    b3 = attacks_bb<BISHOP>(ksq, (pos.pieces() ^ b1) & ~b2);
	       kingDanger += Tuning::getParam(IKDBishopAttack) * bool(b3 & pos.pieces(Them, BISHOP)); 

	 b1 = pos.attacks_from<BISHOP>(ksq) & pos.pieces(Us, PAWN) & pawn_attacks_bb<Them>(pos.pieces(Us) & attackedBy[Them][ALL_PIECES] & ~attackedBy2[Us]); 
	 b2 = attacks_bb<BISHOP>(ksq, pos.pieces() ^ b1) & pos.pieces(Them, BISHOP);
	
	 if(b2)
		 kingDanger += Tuning::getParam(IKDBishopPin);
  
	 b1 = pos.pieces(Us) & attackedBy[Them][ALL_PIECES] & ~attackedBy2[Us];    
	 b2 = pos.pieces(Us, PAWN) & pos.blockers_for_king(Us) & pawn_attacks_bb<Them>(b1);    
	 kingDanger += Tuning::getParam(IKDWeakPawnBlocker) * bool(b2); 

    // Transform the kingDanger units into a Score, and subtract it from the evaluation
    if (kingDanger > 100)
    {
        //score -= make_score(kingDanger * kingDanger / 4096, kingDangerEG / 16);
		score -= make_score(kingDanger * kingDanger / 4096, kingDanger / 16);
		
		double grad_eg = 1 / 16.0;
		double grad_mg = kingDanger / 2048.0;
		double grad = (phase * grad_mg + (PHASE_MIDGAME - phase) * grad_eg) / PHASE_MIDGAME;

		//double grad_mg = 2.0 * kingDanger * popcount(kingRing[Us] & weak) / 4096.0;
		//double grad_eg = popcount(kingRing[Us] & weak) / 16.0;
		//double grad = (phase * grad_mg + (PHASE_MIDGAME - phase) * grad_eg) / PHASE_MIDGAME;
		
		
		Tuning::updateGradient(Us, IKDbase, -grad);
		Tuning::updateGradient(Us, IKDweak, -grad * popcount(kingRing[Us] & weak));
		//Tuning::updateGradient(Us, IKDweak, -grad_mg * popcount(kingRing[Us] & weak));
		//Tuning::updateGradient(Us, IKDweakEG, -grad_eg * popcount(kingRing[Us] & weak));
				
		Tuning::updateGradient(Us, IKDunsafeChecks, -grad * popcount(unsafeChecks));		
		Tuning::updateGradient(Us, IKDblockers, -grad * popcount(unsafeChecks));
		Tuning::updateGradient(Us, IKDattackCount, -grad * kingAttacksCount[Them]);
		Tuning::updateGradient(Us, IKDBishopAttack, -grad * bool(b3 & pos.pieces(Them, BISHOP)));
		
	        Tuning::updateGradient(Us, IKDWeakPawnBlocker, -grad * bool(b2));

	       if(b2)
	       {
		 //Tuning::updateGradient(Us, IKDBishopPin, -grad);
	       }
		

    }

    // Penalty when our king is on a pawnless flank
    if (!(pos.pieces(PAWN) & KingFlank[file_of(ksq)]))
	{
        score -= PawnlessFlank;
		Tuning::updateGradient(Us, IPawnlessFlankMG, -1.0 * phase / PHASE_MIDGAME);
		Tuning::updateGradient(Us, IPawnlessFlankEG, -1.0 * (PHASE_MIDGAME - phase) / PHASE_MIDGAME);
	}

    // Penalty if king flank is under attack, potentially moving toward the king
    score -= FlankAttacks * kingFlankAttack;

    if (T)
        Trace::add(KING, Us, score);

    return score;
  }


  // Evaluation::threats() assigns bonuses according to the types of the
  // attacking and the attacked pieces.
  template<Tracing T> template<Color Us>
  Score Evaluation<T>::threats() const {

    constexpr Color     Them     = ~Us;
    constexpr Direction Up       = pawn_push(Us);
    constexpr Bitboard  TRank3BB = (Us == WHITE ? Rank3BB : Rank6BB);

    Bitboard b, weak, defended, nonPawnEnemies, stronglyProtected, safe;
    Score score = SCORE_ZERO;

    // Non-pawn enemies
    nonPawnEnemies = pos.pieces(Them) & ~pos.pieces(PAWN);

    // Squares strongly protected by the enemy, either because they defend the
    // square with a pawn, or because they defend the square twice and we don't.
    stronglyProtected =  attackedBy[Them][PAWN]
                       | (attackedBy2[Them] & ~attackedBy2[Us]);

    // Non-pawn enemies, strongly protected
    defended = nonPawnEnemies & stronglyProtected;

    // Enemies not strongly protected and under our attack
    weak = pos.pieces(Them) & ~stronglyProtected & attackedBy[Us][ALL_PIECES];

    // Bonus according to the kind of attacking pieces
    if (defended | weak)
    {
        b = (defended | weak) & (attackedBy[Us][KNIGHT] | attackedBy[Us][BISHOP]);
        while (b)
            score += ThreatByMinor[type_of(pos.piece_on(pop_lsb(&b)))];

        b = weak & attackedBy[Us][ROOK];
        while (b)
            score += ThreatByRook[type_of(pos.piece_on(pop_lsb(&b)))];

        if (weak & attackedBy[Us][KING])
            score += ThreatByKing;

        b =  ~attackedBy[Them][ALL_PIECES]
           | (nonPawnEnemies & attackedBy2[Us]);
        score += Hanging * popcount(weak & b);

        // Additional bonus if weak piece is only protected by a queen
        score += WeakQueenProtection * popcount(weak & attackedBy[Them][QUEEN]);
    }

    // Bonus for restricting their piece moves
    b =   attackedBy[Them][ALL_PIECES]
       & ~stronglyProtected
       &  attackedBy[Us][ALL_PIECES];
    score += RestrictedPiece * popcount(b);

    // Protected or unattacked squares
    safe = ~attackedBy[Them][ALL_PIECES] | attackedBy[Us][ALL_PIECES];

    // Bonus for attacking enemy pieces with our relatively safe pawns
    b = pos.pieces(Us, PAWN) & safe;
    b = pawn_attacks_bb<Us>(b) & nonPawnEnemies;
    score += ThreatBySafePawn * popcount(b);

    // Find squares where our pawns can push on the next move
    b  = shift<Up>(pos.pieces(Us, PAWN)) & ~pos.pieces();
    b |= shift<Up>(b & TRank3BB) & ~pos.pieces();

    // Keep only the squares which are relatively safe
    b &= ~attackedBy[Them][PAWN] & safe;

    // Bonus for safe pawn threats on the next move
    b = pawn_attacks_bb<Us>(b) & nonPawnEnemies;
    score += ThreatByPawnPush * popcount(b);

    // Bonus for threats on the next moves against enemy queen
    if (pos.count<QUEEN>(Them) == 1)
    {
        Square s = pos.square<QUEEN>(Them);
        safe = mobilityArea[Us] & ~stronglyProtected;

        b = attackedBy[Us][KNIGHT] & attacks_bb<KNIGHT>(s);

        score += KnightOnQueen * popcount(b & safe);

        b =  (attackedBy[Us][BISHOP] & attacks_bb<BISHOP>(s, pos.pieces()))
           | (attackedBy[Us][ROOK  ] & attacks_bb<ROOK  >(s, pos.pieces()));

        score += SliderOnQueen * popcount(b & safe & attackedBy2[Us]);
    }

    if (T)
        Trace::add(THREAT, Us, score);

    return score;
  }

  // Evaluation::passed() evaluates the passed pawns and candidate passed
  // pawns of the given color.

  template<Tracing T> template<Color Us>
  Score Evaluation<T>::passed() const {

    constexpr Color     Them = ~Us;
    constexpr Direction Up   = pawn_push(Us);
    constexpr Direction Down = -Up;

    auto king_proximity = [&](Color c, Square s) {
      return std::min(distance(pos.square<KING>(c), s), 5);
    };

    Bitboard b, bb, squaresToQueen, unsafeSquares, blockedPassers, helpers;
    Score score = SCORE_ZERO;

    b = pe->passed_pawns(Us);

    blockedPassers = b & shift<Down>(pos.pieces(Them, PAWN));
    if (blockedPassers)
    {
        helpers =  shift<Up>(pos.pieces(Us, PAWN))
                 & ~pos.pieces(Them)
                 & (~attackedBy2[Them] | attackedBy[Us][ALL_PIECES]);

        // Remove blocked candidate passers that don't have help to pass
        b &=  ~blockedPassers
            | shift<WEST>(helpers)
            | shift<EAST>(helpers);
    }

    while (b)
    {
        Square s = pop_lsb(&b);

        assert(!(pos.pieces(Them, PAWN) & forward_file_bb(Us, s + Up)));

        int r = relative_rank(Us, s);

        Score bonus = PassedRank[r];
        double kingThem_grad = 0;
        double kingUs_grad = 0;
        double kingThemP_grad = 0;
        double kingUsP_grad = 0;
	
        if (r > RANK_3)
        {
            int w = 5 * r - 13;
            Square blockSq = s + Up;
            Square promotionSq = relative_square(Us, make_square(file_of(s), RANK_8));

            // Adjust bonus based on the king's proximity
            //bonus += make_score(0, (   king_proximity(Them, promotionSq) * (19 - Tuning::getParam(IKingDistanceThemBlock))
             //                        + king_proximity(Them, blockSq) * (Tuning::getParam(IKingDistanceThemBlock) + 8 - Tuning::getParam(IKingDistanceUsBlock))
              //                       - king_proximity(Us,   blockSq) * Tuning::getParam(IKingDistanceUsBlock)) * w / 4);
            bonus += make_score(0, (  king_proximity(Them, blockSq) * Tuning::getParam(IKingDistanceThemBlock)
                                    - king_proximity(Us,   blockSq) * Tuning::getParam(IKingDistanceUsBlock)) * w / 4);
            bonus += make_score((  king_proximity(Them, blockSq) * Tuning::getParam(IKingDistanceThemBlockMG)
                                    - king_proximity(Us,   blockSq) * Tuning::getParam(IKingDistanceUsBlockMG)) * w / 4, 0);
            bonus += make_score(0, (  king_proximity(Them, promotionSq) * Tuning::getParam(IKingDistanceThemProm)
                                    - king_proximity(Us,   promotionSq) * Tuning::getParam(IKingDistanceUsProm)) * w / 4);
            double val = king_proximity(Them, blockSq) * Tuning::getParam(IKingDistanceThemBlock)
                       - king_proximity(Us,   blockSq) * Tuning::getParam(IKingDistanceUsBlock);

            //kingThem_grad = (king_proximity(Them, blockSq) - king_proximity(Them, promotionSq)) * w / 4.0;
            kingThem_grad = king_proximity(Them, blockSq) * w / 4.0;

            //kingUs_grad = (king_proximity(Us, blockSq) - king_proximity(Them, blockSq)) * w / 4.0;
            kingUs_grad = -king_proximity(Us, blockSq) * w / 4.0;

            kingThemP_grad = king_proximity(Them, promotionSq) * w / 4.0;
            kingUsP_grad = -king_proximity(Us, promotionSq) * w / 4.0;
/*
	    if (val < -5 * 8)
	    {
		    if(kingThem_grad < 0) kingThem_grad *= -1;
		    if(kingUs_grad < 0) kingUs_grad *= -1;
	    }
	    else if(val > 5 * 19)
	    {
		    if(kingThem_grad > 0) kingThem_grad *= -1;
		    if(kingUs_grad > 0) kingUs_grad *= -1;
	    }
	    */
	    Phase phase = me->game_phase();
	    Tuning::updateGradient(Us, IKingDistanceThemBlockMG, kingThem_grad * phase / PHASE_MIDGAME);
	    Tuning::updateGradient(Us, IKingDistanceUsBlockMG, kingUs_grad * phase / PHASE_MIDGAME);
	    Tuning::updateGradient(Us, IKingDistanceThemBlock, kingThem_grad * (PHASE_MIDGAME - phase) / PHASE_MIDGAME);
	    Tuning::updateGradient(Us, IKingDistanceUsBlock, kingUs_grad * (PHASE_MIDGAME - phase) / PHASE_MIDGAME);
	    Tuning::updateGradient(Us, IKingDistanceThemProm, kingThemP_grad * (PHASE_MIDGAME - phase) / PHASE_MIDGAME);
	    Tuning::updateGradient(Us, IKingDistanceUsProm, kingUsP_grad * (PHASE_MIDGAME - phase) / PHASE_MIDGAME);

            // If blockSq is not the queening square then consider also a second push
            if (r != RANK_7)
                bonus -= make_score(0, king_proximity(Us, blockSq + Up) * w);

            // If the pawn is free to advance, then increase the bonus
            if (pos.empty(blockSq))
            {
                squaresToQueen = forward_file_bb(Us, s);
                unsafeSquares = passed_pawn_span(Us, s);

                bb = forward_file_bb(Them, s) & pos.pieces(ROOK, QUEEN);

                if (!(pos.pieces(Them) & bb))
                    unsafeSquares &= attackedBy[Them][ALL_PIECES];

                // If there are no enemy attacks on passed pawn span, assign a big bonus.
                // Otherwise assign a smaller bonus if the path to queen is not attacked
                // and even smaller bonus if it is attacked but block square is not.
                int k = !unsafeSquares                    ? 35 :
                        !(unsafeSquares & squaresToQueen) ? 20 :
                        !(unsafeSquares & blockSq)        ?  9 :
                                                             0 ;

                // Assign a larger bonus if the block square is defended
                if ((pos.pieces(Us) & bb) || (attackedBy[Us][ALL_PIECES] & blockSq))
                    k += 5;

                bonus += make_score(k * w, k * w);
            }

        } // r > RANK_3

        score += bonus - PassedFile * edge_distance(file_of(s));
    }

    if (T)
        Trace::add(PASSED, Us, score);

    return score;
  }


  // Evaluation::space() computes the space evaluation for a given side. The
  // space evaluation is a simple bonus based on the number of safe squares
  // available for minor pieces on the central four files on ranks 2--4. Safe
  // squares one, two or three squares behind a friendly pawn are counted
  // twice. Finally, the space bonus is multiplied by a weight. The aim is to
  // improve play on game opening.

  template<Tracing T> template<Color Us>
  Score Evaluation<T>::space() const {

    if (pos.non_pawn_material() < SpaceThreshold)
        return SCORE_ZERO;

    constexpr Color Them     = ~Us;
    constexpr Direction Down = -pawn_push(Us);
    constexpr Bitboard SpaceMask =
      Us == WHITE ? CenterFiles & (Rank2BB | Rank3BB | Rank4BB)
                  : CenterFiles & (Rank7BB | Rank6BB | Rank5BB);

    // Find the available squares for our pieces inside the area defined by SpaceMask
    Bitboard safe =   SpaceMask
                   & ~pos.pieces(Us, PAWN)
                   & ~attackedBy[Them][PAWN];

    // Find all squares which are at most three squares behind some friendly pawn
    Bitboard behind = pos.pieces(Us, PAWN);
    behind |= shift<Down>(behind);
    behind |= shift<Down+Down>(behind);

    int bonus = popcount(safe) + popcount(behind & safe & ~attackedBy[Them][ALL_PIECES]);
    int weight = pos.count<ALL_PIECES>(Us) - 3 + std::min(pe->blocked_count(), 9);
    Score score = make_score(bonus * weight * weight / 16, 0);

    if (T)
        Trace::add(SPACE, Us, score);

    return score;
  }


  // Evaluation::initiative() computes the initiative correction value
  // for the position. It is a second order bonus/malus based on the
  // known attacking/defending status of the players.

  template<Tracing T>
  Score Evaluation<T>::initiative(Score score) const {

    int outflanking =  distance<File>(pos.square<KING>(WHITE), pos.square<KING>(BLACK))
                     - distance<Rank>(pos.square<KING>(WHITE), pos.square<KING>(BLACK));

    bool pawnsOnBothFlanks =   (pos.pieces(PAWN) & QueenSide)
                            && (pos.pieces(PAWN) & KingSide);

    bool almostUnwinnable =   outflanking < 0
                           && !pawnsOnBothFlanks;

    bool infiltration = rank_of(pos.square<KING>(WHITE)) > RANK_4
                     || rank_of(pos.square<KING>(BLACK)) < RANK_5;

    // Compute the initiative bonus for the attacking side
    int complexity =   9 * pe->passed_count()
                    + 12 * pos.count<PAWN>()
                    +  9 * outflanking
                    + 21 * pawnsOnBothFlanks
                    + 24 * infiltration
                    + 51 * !pos.non_pawn_material()
                    - 43 * almostUnwinnable
                    -  2 * pos.rule50_count()
                    -110 ;

    Value mg = mg_value(score);
    Value eg = eg_value(score);

    // Now apply the bonus: note that we find the attacking side by extracting the
    // sign of the midgame or endgame values, and that we carefully cap the bonus
    // so that the midgame and endgame scores do not change sign after the bonus.
    int u = ((mg > 0) - (mg < 0)) * Utility::clamp(complexity + 50, -abs(mg), 0);
    int v = ((eg > 0) - (eg < 0)) * std::max(complexity, -abs(eg));

    if (T)
        Trace::add(INITIATIVE, make_score(u, v));

    return make_score(u, v);
  }


  // Evaluation::scale_factor() computes the scale factor for the winning side

  template<Tracing T>
  ScaleFactor Evaluation<T>::scale_factor(Value eg) const {

    Color strongSide = eg > VALUE_DRAW ? WHITE : BLACK;
    int sf = me->scale_factor(pos, strongSide);

    // If scale is not already specific, scale down the endgame via general heuristics
    if (sf == SCALE_FACTOR_NORMAL)
    {
        if (pos.opposite_bishops())
        {
            if (   pos.non_pawn_material(WHITE) == BishopValueMg
                && pos.non_pawn_material(BLACK) == BishopValueMg)
                sf = 18 + 4 * popcount(pe->passed_pawns(strongSide));
            else
                sf = 22 + 3 * pos.count<ALL_PIECES>(strongSide);
        }
        else
            sf = std::min(sf, 36 + 7 * pos.count<PAWN>(strongSide));
    }

    return ScaleFactor(sf);
  }


  // Evaluation::value() is the main function of the class. It computes the various
  // parts of the evaluation and returns the value of the position from the point
  // of view of the side to move.

  template<Tracing T>
  Value Evaluation<T>::value() {

    assert(!pos.checkers());

    // Probe the material hash table
    me = Material::probe(pos);

    // If we have a specialized evaluation function for the current material
    // configuration, call it and return.
    //if (me->specialized_eval_exists())
     //   return me->evaluate(pos);

    // Initialize score by reading the incrementally updated scores included in
    // the position object (material + piece square tables) and the material
    // imbalance. Score is computed internally from the white point of view.
    Score score = pos.psq_score() + me->imbalance() + pos.this_thread()->contempt;

    // Probe the pawn hash table
    pe = Pawns::probe(pos);
    score += pe->pawn_score(WHITE) - pe->pawn_score(BLACK);

    // Early exit if score is high
    Value v = (mg_value(score) + eg_value(score)) / 2;
    //if (abs(v) > LazyThreshold + pos.non_pawn_material() / 64)
     //  return pos.side_to_move() == WHITE ? v : -v;

    // Main evaluation begins here

    initialize<WHITE>();
    initialize<BLACK>();

    // Pieces evaluated first (also populates attackedBy, attackedBy2).
    // Note that the order of evaluation of the terms is left unspecified
    score +=  pieces<WHITE, KNIGHT>() - pieces<BLACK, KNIGHT>()
            + pieces<WHITE, BISHOP>() - pieces<BLACK, BISHOP>()
            + pieces<WHITE, ROOK  >() - pieces<BLACK, ROOK  >()
            + pieces<WHITE, QUEEN >() - pieces<BLACK, QUEEN >();

    score += mobility[WHITE] - mobility[BLACK];

    // More complex interactions that require fully populated attack bitboards
    score +=  king<   WHITE>() - king<   BLACK>()
            + threats<WHITE>() - threats<BLACK>()
            + passed< WHITE>() - passed< BLACK>()
            + space<  WHITE>() - space<  BLACK>();

    score += initiative(score);

    // Interpolate between a middlegame and a (scaled by 'sf') endgame score
    ScaleFactor sf = scale_factor(eg_value(score));
    v =  mg_value(score) * int(me->game_phase())
       + eg_value(score) * int(PHASE_MIDGAME - me->game_phase()) * sf / SCALE_FACTOR_NORMAL;

    v /= PHASE_MIDGAME;

    // In case of tracing add all remaining individual evaluation terms
    if (T)
    {
        Trace::add(MATERIAL, pos.psq_score());
        Trace::add(IMBALANCE, me->imbalance());
        Trace::add(PAWN, pe->pawn_score(WHITE), pe->pawn_score(BLACK));
        Trace::add(MOBILITY, mobility[WHITE], mobility[BLACK]);
        Trace::add(TOTAL, score);
    }

    // Side to move point of view
    return (pos.side_to_move() == WHITE ? v : -v) + Tempo;
  }

} // namespace

void Eval::init() {
	for(auto x : {std::make_pair(0, 9), std::make_pair(1, 14), std::make_pair(2, 15), std::make_pair(3, 28)})
	{	
		for(int i = 0; i < x.second; ++i)
		{
			IMobilityBonus[x.first][i][0] = Tuning::addParam(mg_value(MobilityBonus[x.first][i]), false);
			IMobilityBonus[x.first][i][1] = Tuning::addParam(eg_value(MobilityBonus[x.first][i]), false);
		}
	}

	for(auto x : {std::make_pair(0, 9), std::make_pair(1, 14), std::make_pair(2, 15), std::make_pair(3, 28)})
	{	
			IMobilityBonusPolyAdd[x.first][0][0] = Tuning::addParam(0, false);
			IMobilityBonusPolyAdd[x.first][0][1] = Tuning::addParam(0, false);
			IMobilityBonusPolyAdd[x.first][1][0] = Tuning::addParam(0, false);
			IMobilityBonusPolyAdd[x.first][1][1] = Tuning::addParam(0, false);
	}

	for(auto x : {std::make_pair(0, 9), std::make_pair(1, 14), std::make_pair(2, 15), std::make_pair(3, 28)})
	{	
		for(int i = 0; i < x.second; ++i)
		{
            		//IMobilityBonusSmooth[x.first][i][0] = Tuning::addParam(mg_value(MobilityBonus[x.first][i]), false);
            		//IMobilityBonusSmooth[x.first][i][1] = Tuning::addParam(eg_value(MobilityBonus[x.first][i]), false);
            		IMobilityBonusSmooth[x.first][i][0] = Tuning::addParam(0, false);
            		IMobilityBonusSmooth[x.first][i][1] = Tuning::addParam(0, false);
		}
	}

        IBishopPawnsMG = Tuning::addParam(mg_value(BishopPawns), false);
        IBishopPawnsEG = Tuning::addParam(eg_value(BishopPawns), false);
        IBishopXRayPawnsMG = Tuning::addParam(mg_value(BishopXRayPawns), false, 0);
        IBishopXRayPawnsEG = Tuning::addParam(eg_value(BishopXRayPawns), false, 0);
		IPawnlessFlankMG = Tuning::addParam(mg_value(PawnlessFlank), false);
		IPawnlessFlankEG = Tuning::addParam(eg_value(PawnlessFlank), false);
		
		IKDbase = Tuning::addParam(37, false);
        IKDweak = Tuning::addParam(185, false, 0);
		//IKDweakEG = Tuning::addParam(185, false);
		IKDunsafeChecks = Tuning::addParam(148, false, 0);
		IKDblockers = Tuning::addParam(98, false, 0);
		IKDattackCount = Tuning::addParam(69, false, 0);
		IKDBishopAttack = Tuning::addParam(0, false, 0);
		IKDBishopPin = Tuning::addParam(0, false, 0);
                IKDWeakPawnBlocker = Tuning::addParam(0, true);

		IUnopposedBishop[0][0] = Tuning::addParam(0, false);
		IUnopposedBishop[0][1] = Tuning::addParam(0, false);
		IUnopposedBishop[1][0] = Tuning::addParam(0, false);
		IUnopposedBishop[1][1] = Tuning::addParam(0, false);

        IKingDistanceThemBlockMG = Tuning::addParam(0, false);
        IKingDistanceUsBlockMG = Tuning::addParam(0, false);
        IKingDistanceThemBlock = Tuning::addParam(19, false);
        IKingDistanceUsBlock = Tuning::addParam(8, false);
        IKingDistanceThemProm = Tuning::addParam(0, false);
        IKingDistanceUsProm = Tuning::addParam(0, false);
}


/// evaluate() is the evaluator for the outer world. It returns a static
/// evaluation of the position from the point of view of the side to move.

Value Eval::evaluate(const Position& pos) {
  return Evaluation<NO_TRACE>(pos).value();
}


/// trace() is like evaluate(), but instead of returning a value, it returns
/// a string (suitable for outputting to stdout) that contains the detailed
/// descriptions and values of each evaluation term. Useful for debugging.

std::string Eval::trace(const Position& pos) {

  if (pos.checkers())
      return "Total evaluation: none (in check)";

  std::memset(scores, 0, sizeof(scores));

  pos.this_thread()->contempt = SCORE_ZERO; // Reset any dynamic contempt

  Value v = Evaluation<TRACE>(pos).value();

  v = pos.side_to_move() == WHITE ? v : -v; // Trace scores are from white's point of view

  std::stringstream ss;
  ss << std::showpoint << std::noshowpos << std::fixed << std::setprecision(2)
     << "     Term    |    White    |    Black    |    Total   \n"
     << "             |   MG    EG  |   MG    EG  |   MG    EG \n"
     << " ------------+-------------+-------------+------------\n"
     << "    Material | " << Term(MATERIAL)
     << "   Imbalance | " << Term(IMBALANCE)
     << "       Pawns | " << Term(PAWN)
     << "     Knights | " << Term(KNIGHT)
     << "     Bishops | " << Term(BISHOP)
     << "       Rooks | " << Term(ROOK)
     << "      Queens | " << Term(QUEEN)
     << "    Mobility | " << Term(MOBILITY)
     << " King safety | " << Term(KING)
     << "     Threats | " << Term(THREAT)
     << "      Passed | " << Term(PASSED)
     << "       Space | " << Term(SPACE)
     << "  Initiative | " << Term(INITIATIVE)
     << " ------------+-------------+-------------+------------\n"
     << "       Total | " << Term(TOTAL);

  ss << "\nTotal evaluation: " << to_cp(v) << " (white side)\n";

  return ss.str();
}<|MERGE_RESOLUTION|>--- conflicted
+++ resolved
@@ -400,17 +400,13 @@
 		Tuning::updateGradient(Us, IBishopPawnsEG, -grad * (PHASE_MIDGAME - phase) / PHASE_MIDGAME);
 
                 // Penalty for all enemy pawns x-rayed
-<<<<<<< HEAD
 		Score PBishopXRayPawns = make_score(Tuning::getParam(IBishopXRayPawnsMG),
 				                Tuning::getParam(IBishopXRayPawnsEG));
                 //score -= BishopXRayPawns * popcount(PseudoAttacks[BISHOP][s] & pos.pieces(Them, PAWN));
-                grad = popcount(PseudoAttacks[BISHOP][s] & pos.pieces(Them, PAWN));
+                grad = popcount(attacks_bb<BISHOP>(s) & pos.pieces(Them, PAWN));
                 score -= PBishopXRayPawns * (int)grad;
 		Tuning::updateGradient(Us, IBishopXRayPawnsMG, -grad * phase / PHASE_MIDGAME);
 		Tuning::updateGradient(Us, IBishopXRayPawnsEG, -grad * (PHASE_MIDGAME - phase) / PHASE_MIDGAME);
-=======
-                score -= BishopXRayPawns * popcount(attacks_bb<BISHOP>(s) & pos.pieces(Them, PAWN));
->>>>>>> 616eb600
 
                 // Bonus for bishop on a long diagonal which can "see" both center squares
                 if (more_than_one(attacks_bb<BISHOP>(s, pos.pieces(PAWN)) & Center))
@@ -578,7 +574,7 @@
 	    b3 = attacks_bb<BISHOP>(ksq, (pos.pieces() ^ b1) & ~b2);
 	       kingDanger += Tuning::getParam(IKDBishopAttack) * bool(b3 & pos.pieces(Them, BISHOP)); 
 
-	 b1 = pos.attacks_from<BISHOP>(ksq) & pos.pieces(Us, PAWN) & pawn_attacks_bb<Them>(pos.pieces(Us) & attackedBy[Them][ALL_PIECES] & ~attackedBy2[Us]); 
+	 b1 = attacks_bb<BISHOP>(ksq, pos.pieces()) & pos.pieces(Us, PAWN) & pawn_attacks_bb<Them>(pos.pieces(Us) & attackedBy[Them][ALL_PIECES] & ~attackedBy2[Us]); 
 	 b2 = attacks_bb<BISHOP>(ksq, pos.pieces() ^ b1) & pos.pieces(Them, BISHOP);
 	
 	 if(b2)
