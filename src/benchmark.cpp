--- conflicted
+++ resolved
@@ -87,11 +87,7 @@
   // Chess 960
   "setoption name UCI_Chess960 value true",
   "bbqnnrkr/pppppppp/8/8/8/8/PPPPPPPP/BBQNNRKR w HFhf - 0 1 moves g2g3 d7d5 d2d4 c8h3 c1g5 e8d6 g5e7 f7f6",
-<<<<<<< HEAD
-  "nbqrkrbn/pppppppp/8/8/8/8/PPPPPPPP/NBQRKRBN w KQkq - 0 1 moves g2g3 b7b6 b2b4 b8c6",
-=======
   "nqbnrkrb/pppppppp/8/8/8/8/PPPPPPPP/NQBNRKRB w KQkq - 0 1",
->>>>>>> c5a280c0
   "setoption name UCI_Chess960 value false"
 };
 
