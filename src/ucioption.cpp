/*
  Stockfish, a UCI chess playing engine derived from Glaurung 2.1
  Copyright (C) 2004-2008 Tord Romstad (Glaurung author)
  Copyright (C) 2008-2015 Marco Costalba, Joona Kiiski, Tord Romstad
  Copyright (C) 2015-2017 Marco Costalba, Joona Kiiski, Gary Linscott, Tord Romstad

  Stockfish is free software: you can redistribute it and/or modify
  it under the terms of the GNU General Public License as published by
  the Free Software Foundation, either version 3 of the License, or
  (at your option) any later version.

  Stockfish is distributed in the hope that it will be useful,
  but WITHOUT ANY WARRANTY; without even the implied warranty of
  MERCHANTABILITY or FITNESS FOR A PARTICULAR PURPOSE.  See the
  GNU General Public License for more details.

  You should have received a copy of the GNU General Public License
  along with this program.  If not, see <http://www.gnu.org/licenses/>.
*/

#include <algorithm>
#include <cassert>
#include <ostream>

#include "misc.h"
#include "search.h"
#include "thread.h"
#include "tt.h"
#include "uci.h"
#include "syzygy/tbprobe.h"

using std::string;

UCI::OptionsMap Options; // Global object

namespace UCI {

/// 'On change' actions, triggered by an option's value change
void on_clear_hash(const Option&) { Search::clear(); }
void on_hash_size(const Option& o) { TT.resize(o); }
void on_logger(const Option& o) { start_logger(o); }
void on_threads(const Option& o) { Threads.set(o); }
void on_tb_path(const Option& o) { Tablebases::init(o); }


/// Our case insensitive less() function as required by UCI protocol
bool CaseInsensitiveLess::operator() (const string& s1, const string& s2) const {

  return std::lexicographical_compare(s1.begin(), s1.end(), s2.begin(), s2.end(),
         [](char c1, char c2) { return tolower(c1) < tolower(c2); });
}


/// init() initializes the UCI options to their hard-coded default values

void init(OptionsMap& o) {

  const int MaxHashMB = Is64Bit ? 1024 * 1024 : 2048;

  o["Debug Log File"]        << Option("", on_logger);
  o["Contempt"]              << Option(0, -100, 100);
  o["Threads"]               << Option(1, 1, 512, on_threads);
  o["Hash"]                  << Option(16, 1, MaxHashMB, on_hash_size);
  o["Clear Hash"]            << Option(on_clear_hash);
  o["Clean Search"]          << Option(false);
  o["Ponder"]                << Option(false);
  o["MultiPV"]               << Option(1, 1, 500);
  o["Skill Level"]           << Option(20, 0, 20);
<<<<<<< HEAD
  o["Move Overhead"]         << Option(30, 0, 5000);
=======
  o["Move Overhead"]         << Option(60, 0, 5000);
>>>>>>> fe60caba
  o["nodestime"]             << Option(0, 0, 10000);
  o["UCI_Chess960"]          << Option(false);
  o["SyzygyPath"]            << Option("<empty>", on_tb_path);
  o["SyzygyProbeDepth"]      << Option(1, 1, 100);
  o["Syzygy50MoveRule"]      << Option(true);
  o["SyzygyProbeLimit"]      << Option(6, 0, 6);
}


/// operator<<() is used to print all the options default values in chronological
/// insertion order (the idx field) and in the format defined by the UCI protocol.

std::ostream& operator<<(std::ostream& os, const OptionsMap& om) {

  for (size_t idx = 0; idx < om.size(); ++idx)
      for (const auto& it : om)
          if (it.second.idx == idx)
          {
              const Option& o = it.second;
              os << "\noption name " << it.first << " type " << o.type;

              if (o.type != "button")
                  os << " default " << o.defaultValue;

              if (o.type == "spin")
                  os << " min " << o.min << " max " << o.max;

              break;
          }

  return os;
}


/// Option class constructors and conversion operators

Option::Option(const char* v, OnChange f) : type("string"), min(0), max(0), on_change(f)
{ defaultValue = currentValue = v; }

Option::Option(bool v, OnChange f) : type("check"), min(0), max(0), on_change(f)
{ defaultValue = currentValue = (v ? "true" : "false"); }

Option::Option(OnChange f) : type("button"), min(0), max(0), on_change(f)
{}

Option::Option(int v, int minv, int maxv, OnChange f) : type("spin"), min(minv), max(maxv), on_change(f)
{ defaultValue = currentValue = std::to_string(v); }

Option::operator int() const {
  assert(type == "check" || type == "spin");
  return (type == "spin" ? stoi(currentValue) : currentValue == "true");
}

Option::operator std::string() const {
  assert(type == "string");
  return currentValue;
}


/// operator<<() inits options and assigns idx in the correct printing order

void Option::operator<<(const Option& o) {

  static size_t insert_order = 0;

  *this = o;
  idx = insert_order++;
}


/// operator=() updates currentValue and triggers on_change() action. It's up to
/// the GUI to check for option's limits, but we could receive the new value from
/// the user by console window, so let's check the bounds anyway.

Option& Option::operator=(const string& v) {

  assert(!type.empty());

  if (   (type != "button" && v.empty())
      || (type == "check" && v != "true" && v != "false")
      || (type == "spin" && (stoi(v) < min || stoi(v) > max)))
      return *this;

  if (type != "button")
      currentValue = v;

  if (on_change)
      on_change(*this);

  return *this;
}

} // namespace UCI<|MERGE_RESOLUTION|>--- conflicted
+++ resolved
@@ -66,11 +66,7 @@
   o["Ponder"]                << Option(false);
   o["MultiPV"]               << Option(1, 1, 500);
   o["Skill Level"]           << Option(20, 0, 20);
-<<<<<<< HEAD
-  o["Move Overhead"]         << Option(30, 0, 5000);
-=======
   o["Move Overhead"]         << Option(60, 0, 5000);
->>>>>>> fe60caba
   o["nodestime"]             << Option(0, 0, 10000);
   o["UCI_Chess960"]          << Option(false);
   o["SyzygyPath"]            << Option("<empty>", on_tb_path);
