/*
  Stockfish, a UCI chess playing engine derived from Glaurung 2.1
  Copyright (C) 2004-2008 Tord Romstad (Glaurung author)
  Copyright (C) 2008-2013 Marco Costalba, Joona Kiiski, Tord Romstad

  Stockfish is free software: you can redistribute it and/or modify
  it under the terms of the GNU General Public License as published by
  the Free Software Foundation, either version 3 of the License, or
  (at your option) any later version.

  Stockfish is distributed in the hope that it will be useful,
  but WITHOUT ANY WARRANTY; without even the implied warranty of
  MERCHANTABILITY or FITNESS FOR A PARTICULAR PURPOSE.  See the
  GNU General Public License for more details.

  You should have received a copy of the GNU General Public License
  along with this program.  If not, see <http://www.gnu.org/licenses/>.
*/

#include <cassert>

#include "movegen.h"
#include "position.h"

/// Simple macro to wrap a very common while loop, no facny, no flexibility,
/// hardcoded names 'mlist' and 'from'.
#define SERIALIZE(b) while (b) (mlist++)->move = make_move(from, pop_lsb(&b))

/// Version used for pawns, where the 'from' square is given as a delta from the 'to' square
#define SERIALIZE_PAWNS(b, d) while (b) { Square to = pop_lsb(&b); \
                                         (mlist++)->move = make_move(to - (d), to); }
namespace {

  template<CastlingSide Side, bool Checks, bool Chess960>
  ExtMove* generate_castle(const Position& pos, ExtMove* mlist, Color us) {

    if (pos.castle_impeded(us, Side) || !pos.can_castle(make_castle_right(us, Side)))
        return mlist;

    // After castling, the rook and king final positions are the same in Chess960
    // as they would be in standard chess.
    Square kfrom = pos.king_square(us);
    Square rfrom = pos.castle_rook_square(us, Side);
    Square kto = relative_square(us, Side == KING_SIDE ? SQ_G1 : SQ_C1);
    Bitboard enemies = pos.pieces(~us);

    assert(!pos.checkers());

    const int K = Chess960 ? kto > kfrom ? -1 : 1
                           : Side == KING_SIDE ? -1 : 1;

    for (Square s = kto; s != kfrom; s += (Square)K)
        if (pos.attackers_to(s) & enemies)
            return mlist;

    // Because we generate only legal castling moves we need to verify that
    // when moving the castling rook we do not discover some hidden checker.
    // For instance an enemy queen in SQ_A1 when castling rook is in SQ_B1.
    if (Chess960 && (pos.attackers_to(kto, pos.pieces() ^ rfrom) & enemies))
        return mlist;

    (mlist++)->move = make<CASTLE>(kfrom, rfrom);

    if (Checks && !pos.move_gives_check((mlist - 1)->move, CheckInfo(pos)))
        mlist--;

    return mlist;
  }


  template<GenType Type, Square Delta>
  inline ExtMove* generate_promotions(ExtMove* mlist, Bitboard pawnsOn7,
                                      Bitboard target, const CheckInfo* ci) {

    Bitboard b = shift_bb<Delta>(pawnsOn7) & target;

    while (b)
    {
        Square to = pop_lsb(&b);

        if (Type == CAPTURES || Type == EVASIONS || Type == NON_EVASIONS)
            (mlist++)->move = make<PROMOTION>(to - Delta, to, QUEEN);

        if (Type == QUIETS || Type == EVASIONS || Type == NON_EVASIONS)
        {
            (mlist++)->move = make<PROMOTION>(to - Delta, to, ROOK);
            (mlist++)->move = make<PROMOTION>(to - Delta, to, BISHOP);
            (mlist++)->move = make<PROMOTION>(to - Delta, to, KNIGHT);
        }

        // Knight-promotion is the only one that can give a direct check not
        // already included in the queen-promotion.
        if (Type == QUIET_CHECKS && (StepAttacksBB[W_KNIGHT][to] & ci->ksq))
            (mlist++)->move = make<PROMOTION>(to - Delta, to, KNIGHT);
        else
            (void)ci; // Silence a warning under MSVC
    }

    return mlist;
  }


  template<Color Us, GenType Type>
  ExtMove* generate_pawn_moves(const Position& pos, ExtMove* mlist,
                               Bitboard target, const CheckInfo* ci) {

    // Compute our parametrized parameters at compile time, named according to
    // the point of view of white side.
    const Color    Them     = (Us == WHITE ? BLACK    : WHITE);
    const Bitboard TRank8BB = (Us == WHITE ? Rank8BB  : Rank1BB);
    const Bitboard TRank7BB = (Us == WHITE ? Rank7BB  : Rank2BB);
    const Bitboard TRank3BB = (Us == WHITE ? Rank3BB  : Rank6BB);
    const Square   Up       = (Us == WHITE ? DELTA_N  : DELTA_S);
    const Square   Right    = (Us == WHITE ? DELTA_NE : DELTA_SW);
    const Square   Left     = (Us == WHITE ? DELTA_NW : DELTA_SE);

    Bitboard b1, b2, dc1, dc2, emptySquares;

    Bitboard pawnsOn7    = pos.pieces(Us, PAWN) &  TRank7BB;
    Bitboard pawnsNotOn7 = pos.pieces(Us, PAWN) & ~TRank7BB;

    Bitboard enemies = (Type == EVASIONS ? pos.pieces(Them) & target:
                        Type == CAPTURES ? target : pos.pieces(Them));

    // Single and double pawn pushes, no promotions
    if (Type != CAPTURES)
    {
        emptySquares = (Type == QUIETS || Type == QUIET_CHECKS ? target : ~pos.pieces());

        b1 = shift_bb<Up>(pawnsNotOn7)   & emptySquares;
        b2 = shift_bb<Up>(b1 & TRank3BB) & emptySquares;

        if (Type == EVASIONS) // Consider only blocking squares
        {
            b1 &= target;
            b2 &= target;
        }

        if (Type == QUIET_CHECKS)
        {
            b1 &= pos.attacks_from<PAWN>(ci->ksq, Them);
            b2 &= pos.attacks_from<PAWN>(ci->ksq, Them);

            // Add pawn pushes which give discovered check. This is possible only
            // if the pawn is not on the same file as the enemy king, because we
            // don't generate captures. Note that a possible discovery check
            // promotion has been already generated among captures.
            if (pawnsNotOn7 & ci->dcCandidates)
            {
                dc1 = shift_bb<Up>(pawnsNotOn7 & ci->dcCandidates) & emptySquares & ~file_bb(ci->ksq);
                dc2 = shift_bb<Up>(dc1 & TRank3BB) & emptySquares;

                b1 |= dc1;
                b2 |= dc2;
            }
        }

        SERIALIZE_PAWNS(b1, Up);
        SERIALIZE_PAWNS(b2, Up + Up);
    }

    // Promotions and underpromotions
    if (pawnsOn7 && (Type != EVASIONS || (target & TRank8BB)))
    {
        if (Type == CAPTURES)
            emptySquares = ~pos.pieces();

        if (Type == EVASIONS)
            emptySquares &= target;

        mlist = generate_promotions<Type, Right>(mlist, pawnsOn7, enemies, ci);
        mlist = generate_promotions<Type, Left >(mlist, pawnsOn7, enemies, ci);
        mlist = generate_promotions<Type, Up>(mlist, pawnsOn7, emptySquares, ci);
    }

    // Standard and en-passant captures
    if (Type == CAPTURES || Type == EVASIONS || Type == NON_EVASIONS)
    {
        b1 = shift_bb<Right>(pawnsNotOn7) & enemies;
        b2 = shift_bb<Left >(pawnsNotOn7) & enemies;

        SERIALIZE_PAWNS(b1, Right);
        SERIALIZE_PAWNS(b2, Left);

        if (pos.ep_square() != SQ_NONE)
        {
            assert(rank_of(pos.ep_square()) == relative_rank(Us, RANK_6));

            // An en passant capture can be an evasion only if the checking piece
            // is the double pushed pawn and so is in the target. Otherwise this
            // is a discovery check and we are forced to do otherwise.
            if (Type == EVASIONS && !(target & (pos.ep_square() - Up)))
                return mlist;

            b1 = pawnsNotOn7 & pos.attacks_from<PAWN>(pos.ep_square(), Them);

            assert(b1);

            while (b1)
                (mlist++)->move = make<ENPASSANT>(pop_lsb(&b1), pos.ep_square());
        }
    }

    return mlist;
  }


  template<PieceType Pt, bool Checks> FORCE_INLINE
  ExtMove* generate_moves(const Position& pos, ExtMove* mlist, Color us,
                          Bitboard target, const CheckInfo* ci) {

    assert(Pt != KING && Pt != PAWN);

    const Square* pl = pos.list<Pt>(us);

    for (Square from = *pl; from != SQ_NONE; from = *++pl)
    {
        if (Checks)
        {
            if (    (Pt == BISHOP || Pt == ROOK || Pt == QUEEN)
                && !(PseudoAttacks[Pt][from] & target & ci->checkSq[Pt]))
                continue;

            if (unlikely(ci->dcCandidates) && (ci->dcCandidates & from))
                continue;
        }

        Bitboard b = pos.attacks_from<Pt>(from) & target;

        if (Checks)
            b &= ci->checkSq[Pt];

        SERIALIZE(b);
    }

    return mlist;
  }


<<<<<<< HEAD
  template<GenType Type> FORCE_INLINE
  ExtMove* generate_all(const Position& pos, ExtMove* mlist, Color us,
                        Bitboard target, const CheckInfo* ci = nullptr) {
=======
  template<Color Us, GenType Type> FORCE_INLINE
  ExtMove* generate_all(const Position& pos, ExtMove* mlist, Bitboard target,
                        const CheckInfo* ci = NULL) {
>>>>>>> a16ba5bb

    const bool Checks = Type == QUIET_CHECKS;

    mlist = generate_pawn_moves<Us, Type>(pos, mlist, target, ci);
    mlist = generate_moves<KNIGHT, Checks>(pos, mlist, Us, target, ci);
    mlist = generate_moves<BISHOP, Checks>(pos, mlist, Us, target, ci);
    mlist = generate_moves<  ROOK, Checks>(pos, mlist, Us, target, ci);
    mlist = generate_moves< QUEEN, Checks>(pos, mlist, Us, target, ci);

    if (Type != QUIET_CHECKS && Type != EVASIONS)
    {
        Square from = pos.king_square(Us);
        Bitboard b = pos.attacks_from<KING>(from) & target;
        SERIALIZE(b);
    }

    if (Type != CAPTURES && Type != EVASIONS && pos.can_castle(Us))
    {
        if (pos.is_chess960())
        {
            mlist = generate_castle< KING_SIDE, Checks, true>(pos, mlist, Us);
            mlist = generate_castle<QUEEN_SIDE, Checks, true>(pos, mlist, Us);
        }
        else
        {
            mlist = generate_castle< KING_SIDE, Checks, false>(pos, mlist, Us);
            mlist = generate_castle<QUEEN_SIDE, Checks, false>(pos, mlist, Us);
        }
    }

    return mlist;
  }


} // namespace


/// generate<CAPTURES> generates all pseudo-legal captures and queen
/// promotions. Returns a pointer to the end of the move list.
///
/// generate<QUIETS> generates all pseudo-legal non-captures and
/// underpromotions. Returns a pointer to the end of the move list.
///
/// generate<NON_EVASIONS> generates all pseudo-legal captures and
/// non-captures. Returns a pointer to the end of the move list.

template<GenType Type>
ExtMove* generate(const Position& pos, ExtMove* mlist) {

  assert(Type == CAPTURES || Type == QUIETS || Type == NON_EVASIONS);
  assert(!pos.checkers());

  Color us = pos.side_to_move();

  Bitboard target = Type == CAPTURES     ?  pos.pieces(~us)
                  : Type == QUIETS       ? ~pos.pieces()
                  : Type == NON_EVASIONS ? ~pos.pieces(us) : 0;

  return us == WHITE ? generate_all<WHITE, Type>(pos, mlist, target)
                     : generate_all<BLACK, Type>(pos, mlist, target);
}

// Explicit template instantiations
template ExtMove* generate<CAPTURES>(const Position&, ExtMove*);
template ExtMove* generate<QUIETS>(const Position&, ExtMove*);
template ExtMove* generate<NON_EVASIONS>(const Position&, ExtMove*);


/// generate<QUIET_CHECKS> generates all pseudo-legal non-captures and knight
/// underpromotions that give check. Returns a pointer to the end of the move list.
template<>
ExtMove* generate<QUIET_CHECKS>(const Position& pos, ExtMove* mlist) {

  assert(!pos.checkers());

  Color us = pos.side_to_move();
  CheckInfo ci(pos);
  Bitboard dc = ci.dcCandidates;

  while (dc)
  {
     Square from = pop_lsb(&dc);
     PieceType pt = type_of(pos.piece_on(from));

     if (pt == PAWN)
         continue; // Will be generated togheter with direct checks

     Bitboard b = pos.attacks_from(Piece(pt), from) & ~pos.pieces();

     if (pt == KING)
         b &= ~PseudoAttacks[QUEEN][ci.ksq];

     SERIALIZE(b);
  }

  return us == WHITE ? generate_all<WHITE, QUIET_CHECKS>(pos, mlist, ~pos.pieces(), &ci)
                     : generate_all<BLACK, QUIET_CHECKS>(pos, mlist, ~pos.pieces(), &ci);
}


/// generate<EVASIONS> generates all pseudo-legal check evasions when the side
/// to move is in check. Returns a pointer to the end of the move list.
template<>
ExtMove* generate<EVASIONS>(const Position& pos, ExtMove* mlist) {

  assert(pos.checkers());

  int checkersCnt = 0;
  Color us = pos.side_to_move();
  Square ksq = pos.king_square(us), from = ksq /* For SERIALIZE */, checksq;
  Bitboard sliderAttacks = 0;
  Bitboard b = pos.checkers();

  assert(pos.checkers());

  // Find squares attacked by slider checkers, we will remove them from the king
  // evasions so to skip known illegal moves avoiding useless legality check later.
  do
  {
      checkersCnt++;
      checksq = pop_lsb(&b);

      assert(color_of(pos.piece_on(checksq)) == ~us);

      switch (type_of(pos.piece_on(checksq)))
      {
      case BISHOP: sliderAttacks |= PseudoAttacks[BISHOP][checksq]; break;
      case ROOK:   sliderAttacks |= PseudoAttacks[ROOK][checksq];   break;
      case QUEEN:
          // If queen and king are far or not on a diagonal line we can safely
          // remove all the squares attacked in the other direction becuase are
          // not reachable by the king anyway.
          if (between_bb(ksq, checksq) || !(PseudoAttacks[BISHOP][checksq] & ksq))
              sliderAttacks |= PseudoAttacks[QUEEN][checksq];

          // Otherwise we need to use real rook attacks to check if king is safe
          // to move in the other direction. For example: king in B2, queen in A1
          // a knight in B1, and we can safely move to C1.
          else
              sliderAttacks |= PseudoAttacks[BISHOP][checksq] | pos.attacks_from<ROOK>(checksq);

      default:
          break;
      }
  } while (b);

  // Generate evasions for king, capture and non capture moves
  b = pos.attacks_from<KING>(ksq) & ~pos.pieces(us) & ~sliderAttacks;
  SERIALIZE(b);

  if (checkersCnt > 1)
      return mlist; // Double check, only a king move can save the day

  // Generate blocking evasions or captures of the checking piece
  Bitboard target = between_bb(checksq, ksq) | checksq;

  return us == WHITE ? generate_all<WHITE, EVASIONS>(pos, mlist, target)
                     : generate_all<BLACK, EVASIONS>(pos, mlist, target);
}


/// generate<LEGAL> generates all the legal moves in the given position

template<>
ExtMove* generate<LEGAL>(const Position& pos, ExtMove* mlist) {

  ExtMove *end, *cur = mlist;
  Bitboard pinned = pos.pinned_pieces();
  Square ksq = pos.king_square(pos.side_to_move());

  end = pos.checkers() ? generate<EVASIONS>(pos, mlist)
                       : generate<NON_EVASIONS>(pos, mlist);
  while (cur != end)
      if (   (pinned || from_sq(cur->move) == ksq || type_of(cur->move) == ENPASSANT)
          && !pos.pl_move_is_legal(cur->move, pinned))
          cur->move = (--end)->move;
      else
          cur++;

  return end;
}<|MERGE_RESOLUTION|>--- conflicted
+++ resolved
@@ -237,15 +237,9 @@
   }
 
 
-<<<<<<< HEAD
-  template<GenType Type> FORCE_INLINE
-  ExtMove* generate_all(const Position& pos, ExtMove* mlist, Color us,
-                        Bitboard target, const CheckInfo* ci = nullptr) {
-=======
   template<Color Us, GenType Type> FORCE_INLINE
   ExtMove* generate_all(const Position& pos, ExtMove* mlist, Bitboard target,
-                        const CheckInfo* ci = NULL) {
->>>>>>> a16ba5bb
+                        const CheckInfo* ci = nullptr) {
 
     const bool Checks = Type == QUIET_CHECKS;
 
