--- conflicted
+++ resolved
@@ -240,16 +240,11 @@
         Square ksq = pos.square<KING>(Us);
         Bitboard b = pos.attacks_from<KING>(ksq) & target;
         while (b)
-<<<<<<< HEAD
         {
            Square to = pop_lsb(&b);
            if ((pos.attackers_to(to) & pos.pieces(~Us)) == 0)
                *moveList++ = make_move(ksq, to);
         }
-    }
-=======
-            *moveList++ = make_move(ksq, pop_lsb(&b));
->>>>>>> 9050eac5
 
         if (Type != CAPTURES && pos.can_castle(CastlingRight(OO | OOO)))
         {
