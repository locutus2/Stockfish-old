--- conflicted
+++ resolved
@@ -409,13 +409,8 @@
       ss << square_to_string(pop_lsb(&b)) << " ";
 
   ss << "\nLegal moves: ";
-<<<<<<< HEAD
   for (const MoveStack& ms : MoveList<LEGAL>(*this))
       ss << move_to_san(*const_cast<Position*>(this), ms.move) << " ";
-=======
-  for (MoveList<LEGAL> it(*this); *it; ++it)
-      ss << move_to_san(*const_cast<Position*>(this), *it) << " ";
->>>>>>> a55fb76d
 
   return ss.str();
 }
