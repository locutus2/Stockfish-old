/*
  Stockfish, a UCI chess playing engine derived from Glaurung 2.1
  Copyright (C) 2004-2008 Tord Romstad (Glaurung author)
  Copyright (C) 2008-2015 Marco Costalba, Joona Kiiski, Tord Romstad
  Copyright (C) 2015-2018 Marco Costalba, Joona Kiiski, Gary Linscott, Tord Romstad

  Stockfish is free software: you can redistribute it and/or modify
  it under the terms of the GNU General Public License as published by
  the Free Software Foundation, either version 3 of the License, or
  (at your option) any later version.

  Stockfish is distributed in the hope that it will be useful,
  but WITHOUT ANY WARRANTY; without even the implied warranty of
  MERCHANTABILITY or FITNESS FOR A PARTICULAR PURPOSE.  See the
  GNU General Public License for more details.

  You should have received a copy of the GNU General Public License
  along with this program.  If not, see <http://www.gnu.org/licenses/>.
*/

#include <algorithm>
#include <cfloat>
#include <cmath>

#include "montecarlo.h"
#include "search.h"
#include "timeman.h"
#include "uci.h"

TimeManagement Time; // Our global time management object

namespace {

  enum TimeType { OptimumTime, MaxTime };

  constexpr int MoveHorizon   = 50;   // Plan time management at most this many moves ahead
  constexpr double MaxRatio   = 7.3;  // When in trouble, we can step over reserved time with this ratio
  constexpr double StealRatio = 0.34; // However we must not steal time from remaining moves over this ratio


  // move_importance() is a skew-logistic function based on naive statistical
  // analysis of "how many games are still undecided after n half-moves". Game
  // is considered "undecided" as long as neither side has >275cp advantage.
  // Data was extracted from the CCRL game database with some simple filtering criteria.

  double move_importance(int ply) {

    constexpr double XScale = 6.85;
    constexpr double XShift = 64.5;
    constexpr double Skew   = 0.171;

    return pow((1 + exp((ply - XShift) / XScale)), -Skew) + DBL_MIN; // Ensure non-zero
  }

  template<TimeType T>
  TimePoint remaining(TimePoint myTime, int movesToGo, int ply, TimePoint slowMover) {

    constexpr double TMaxRatio   = (T == OptimumTime ? 1.0 : MaxRatio);
    constexpr double TStealRatio = (T == OptimumTime ? 0.0 : StealRatio);

    double moveImportance = (move_importance(ply) * slowMover) / 100.0;
    double otherMovesImportance = 0.0;

<<<<<<< HEAD
    if (USE_MONTE_CARLO)
        ratio = 0.25 * ratio;

    int time = int(std::min(1.0, ratio) * std::max(0, myTime - moveOverhead));
=======
    for (int i = 1; i < movesToGo; ++i)
        otherMovesImportance += move_importance(ply + 2 * i);
>>>>>>> 0f480957

    double ratio1 = (TMaxRatio * moveImportance) / (TMaxRatio * moveImportance + otherMovesImportance);
    double ratio2 = (moveImportance + TStealRatio * otherMovesImportance) / (moveImportance + otherMovesImportance);

    return TimePoint(myTime * std::min(ratio1, ratio2)); // Intel C++ asks for an explicit cast
  }

} // namespace


/// init() is called at the beginning of the search and calculates the allowed
/// thinking time out of the time control and current game ply. We support four
/// different kinds of time controls, passed in 'limits':
///
///  inc == 0 && movestogo == 0 means: x basetime  [sudden death!]
///  inc == 0 && movestogo != 0 means: x moves in y minutes
///  inc >  0 && movestogo == 0 means: x basetime + z increment
///  inc >  0 && movestogo != 0 means: x moves in y minutes + z increment

void TimeManagement::init(Search::LimitsType& limits, Color us, int ply) {

  TimePoint minThinkingTime = Options["Minimum Thinking Time"];
  TimePoint moveOverhead    = Options["Move Overhead"];
  TimePoint slowMover       = Options["Slow Mover"];
  TimePoint npmsec          = Options["nodestime"];
  TimePoint hypMyTime;

  // If we have to play in 'nodes as time' mode, then convert from time
  // to nodes, and use resulting values in time management formulas.
  // WARNING: to avoid time losses, the given npmsec (nodes per millisecond)
  // must be much lower than the real engine speed.
  if (npmsec)
  {
      if (!availableNodes) // Only once at game start
          availableNodes = npmsec * limits.time[us]; // Time is in msec

      // Convert from milliseconds to nodes
      limits.time[us] = TimePoint(availableNodes);
      limits.inc[us] *= npmsec;
      limits.npmsec = npmsec;
  }

  startTime = limits.startTime;
  optimumTime = maximumTime = std::max(limits.time[us], minThinkingTime);

  const int maxMTG = limits.movestogo ? std::min(limits.movestogo, MoveHorizon) : MoveHorizon;

  // We calculate optimum time usage for different hypothetical "moves to go" values
  // and choose the minimum of calculated search time values. Usually the greatest
  // hypMTG gives the minimum values.
  for (int hypMTG = 1; hypMTG <= maxMTG; ++hypMTG)
  {
      // Calculate thinking time for hypothetical "moves to go"-value
      hypMyTime =  limits.time[us]
                 + limits.inc[us] * (hypMTG - 1)
                 - moveOverhead * (2 + std::min(hypMTG, 40));

      hypMyTime = std::max(hypMyTime, TimePoint(0));

      TimePoint t1 = minThinkingTime + remaining<OptimumTime>(hypMyTime, hypMTG, ply, slowMover);
      TimePoint t2 = minThinkingTime + remaining<MaxTime    >(hypMyTime, hypMTG, ply, slowMover);

      optimumTime = std::min(t1, optimumTime);
      maximumTime = std::min(t2, maximumTime);
  }

  if (Options["Ponder"])
      optimumTime += optimumTime / 4;
}<|MERGE_RESOLUTION|>--- conflicted
+++ resolved
@@ -61,18 +61,17 @@
     double moveImportance = (move_importance(ply) * slowMover) / 100.0;
     double otherMovesImportance = 0.0;
 
-<<<<<<< HEAD
-    if (USE_MONTE_CARLO)
-        ratio = 0.25 * ratio;
-
-    int time = int(std::min(1.0, ratio) * std::max(0, myTime - moveOverhead));
-=======
     for (int i = 1; i < movesToGo; ++i)
         otherMovesImportance += move_importance(ply + 2 * i);
->>>>>>> 0f480957
 
     double ratio1 = (TMaxRatio * moveImportance) / (TMaxRatio * moveImportance + otherMovesImportance);
     double ratio2 = (moveImportance + TStealRatio * otherMovesImportance) / (moveImportance + otherMovesImportance);
+
+    if (USE_MONTE_CARLO)
+    {
+        ratio1 = 0.25 * ratio1;
+        ratio2 = 0.25 * ratio2;
+    }
 
     return TimePoint(myTime * std::min(ratio1, ratio2)); // Intel C++ asks for an explicit cast
   }
