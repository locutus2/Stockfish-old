/*
  Stockfish, a UCI chess playing engine derived from Glaurung 2.1
  Copyright (C) 2004-2021 The Stockfish developers (see AUTHORS file)

  Stockfish is free software: you can redistribute it and/or modify
  it under the terms of the GNU General Public License as published by
  the Free Software Foundation, either version 3 of the License, or
  (at your option) any later version.

  Stockfish is distributed in the hope that it will be useful,
  but WITHOUT ANY WARRANTY; without even the implied warranty of
  MERCHANTABILITY or FITNESS FOR A PARTICULAR PURPOSE.  See the
  GNU General Public License for more details.

  You should have received a copy of the GNU General Public License
  along with this program.  If not, see <http://www.gnu.org/licenses/>.
*/

// Definition of layer AffineTransform of NNUE evaluation function

#ifndef NNUE_LAYERS_AFFINE_TRANSFORM_H_INCLUDED
#define NNUE_LAYERS_AFFINE_TRANSFORM_H_INCLUDED

#include <iostream>
#include "../nnue_common.h"

namespace Eval::NNUE::Layers {

  // Affine transformation layer
  template <typename PreviousLayer, IndexType OutputDimensions>
  class AffineTransform {
   public:
    // Input/output type
    using InputType = typename PreviousLayer::OutputType;
    using OutputType = std::int32_t;
    static_assert(std::is_same<InputType, std::uint8_t>::value, "");

    // Number of input/output dimensions
    static constexpr IndexType kInputDimensions =
        PreviousLayer::kOutputDimensions;
    static constexpr IndexType kOutputDimensions = OutputDimensions;
    static constexpr IndexType kPaddedInputDimensions =
        CeilToMultiple<IndexType>(kInputDimensions, kMaxSimdWidth);
#if defined (USE_AVX512)
    static constexpr const IndexType kOutputSimdWidth = kSimdWidth / 2;
#elif defined (USE_SSSE3)
    static constexpr const IndexType kOutputSimdWidth = kSimdWidth / 4;
#endif

    // Size of forward propagation buffer used in this layer
    static constexpr std::size_t kSelfBufferSize =
        CeilToMultiple(kOutputDimensions * sizeof(OutputType), kCacheLineSize);

    // Size of the forward propagation buffer used from the input layer to this layer
    static constexpr std::size_t kBufferSize =
        PreviousLayer::kBufferSize + kSelfBufferSize;

    // Hash value embedded in the evaluation file
    static constexpr std::uint32_t GetHashValue() {
      std::uint32_t hash_value = 0xCC03DAE4u;
      hash_value += kOutputDimensions;
      hash_value ^= PreviousLayer::GetHashValue() >> 1;
      hash_value ^= PreviousLayer::GetHashValue() << 31;
      return hash_value;
    }
    
    IndexType getWeightIndex(IndexType i) {
#if !defined (USE_SSSE3)
        return i;
#else   
        return (i / 4) % (kPaddedInputDimensions / 4) * kOutputDimensions * 4 +
          i / kPaddedInputDimensions * 4 +
          i % 4;
#endif
    }

    inline IndexType getWeightIndex(IndexType i) {
#if !defined (USE_SSSE3)
        return i;
#else
        return (i / 4) % (kPaddedInputDimensions / 4) * kOutputDimensions * 4 +
                i / kPaddedInputDimensions * 4 +
                i % 4;
#endif
    }

    PreviousLayer* getPreviousLayer() {
        return &previous_layer_;
    }

   // Read network parameters
    bool ReadParameters(std::istream& stream) {
      if (!previous_layer_.ReadParameters(stream)) return false;
      for (std::size_t i = 0; i < kOutputDimensions; ++i)
        biases_[i] = read_little_endian<BiasType>(stream);
      for (std::size_t i = 0; i < kOutputDimensions * kPaddedInputDimensions; ++i)
#if !defined (USE_SSSE3)
<<<<<<< HEAD
        weights_[i] = i < LoadedOutputDimensions * kPaddedInputDimensions  ? read_little_endian<WeightType>(stream) : 0;
#else   
=======
        weights_[i] = read_little_endian<WeightType>(stream);
#else
>>>>>>> f4270733
        weights_[
          (i / 4) % (kPaddedInputDimensions / 4) * kOutputDimensions * 4 +
          i / kPaddedInputDimensions * 4 +
          i % 4
        ] = read_little_endian<WeightType>(stream);

      // Determine if eights of weight and input products can be summed using 16bits
      // without saturation. We assume worst case combinations of 0 and 127 for all inputs.
      if (kOutputDimensions > 1 && !stream.fail())
      {
          canSaturate16.count = 0;
#if !defined(USE_VNNI)
          for (IndexType i = 0; i < kPaddedInputDimensions; i += 16)
              for (IndexType j = 0; j < kOutputDimensions; ++j)
                  for (int x = 0; x < 2; ++x)
                  {
                      WeightType* w = &weights_[i * kOutputDimensions + j * 4 + x * 2];
                      int sum[2] = {0, 0};
                      for (int k = 0; k < 8; ++k)
                      {
                          IndexType idx = k / 2 * kOutputDimensions * 4 + k % 2;
                          sum[w[idx] < 0] += w[idx];
                      }
                      for (int sign : {-1, 1})
                          while (sign * sum[sign == -1] > 258)
                          {
                              int maxK = 0, maxW = 0;
                              for (int k = 0; k < 8; ++k)
                              {
                                  IndexType idx = k / 2 * kOutputDimensions * 4 + k % 2;
                                  if (maxW < sign * w[idx])
                                      maxK = k, maxW = sign * w[idx];
                              }

                              IndexType idx = maxK / 2 * kOutputDimensions * 4 + maxK % 2;
                              sum[sign == -1] -= w[idx];
                              canSaturate16.add(j, i + maxK / 2 * 4 + maxK % 2 + x * 2, w[idx]);
                              w[idx] = 0;
                          }
                  }

          // Non functional optimization for faster more linear access
          std::sort(canSaturate16.ids, canSaturate16.ids + canSaturate16.count,
                    [](const typename CanSaturate::Entry& e1, const typename CanSaturate::Entry& e2)
                    { return e1.in == e2.in ? e1.out < e2.out : e1.in < e2.in; });
#endif
      }
#endif

      return !stream.fail();
    }

    // Forward propagation
    const OutputType* Propagate(
        const TransformedFeatureType* transformed_features, char* buffer) const {
      const auto input = previous_layer_.Propagate(
          transformed_features, buffer + kSelfBufferSize);

#if defined (USE_AVX512)

      [[maybe_unused]] const __m512i kOnes512 = _mm512_set1_epi16(1);

      [[maybe_unused]] auto m512_hadd = [](__m512i sum, int bias) -> int {
        return _mm512_reduce_add_epi32(sum) + bias;
      };

      [[maybe_unused]] auto m512_add_dpbusd_epi32 = [=](__m512i& acc, __m512i a, __m512i b) {
#if defined (USE_VNNI)
        acc = _mm512_dpbusd_epi32(acc, a, b);
#else
        __m512i product0 = _mm512_maddubs_epi16(a, b);
        product0 = _mm512_madd_epi16(product0, kOnes512);
        acc = _mm512_add_epi32(acc, product0);
#endif
      };

      [[maybe_unused]] auto m512_add_dpbusd_epi32x4 = [=](__m512i& acc, __m512i a0, __m512i b0, __m512i a1, __m512i b1,
                                                                        __m512i a2, __m512i b2, __m512i a3, __m512i b3) {
#if defined (USE_VNNI)
        acc = _mm512_dpbusd_epi32(acc, a0, b0);
        acc = _mm512_dpbusd_epi32(acc, a1, b1);
        acc = _mm512_dpbusd_epi32(acc, a2, b2);
        acc = _mm512_dpbusd_epi32(acc, a3, b3);
#else
        __m512i product0 = _mm512_maddubs_epi16(a0, b0);
        __m512i product1 = _mm512_maddubs_epi16(a1, b1);
        __m512i product2 = _mm512_maddubs_epi16(a2, b2);
        __m512i product3 = _mm512_maddubs_epi16(a3, b3);
        product0 = _mm512_add_epi16(product0, product1);
        product2 = _mm512_add_epi16(product2, product3);
        product0 = _mm512_add_epi16(product0, product2);
        product0 = _mm512_madd_epi16(product0, kOnes512);
        acc = _mm512_add_epi32(acc, product0);
#endif
      };

#endif
#if defined (USE_AVX2)

      [[maybe_unused]] const __m256i kOnes256 = _mm256_set1_epi16(1);

      [[maybe_unused]] auto m256_hadd = [](__m256i sum, int bias) -> int {
        __m128i sum128 = _mm_add_epi32(_mm256_castsi256_si128(sum), _mm256_extracti128_si256(sum, 1));
        sum128 = _mm_add_epi32(sum128, _mm_shuffle_epi32(sum128, _MM_PERM_BADC));
        sum128 = _mm_add_epi32(sum128, _mm_shuffle_epi32(sum128, _MM_PERM_CDAB));
        return _mm_cvtsi128_si32(sum128) + bias;
      };

      [[maybe_unused]] auto m256_add_dpbusd_epi32 = [=](__m256i& acc, __m256i a, __m256i b) {
#if defined (USE_VNNI)
        acc = _mm256_dpbusd_epi32(acc, a, b);
#else
        __m256i product0 = _mm256_maddubs_epi16(a, b);
        product0 = _mm256_madd_epi16(product0, kOnes256);
        acc = _mm256_add_epi32(acc, product0);
#endif
      };

      [[maybe_unused]] auto m256_add_dpbusd_epi32x4 = [=](__m256i& acc, __m256i a0, __m256i b0, __m256i a1, __m256i b1,
                                                                        __m256i a2, __m256i b2, __m256i a3, __m256i b3) {
#if defined (USE_VNNI)
        acc = _mm256_dpbusd_epi32(acc, a0, b0);
        acc = _mm256_dpbusd_epi32(acc, a1, b1);
        acc = _mm256_dpbusd_epi32(acc, a2, b2);
        acc = _mm256_dpbusd_epi32(acc, a3, b3);
#else
        __m256i product0 = _mm256_maddubs_epi16(a0, b0);
        __m256i product1 = _mm256_maddubs_epi16(a1, b1);
        __m256i product2 = _mm256_maddubs_epi16(a2, b2);
        __m256i product3 = _mm256_maddubs_epi16(a3, b3);
        product0 = _mm256_add_epi16(product0, product1);
        product2 = _mm256_add_epi16(product2, product3);
        product0 = _mm256_add_epi16(product0, product2);
        product0 = _mm256_madd_epi16(product0, kOnes256);
        acc = _mm256_add_epi32(acc, product0);
#endif
      };

#endif
#if defined (USE_SSSE3)

      [[maybe_unused]] const __m128i kOnes128 = _mm_set1_epi16(1);

      [[maybe_unused]] auto m128_hadd = [](__m128i sum, int bias) -> int {
        sum = _mm_add_epi32(sum, _mm_shuffle_epi32(sum, 0x4E)); //_MM_PERM_BADC
        sum = _mm_add_epi32(sum, _mm_shuffle_epi32(sum, 0xB1)); //_MM_PERM_CDAB
        return _mm_cvtsi128_si32(sum) + bias;
      };

      [[maybe_unused]] auto m128_add_dpbusd_epi32 = [=](__m128i& acc, __m128i a, __m128i b) {
        __m128i product0 = _mm_maddubs_epi16(a, b);
        product0 = _mm_madd_epi16(product0, kOnes128);
        acc = _mm_add_epi32(acc, product0);
      };

      [[maybe_unused]] auto m128_add_dpbusd_epi32x4 = [=](__m128i& acc, __m128i a0, __m128i b0, __m128i a1, __m128i b1,
                                                                        __m128i a2, __m128i b2, __m128i a3, __m128i b3) {
        __m128i product0 = _mm_maddubs_epi16(a0, b0);
        __m128i product1 = _mm_maddubs_epi16(a1, b1);
        __m128i product2 = _mm_maddubs_epi16(a2, b2);
        __m128i product3 = _mm_maddubs_epi16(a3, b3);
        product0 = _mm_adds_epi16(product0, product1);
        product2 = _mm_adds_epi16(product2, product3);
        product0 = _mm_adds_epi16(product0, product2);
        product0 = _mm_madd_epi16(product0, kOnes128);
        acc = _mm_add_epi32(acc, product0);
      };

#endif

#if defined (USE_AVX512)
      using vec_t = __m512i;
      #define vec_setzero _mm512_setzero_si512
      #define vec_set_32 _mm512_set1_epi32
      auto& vec_add_dpbusd_32 = m512_add_dpbusd_epi32;
      auto& vec_add_dpbusd_32x4 = m512_add_dpbusd_epi32x4;
      auto& vec_hadd = m512_hadd;
#elif defined (USE_AVX2)
      using vec_t = __m256i;
      #define vec_setzero _mm256_setzero_si256
      #define vec_set_32 _mm256_set1_epi32
      auto& vec_add_dpbusd_32 = m256_add_dpbusd_epi32;
      auto& vec_add_dpbusd_32x4 = m256_add_dpbusd_epi32x4;
      auto& vec_hadd = m256_hadd;
#elif defined (USE_SSSE3)
      using vec_t = __m128i;
      #define vec_setzero _mm_setzero_si128
      #define vec_set_32 _mm_set1_epi32
      auto& vec_add_dpbusd_32 = m128_add_dpbusd_epi32;
      auto& vec_add_dpbusd_32x4 = m128_add_dpbusd_epi32x4;
      auto& vec_hadd = m128_hadd;
#endif

#if defined (USE_SSSE3)

      const auto output = reinterpret_cast<OutputType*>(buffer);
      const auto input_vector = reinterpret_cast<const vec_t*>(input);

      static_assert(kOutputDimensions % kOutputSimdWidth == 0 || kOutputDimensions == 1);

      // kOutputDimensions is either 1 or a multiple of kSimdWidth
      // because then it is also an input dimension.
      if constexpr (kOutputDimensions % kOutputSimdWidth == 0)
      {
          constexpr IndexType kNumChunks = kPaddedInputDimensions / 4;

          const auto input32 = reinterpret_cast<const std::int32_t*>(input);
          vec_t* outptr = reinterpret_cast<vec_t*>(output);
          std::memcpy(output, biases_, kOutputDimensions * sizeof(OutputType));

          for (int i = 0; i < (int)kNumChunks - 3; i += 4)
          {
              const vec_t in0 = vec_set_32(input32[i + 0]);
              const vec_t in1 = vec_set_32(input32[i + 1]);
              const vec_t in2 = vec_set_32(input32[i + 2]);
              const vec_t in3 = vec_set_32(input32[i + 3]);
              const auto col0 = reinterpret_cast<const vec_t*>(&weights_[(i + 0) * kOutputDimensions * 4]);
              const auto col1 = reinterpret_cast<const vec_t*>(&weights_[(i + 1) * kOutputDimensions * 4]);
              const auto col2 = reinterpret_cast<const vec_t*>(&weights_[(i + 2) * kOutputDimensions * 4]);
              const auto col3 = reinterpret_cast<const vec_t*>(&weights_[(i + 3) * kOutputDimensions * 4]);
              for (int j = 0; j * kOutputSimdWidth < kOutputDimensions; ++j)
                  vec_add_dpbusd_32x4(outptr[j], in0, col0[j], in1, col1[j], in2, col2[j], in3, col3[j]);
          }
          for (int i = 0; i < canSaturate16.count; ++i)
              output[canSaturate16.ids[i].out] += input[canSaturate16.ids[i].in] * canSaturate16.ids[i].w;
      }
      else if constexpr (kOutputDimensions == 1)
      {
#if defined (USE_AVX512)
          if constexpr (kPaddedInputDimensions % (kSimdWidth * 2) != 0)
          {
              constexpr IndexType kNumChunks = kPaddedInputDimensions / kSimdWidth;
              const auto input_vector256 = reinterpret_cast<const __m256i*>(input);

              __m256i sum0 = _mm256_setzero_si256();
              const auto row0 = reinterpret_cast<const __m256i*>(&weights_[0]);

              for (int j = 0; j < (int)kNumChunks; ++j)
              {
                  const __m256i in = input_vector256[j];
                  m256_add_dpbusd_epi32(sum0, in, row0[j]);
              }
              output[0] = m256_hadd(sum0, biases_[0]);
          }
          else
#endif
          {
#if defined (USE_AVX512)
              constexpr IndexType kNumChunks = kPaddedInputDimensions / (kSimdWidth * 2);
#else
              constexpr IndexType kNumChunks = kPaddedInputDimensions / kSimdWidth;
#endif
              vec_t sum0 = vec_setzero();
              const auto row0 = reinterpret_cast<const vec_t*>(&weights_[0]);

              for (int j = 0; j < (int)kNumChunks; ++j)
              {
                  const vec_t in = input_vector[j];
                  vec_add_dpbusd_32(sum0, in, row0[j]);
              }
              output[0] = vec_hadd(sum0, biases_[0]);
          }
      }

#else

// Use old implementation for the other architectures.

      auto output = reinterpret_cast<OutputType*>(buffer);

#if defined(USE_SSE2)
      constexpr IndexType kNumChunks = kPaddedInputDimensions / kSimdWidth;
      const __m128i kZeros = _mm_setzero_si128();
      const auto input_vector = reinterpret_cast<const __m128i*>(input);

#elif defined(USE_MMX)
      constexpr IndexType kNumChunks = kPaddedInputDimensions / kSimdWidth;
      const __m64 kZeros = _mm_setzero_si64();
      const auto input_vector = reinterpret_cast<const __m64*>(input);

#elif defined(USE_NEON)
      constexpr IndexType kNumChunks = kPaddedInputDimensions / kSimdWidth;
      const auto input_vector = reinterpret_cast<const int8x8_t*>(input);
#endif

      for (IndexType i = 0; i < kOutputDimensions; ++i) {
        const IndexType offset = i * kPaddedInputDimensions;

#if defined(USE_SSE2)
        __m128i sum_lo = _mm_cvtsi32_si128(biases_[i]);
        __m128i sum_hi = kZeros;
        const auto row = reinterpret_cast<const __m128i*>(&weights_[offset]);
        for (IndexType j = 0; j < kNumChunks; ++j) {
          __m128i row_j = _mm_load_si128(&row[j]);
          __m128i input_j = _mm_load_si128(&input_vector[j]);
          __m128i extended_row_lo = _mm_srai_epi16(_mm_unpacklo_epi8(row_j, row_j), 8);
          __m128i extended_row_hi = _mm_srai_epi16(_mm_unpackhi_epi8(row_j, row_j), 8);
          __m128i extended_input_lo = _mm_unpacklo_epi8(input_j, kZeros);
          __m128i extended_input_hi = _mm_unpackhi_epi8(input_j, kZeros);
          __m128i product_lo = _mm_madd_epi16(extended_row_lo, extended_input_lo);
          __m128i product_hi = _mm_madd_epi16(extended_row_hi, extended_input_hi);
          sum_lo = _mm_add_epi32(sum_lo, product_lo);
          sum_hi = _mm_add_epi32(sum_hi, product_hi);
        }
        __m128i sum = _mm_add_epi32(sum_lo, sum_hi);
        __m128i sum_high_64 = _mm_shuffle_epi32(sum, _MM_SHUFFLE(1, 0, 3, 2));
        sum = _mm_add_epi32(sum, sum_high_64);
        __m128i sum_second_32 = _mm_shufflelo_epi16(sum, _MM_SHUFFLE(1, 0, 3, 2));
        sum = _mm_add_epi32(sum, sum_second_32);
        output[i] = _mm_cvtsi128_si32(sum);

#elif defined(USE_MMX)
        __m64 sum_lo = _mm_cvtsi32_si64(biases_[i]);
        __m64 sum_hi = kZeros;
        const auto row = reinterpret_cast<const __m64*>(&weights_[offset]);
        for (IndexType j = 0; j < kNumChunks; ++j) {
          __m64 row_j = row[j];
          __m64 input_j = input_vector[j];
          __m64 extended_row_lo = _mm_srai_pi16(_mm_unpacklo_pi8(row_j, row_j), 8);
          __m64 extended_row_hi = _mm_srai_pi16(_mm_unpackhi_pi8(row_j, row_j), 8);
          __m64 extended_input_lo = _mm_unpacklo_pi8(input_j, kZeros);
          __m64 extended_input_hi = _mm_unpackhi_pi8(input_j, kZeros);
          __m64 product_lo = _mm_madd_pi16(extended_row_lo, extended_input_lo);
          __m64 product_hi = _mm_madd_pi16(extended_row_hi, extended_input_hi);
          sum_lo = _mm_add_pi32(sum_lo, product_lo);
          sum_hi = _mm_add_pi32(sum_hi, product_hi);
        }
        __m64 sum = _mm_add_pi32(sum_lo, sum_hi);
        sum = _mm_add_pi32(sum, _mm_unpackhi_pi32(sum, sum));
        output[i] = _mm_cvtsi64_si32(sum);

#elif defined(USE_NEON)
        int32x4_t sum = {biases_[i]};
        const auto row = reinterpret_cast<const int8x8_t*>(&weights_[offset]);
        for (IndexType j = 0; j < kNumChunks; ++j) {
          int16x8_t product = vmull_s8(input_vector[j * 2], row[j * 2]);
          product = vmlal_s8(product, input_vector[j * 2 + 1], row[j * 2 + 1]);
          sum = vpadalq_s16(sum, product);
        }
        output[i] = sum[0] + sum[1] + sum[2] + sum[3];

#else
        OutputType sum = biases_[i];
        for (IndexType j = 0; j < kInputDimensions; ++j) {
          sum += weights_[offset + j] * input[j];
        }
        output[i] = sum;
#endif

      }
#if defined(USE_MMX)
      _mm_empty();
#endif

#endif

      return output;
    }

    using BiasType = OutputType;
    using WeightType = std::int8_t;
    alignas(kCacheLineSize) BiasType biases_[kOutputDimensions];
    alignas(kCacheLineSize) WeightType weights_[kOutputDimensions * kPaddedInputDimensions];

<<<<<<< HEAD
   private:
    PreviousLayer previous_layer_;
=======
    alignas(kCacheLineSize) BiasType biases_[kOutputDimensions];
    alignas(kCacheLineSize) WeightType weights_[kOutputDimensions * kPaddedInputDimensions];

    private:
       PreviousLayer previous_layer_;
>>>>>>> f4270733

#if defined (USE_SSSE3)
    struct CanSaturate {
        int count;
        struct Entry {
            uint16_t out;
            uint16_t in;
            int8_t w;
        } ids[kPaddedInputDimensions * kOutputDimensions * 3 / 4];

        void add(int i, int j, int8_t w) {
            ids[count].out = i;
            ids[count].in = j;
            ids[count].w = w;
            ++count;
        }
    } canSaturate16;
#endif
  };

}  // namespace Eval::NNUE::Layers

#endif // #ifndef NNUE_LAYERS_AFFINE_TRANSFORM_H_INCLUDED<|MERGE_RESOLUTION|>--- conflicted
+++ resolved
@@ -64,20 +64,10 @@
       return hash_value;
     }
     
-    IndexType getWeightIndex(IndexType i) {
+    static IndexType getWeightIndex(IndexType i) {
 #if !defined (USE_SSSE3)
         return i;
 #else   
-        return (i / 4) % (kPaddedInputDimensions / 4) * kOutputDimensions * 4 +
-          i / kPaddedInputDimensions * 4 +
-          i % 4;
-#endif
-    }
-
-    inline IndexType getWeightIndex(IndexType i) {
-#if !defined (USE_SSSE3)
-        return i;
-#else
         return (i / 4) % (kPaddedInputDimensions / 4) * kOutputDimensions * 4 +
                 i / kPaddedInputDimensions * 4 +
                 i % 4;
@@ -95,13 +85,8 @@
         biases_[i] = read_little_endian<BiasType>(stream);
       for (std::size_t i = 0; i < kOutputDimensions * kPaddedInputDimensions; ++i)
 #if !defined (USE_SSSE3)
-<<<<<<< HEAD
-        weights_[i] = i < LoadedOutputDimensions * kPaddedInputDimensions  ? read_little_endian<WeightType>(stream) : 0;
-#else   
-=======
         weights_[i] = read_little_endian<WeightType>(stream);
 #else
->>>>>>> f4270733
         weights_[
           (i / 4) % (kPaddedInputDimensions / 4) * kOutputDimensions * 4 +
           i / kPaddedInputDimensions * 4 +
@@ -466,16 +451,8 @@
     alignas(kCacheLineSize) BiasType biases_[kOutputDimensions];
     alignas(kCacheLineSize) WeightType weights_[kOutputDimensions * kPaddedInputDimensions];
 
-<<<<<<< HEAD
    private:
-    PreviousLayer previous_layer_;
-=======
-    alignas(kCacheLineSize) BiasType biases_[kOutputDimensions];
-    alignas(kCacheLineSize) WeightType weights_[kOutputDimensions * kPaddedInputDimensions];
-
-    private:
        PreviousLayer previous_layer_;
->>>>>>> f4270733
 
 #if defined (USE_SSSE3)
     struct CanSaturate {
