/*
  Stockfish, a UCI chess playing engine derived from Glaurung 2.1
  Copyright (C) 2004-2022 The Stockfish developers (see AUTHORS file)

  Stockfish is free software: you can redistribute it and/or modify
  it under the terms of the GNU General Public License as published by
  the Free Software Foundation, either version 3 of the License, or
  (at your option) any later version.

  Stockfish is distributed in the hope that it will be useful,
  but WITHOUT ANY WARRANTY; without even the implied warranty of
  MERCHANTABILITY or FITNESS FOR A PARTICULAR PURPOSE.  See the
  GNU General Public License for more details.

  You should have received a copy of the GNU General Public License
  along with this program.  If not, see <http://www.gnu.org/licenses/>.
*/

#include <algorithm>
#include <cassert>
#include <cmath>
#include <cstring>   // For std::memset
#include <iostream>
#include <sstream>

#include "evaluate.h"
#include "misc.h"
#include "movegen.h"
#include "movepick.h"
#include "position.h"
#include "search.h"
#include "thread.h"
#include "timeman.h"
#include "tt.h"
#include "uci.h"
#include "syzygy/tbprobe.h"

namespace Stockfish {

namespace SCN {

  constexpr uint64_t MAX = std::numeric_limits<uint64_t>::max();

  uint64_t init(bool MaxNode)
  {
      return MaxNode ? MAX : 0;
  }

  uint64_t leaf(int threshold, Value value, bool MaxNode, bool terminal = false)
  {
      if (!MaxNode)
          value = -value;

      return value >= threshold ? 0 :
             terminal           ? MAX : 1;
  }

  uint64_t update(uint64_t SCN, uint64_t SCNchild, bool MaxNode)
  {
      return MaxNode                     ? std::min(SCN, SCNchild) :
             SCN < MAX && SCNchild < MAX ? SCN + SCNchild
                                         : MAX;
  }

  void print(Thread* th, std::ostream& out = std::cerr)
  {
      out << "---------------------------------" << std::endl;
      out << "SCN threshold " << th->SCNthreshold << std::endl;
      out << "Root depth " << th->rootDepth << std::endl;
      for(auto&r : th->rootMoves)
      {
          out << "Move=" << UCI::move(r.pv[0], th->rootPos.is_chess960())
              << " score=" << r.score
              << " prevscore=" << r.previousScore
              << " avgscore=" << r.averageScore
              << " SCN=" << r.SCN
              << std::endl;
      }
      out << "---------------------------------" << std::endl;
  }

  void printStats(const Position &pos, Search::Stack* ss, Value value, Value alpha, Value beta, const std::string& type = "",  std::ostream& out = std::cerr)
  {
      out << "=> ";
      for(int i = ss->ply; i > 0; i--)
      {
          out << " " << UCI::move((ss - i)->currentMove, pos.is_chess960());
      }
      if(type != "") out << " [" << type << "]";
      out << " ply=" << ss->ply;
      out << " SCN=" << ss->SCN;
      out << " value=" << (ss->ply % 2 == 0 ? value : -value);
      out << " alpha=" << (ss->ply % 2 == 0 ? alpha : -beta);
      out << " beta=" << (ss->ply % 2 == 0 ? beta : -alpha);
      out << std::endl;
  }
}

namespace Search {

  LimitsType Limits;
}

namespace Tablebases {

  int Cardinality;
  bool RootInTB;
  bool UseRule50;
  Depth ProbeDepth;
}

namespace TB = Tablebases;

using std::string;
using Eval::evaluate;
using namespace Search;

namespace {

  // Different node types, used as a template parameter
  enum NodeType { NonPV, PV, Root };

  // Futility margin
  Value futility_margin(Depth d, bool improving) {
    return Value(168 * (d - improving));
  }

  // Reductions lookup table, initialized at startup
  int Reductions[MAX_MOVES]; // [depth or moveNumber]

  Depth reduction(bool i, Depth d, int mn, Value delta, Value rootDelta) {
    int r = Reductions[d] * Reductions[mn];
    return (r + 1463 - int(delta) * 1024 / int(rootDelta)) / 1024 + (!i && r > 1010);
  }

  constexpr int futility_move_count(bool improving, Depth depth) {
    return (3 + depth * depth) / (2 - improving);
  }

  // History and stats update bonus, based on depth
  int stat_bonus(Depth d) {
    return std::min((9 * d + 270) * d - 311 , 2145);
  }

  // Add a small random component to draw evaluations to avoid 3-fold blindness
  Value value_draw(Thread* thisThread) {
    return VALUE_DRAW + Value(2 * (thisThread->nodes & 1) - 1);
  }

  // Skill structure is used to implement strength limit. If we have an uci_elo then
  // we convert it to a suitable fractional skill level using anchoring to CCRL Elo
  // (goldfish 1.13 = 2000) and a fit through Ordo derived Elo for match (TC 60+0.6)
  // results spanning a wide range of k values.
  struct Skill {
    Skill(int skill_level, int uci_elo) {
        if (uci_elo)
            level = std::clamp(std::pow((uci_elo - 1346.6) / 143.4, 1 / 0.806), 0.0, 20.0);
        else
            level = double(skill_level);
    }
    bool enabled() const { return level < 20.0; }
    bool time_to_pick(Depth depth) const { return depth == 1 + int(level); }
    Move pick_best(size_t multiPV);

    double level;
    Move best = MOVE_NONE;
  };

  template <NodeType nodeType>
  Value search(Position& pos, Stack* ss, Value alpha, Value beta, Depth depth, bool cutNode);

  template <NodeType nodeType>
  Value qsearch(Position& pos, Stack* ss, Value alpha, Value beta, Depth depth = 0);

  Value value_to_tt(Value v, int ply);
  Value value_from_tt(Value v, int ply, int r50c);
  void update_pv(Move* pv, Move move, Move* childPv);
  void update_continuation_histories(Stack* ss, Piece pc, Square to, int bonus);
  void update_quiet_stats(const Position& pos, Stack* ss, Move move, int bonus);
  void update_all_stats(const Position& pos, Stack* ss, Move bestMove, Value bestValue, Value beta, Square prevSq,
                        Move* quietsSearched, int quietCount, Move* capturesSearched, int captureCount, Depth depth);

  // perft() is our utility to verify move generation. All the leaf nodes up
  // to the given depth are generated and counted, and the sum is returned.
  template<bool Root>
  uint64_t perft(Position& pos, Depth depth) {

    StateInfo st;
    ASSERT_ALIGNED(&st, Eval::NNUE::CacheLineSize);

    uint64_t cnt, nodes = 0;
    const bool leaf = (depth == 2);

    for (const auto& m : MoveList<LEGAL>(pos))
    {
        if (Root && depth <= 1)
            cnt = 1, nodes++;
        else
        {
            pos.do_move(m, st);
            cnt = leaf ? MoveList<LEGAL>(pos).size() : perft<false>(pos, depth - 1);
            nodes += cnt;
            pos.undo_move(m);
        }
        if (Root)
            sync_cout << UCI::move(m, pos.is_chess960()) << ": " << cnt << sync_endl;
    }
    return nodes;
  }

} // namespace


/// Search::init() is called at startup to initialize various lookup tables

void Search::init() {

  for (int i = 1; i < MAX_MOVES; ++i)
      Reductions[i] = int((20.81 + std::log(Threads.size()) / 2) * std::log(i));
}


/// Search::clear() resets search state to its initial value

void Search::clear() {

  Threads.main()->wait_for_search_finished();

  Time.availableNodes = 0;
  TT.clear();
  Threads.clear();
  Tablebases::init(Options["SyzygyPath"]); // Free mapped files
}


/// MainThread::search() is started when the program receives the UCI 'go'
/// command. It searches from the root position and outputs the "bestmove".

void MainThread::search() {

  if (Limits.perft)
  {
      nodes = perft<true>(rootPos, Limits.perft);
      sync_cout << "\nNodes searched: " << nodes << "\n" << sync_endl;
      return;
  }

  Color us = rootPos.side_to_move();
  Time.init(Limits, us, rootPos.game_ply());
  TT.new_search();

  Eval::NNUE::verify();

  if (rootMoves.empty())
  {
      rootMoves.emplace_back(MOVE_NONE);
      sync_cout << "info depth 0 score "
                << UCI::value(rootPos.checkers() ? -VALUE_MATE : VALUE_DRAW)
                << sync_endl;
  }
  else
  {
      Threads.start_searching(); // start non-main threads
      Thread::search();          // main thread start searching
  }

  // When we reach the maximum depth, we can arrive here without a raise of
  // Threads.stop. However, if we are pondering or in an infinite search,
  // the UCI protocol states that we shouldn't print the best move before the
  // GUI sends a "stop" or "ponderhit" command. We therefore simply wait here
  // until the GUI sends one of those commands.

  while (!Threads.stop && (ponder || Limits.infinite))
  {} // Busy wait for a stop or a ponder reset

  // Stop the threads if not already stopped (also raise the stop if
  // "ponderhit" just reset Threads.ponder).
  Threads.stop = true;

  // Wait until all threads have finished
  Threads.wait_for_search_finished();

  // When playing in 'nodes as time' mode, subtract the searched nodes from
  // the available ones before exiting.
  if (Limits.npmsec)
      Time.availableNodes += Limits.inc[us] - Threads.nodes_searched();

  Thread* bestThread = this;
  Skill skill = Skill(Options["Skill Level"], Options["UCI_LimitStrength"] ? int(Options["UCI_Elo"]) : 0);

  if (   int(Options["MultiPV"]) == 1
      && !Limits.depth
      && !skill.enabled()
      && rootMoves[0].pv[0] != MOVE_NONE)
      bestThread = Threads.get_best_thread();

  bestPreviousScore = bestThread->rootMoves[0].score;
  bestPreviousAverageScore = bestThread->rootMoves[0].averageScore;

  // Send again PV info if we have a new best thread
  if (bestThread != this)
      sync_cout << UCI::pv(bestThread->rootPos, bestThread->completedDepth, -VALUE_INFINITE, VALUE_INFINITE) << sync_endl;

  sync_cout << "bestmove " << UCI::move(bestThread->rootMoves[0].pv[0], rootPos.is_chess960());

  if (bestThread->rootMoves[0].pv.size() > 1 || bestThread->rootMoves[0].extract_ponder_from_tt(rootPos))
      std::cout << " ponder " << UCI::move(bestThread->rootMoves[0].pv[1], rootPos.is_chess960());

  std::cout << sync_endl;
}


/// Thread::search() is the main iterative deepening loop. It calls search()
/// repeatedly with increasing depth until the allocated thinking time has been
/// consumed, the user stops the search, or the maximum search depth is reached.

void Thread::search() {

  // To allow access to (ss-7) up to (ss+2), the stack must be oversized.
  // The former is needed to allow update_continuation_histories(ss-1, ...),
  // which accesses its argument at ss-6, also near the root.
  // The latter is needed for statScore and killer initialization.
  Stack stack[MAX_PLY+10], *ss = stack+7;
  Move  pv[MAX_PLY+1];
  Value alpha, beta, delta;
  Move  lastBestMove = MOVE_NONE;
  Depth lastBestMoveDepth = 0;
  MainThread* mainThread = (this == Threads.main() ? Threads.main() : nullptr);
  double timeReduction = 1, totBestMoveChanges = 0;
  Color us = rootPos.side_to_move();
  int iterIdx = 0;

  std::memset(ss-7, 0, 10 * sizeof(Stack));
  for (int i = 7; i > 0; i--)
      (ss-i)->continuationHistory = &this->continuationHistory[0][0][NO_PIECE][0]; // Use as a sentinel

  for (int i = 0; i <= MAX_PLY + 2; ++i)
      (ss+i)->ply = i;

  ss->pv = pv;

  bestValue = delta = alpha = -VALUE_INFINITE;
  beta = VALUE_INFINITE;

  if (mainThread)
  {
      if (mainThread->bestPreviousScore == VALUE_INFINITE)
          for (int i = 0; i < 4; ++i)
              mainThread->iterValue[i] = VALUE_ZERO;
      else
          for (int i = 0; i < 4; ++i)
              mainThread->iterValue[i] = mainThread->bestPreviousScore;
  }

  size_t multiPV = size_t(Options["MultiPV"]);
  Skill skill(Options["Skill Level"], Options["UCI_LimitStrength"] ? int(Options["UCI_Elo"]) : 0);

  // When playing with strength handicap enable MultiPV search that we will
  // use behind the scenes to retrieve a set of possible moves.
  if (skill.enabled())
      multiPV = std::max(multiPV, (size_t)4);

  multiPV = std::min(multiPV, rootMoves.size());

  complexityAverage.set(202, 1);

  trend         = SCORE_ZERO;
  optimism[ us] = Value(39);
  optimism[~us] = -optimism[us];

  int searchAgainCounter = 0;

  // Iterative deepening loop until requested to stop or the target depth is reached
  while (   ++rootDepth < MAX_PLY
         && !Threads.stop
         && !(Limits.depth && mainThread && rootDepth > Limits.depth))
  {
      // Age out PV variability metric
      if (mainThread)
          totBestMoveChanges /= 2;

      // Save the last iteration's scores before first PV line is searched and
      // all the move scores except the (new) PV are set to -VALUE_INFINITE.
      for (RootMove& rm : rootMoves)
          rm.previousScore = rm.score;

      size_t pvFirst = 0;
      pvLast = 0;

      if (!Threads.increaseDepth)
         searchAgainCounter++;

      // MultiPV loop. We perform a full root search for each PV line
      for (pvIdx = 0; pvIdx < multiPV && !Threads.stop; ++pvIdx)
      {
          if (pvIdx == pvLast)
          {
              pvFirst = pvLast;
              for (pvLast++; pvLast < rootMoves.size(); pvLast++)
                  if (rootMoves[pvLast].tbRank != rootMoves[pvFirst].tbRank)
                      break;
          }

          // Reset UCI info selDepth for each depth and each PV line
          selDepth = 0;
          SCNthreshold = rootMoves[pvIdx].previousScore + 1;

          // Reset aspiration window starting size
          if (rootDepth >= 4)
          {
              Value prev = rootMoves[pvIdx].averageScore;
              delta = Value(16) + int(prev) * prev / 19178;
              alpha = std::max(prev - delta,-VALUE_INFINITE);
              beta  = std::min(prev + delta, VALUE_INFINITE);

              // Adjust trend and optimism based on root move's previousScore
              int tr = sigmoid(prev, 3, 8, 90, 125, 1);
              trend = (us == WHITE ?  make_score(tr, tr / 2)
                                   : -make_score(tr, tr / 2));

              int opt = sigmoid(prev, 8, 17, 144, 13966, 183);
              optimism[ us] = Value(opt);
              optimism[~us] = -optimism[us];
          }

          // Start with a small aspiration window and, in the case of a fail
          // high/low, re-search with a bigger window until we don't fail
          // high/low anymore.
          int failedHighCnt = 0;
          while (true)
          {
              Depth adjustedDepth = std::max(1, rootDepth - failedHighCnt - searchAgainCounter);
              bestValue = Stockfish::search<Root>(rootPos, ss, alpha, beta, adjustedDepth, false);

              // Bring the best move to the front. It is critical that sorting
              // is done with a stable algorithm because all the values but the
              // first and eventually the new best one are set to -VALUE_INFINITE
              // and we want to keep the same order for all the moves except the
              // new PV that goes to the front. Note that in case of MultiPV
              // search the already searched PV lines are preserved.
              std::stable_sort(rootMoves.begin() + pvIdx, rootMoves.begin() + pvLast);

              // If search has been stopped, we break immediately. Sorting is
              // safe because RootMoves is still valid, although it refers to
              // the previous iteration.
              if (Threads.stop)
                  break;

              // When failing high/low give some update (without cluttering
              // the UI) before a re-search.
              if (   mainThread
                  && multiPV == 1
                  && (bestValue <= alpha || bestValue >= beta)
                  && Time.elapsed() > 3000)
                  sync_cout << UCI::pv(rootPos, rootDepth, alpha, beta) << sync_endl;

              // In case of failing low/high increase aspiration window and
              // re-search, otherwise exit the loop.
              if (bestValue <= alpha)
              {
                  beta = (alpha + beta) / 2;
                  alpha = std::max(bestValue - delta, -VALUE_INFINITE);

                  failedHighCnt = 0;
                  if (mainThread)
                      mainThread->stopOnPonderhit = false;
              }
              else if (bestValue >= beta)
              {
                  beta = std::min(bestValue + delta, VALUE_INFINITE);
                  ++failedHighCnt;
              }
              else
                  break;

              delta += delta / 4 + 2;

              assert(alpha >= -VALUE_INFINITE && beta <= VALUE_INFINITE);
          }

          // Sort the PV lines searched so far and update the GUI
          std::stable_sort(rootMoves.begin() + pvFirst, rootMoves.begin() + pvIdx + 1);

<<<<<<< HEAD
	  SCN::print(this);
	  
=======
>>>>>>> 1df23465
          if (    mainThread
              && (Threads.stop || pvIdx + 1 == multiPV || Time.elapsed() > 3000))
              sync_cout << UCI::pv(rootPos, rootDepth, alpha, beta) << sync_endl;
      }

      if (!Threads.stop)
          completedDepth = rootDepth;

      if (rootMoves[0].pv[0] != lastBestMove) {
         lastBestMove = rootMoves[0].pv[0];
         lastBestMoveDepth = rootDepth;
      }

      // Have we found a "mate in x"?
      if (   Limits.mate
          && bestValue >= VALUE_MATE_IN_MAX_PLY
          && VALUE_MATE - bestValue <= 2 * Limits.mate)
          Threads.stop = true;

      if (!mainThread)
          continue;

      // If skill level is enabled and time is up, pick a sub-optimal best move
      if (skill.enabled() && skill.time_to_pick(rootDepth))
          skill.pick_best(multiPV);

      // Use part of the gained time from a previous stable move for the current move
      for (Thread* th : Threads)
      {
          totBestMoveChanges += th->bestMoveChanges;
          th->bestMoveChanges = 0;
      }

      // Do we have time for the next iteration? Can we stop searching now?
      if (    Limits.use_time_management()
          && !Threads.stop
          && !mainThread->stopOnPonderhit)
      {
          double fallingEval = (69 + 12 * (mainThread->bestPreviousAverageScore - bestValue)
                                    +  6 * (mainThread->iterValue[iterIdx] - bestValue)) / 781.4;
          fallingEval = std::clamp(fallingEval, 0.5, 1.5);

          // If the bestMove is stable over several iterations, reduce time accordingly
          timeReduction = lastBestMoveDepth + 10 < completedDepth ? 1.63 : 0.73;
          double reduction = (1.56 + mainThread->previousTimeReduction) / (2.20 * timeReduction);
          double bestMoveInstability = 1 + 1.7 * totBestMoveChanges / Threads.size();
          int complexity = mainThread->complexityAverage.value();
          double complexPosition = std::clamp(1.0 + (complexity - 326) / 1618.1, 0.5, 1.5);

          double totalTime = Time.optimum() * fallingEval * reduction * bestMoveInstability * complexPosition;

          // Cap used time in case of a single legal move for a better viewer experience in tournaments
          // yielding correct scores and sufficiently fast moves.
          if (rootMoves.size() == 1)
              totalTime = std::min(500.0, totalTime);

          // Stop the search if we have exceeded the totalTime
          if (Time.elapsed() > totalTime)
          {
              // If we are allowed to ponder do not stop the search now but
              // keep pondering until the GUI sends "ponderhit" or "stop".
              if (mainThread->ponder)
                  mainThread->stopOnPonderhit = true;
              else
                  Threads.stop = true;
          }
          else if (   Threads.increaseDepth
                   && !mainThread->ponder
                   && Time.elapsed() > totalTime * 0.43)
                   Threads.increaseDepth = false;
          else
                   Threads.increaseDepth = true;
      }

      mainThread->iterValue[iterIdx] = bestValue;
      iterIdx = (iterIdx + 1) & 3;
  }

  if (!mainThread)
      return;

  mainThread->previousTimeReduction = timeReduction;

  // If skill level is enabled, swap best PV line with the sub-optimal one
  if (skill.enabled())
      std::swap(rootMoves[0], *std::find(rootMoves.begin(), rootMoves.end(),
                skill.best ? skill.best : skill.pick_best(multiPV)));
}


namespace {

  // search<>() is the main search function for both PV and non-PV nodes

  template <NodeType nodeType>
  Value search(Position& pos, Stack* ss, Value alpha, Value beta, Depth depth, bool cutNode) {

    constexpr bool PvNode = nodeType != NonPV;
    constexpr bool rootNode = nodeType == Root;
    const Depth maxNextDepth = rootNode ? depth : depth + 1;
    const bool MaxNode = ss->ply % 2 == 0;
    const bool DO_PRUNE = false;

    // Check if we have an upcoming move which draws by repetition, or
    // if the opponent had an alternative move earlier to this position.
    if (   !rootNode
        && pos.rule50_count() >= 3
        && alpha < VALUE_DRAW
        && pos.has_game_cycle(ss->ply))
    {
        alpha = value_draw(pos.this_thread());
        if (alpha >= beta)
        {
            ss->SCN = SCN::leaf(pos.this_thread()->SCNthreshold, alpha, MaxNode);
            SCN::printStats(pos, ss, alpha, alpha, beta, "alpha_beta");
            return alpha;
        }
    }

    // Dive into quiescence search when the depth reaches zero
    if (depth <= 0)
    {
        Value value = qsearch<PvNode ? PV : NonPV>(pos, ss, alpha, beta);
        ss->SCN = SCN::leaf(pos.this_thread()->SCNthreshold, value, MaxNode);
        SCN::printStats(pos, ss, value, alpha, beta, "qsearch");
        return value;
    }

    assert(-VALUE_INFINITE <= alpha && alpha < beta && beta <= VALUE_INFINITE);
    assert(PvNode || (alpha == beta - 1));
    assert(0 < depth && depth < MAX_PLY);
    assert(!(PvNode && cutNode));

    Move pv[MAX_PLY+1], capturesSearched[32], quietsSearched[64];
    StateInfo st;
    ASSERT_ALIGNED(&st, Eval::NNUE::CacheLineSize);

    TTEntry* tte;
    Key posKey;
    Move ttMove, move, excludedMove, bestMove;
    Depth extension, newDepth;
    Value bestValue, value, ttValue, eval, maxValue, probCutBeta;
    bool givesCheck, improving, didLMR, priorCapture;
    bool capture, doFullDepthSearch, moveCountPruning, ttCapture;
    Piece movedPiece;
    int moveCount, captureCount, quietCount, improvement, complexity;

    // Step 1. Initialize node
    Thread* thisThread = pos.this_thread();
    thisThread->depth  = depth;
    ss->inCheck        = pos.checkers();
    priorCapture       = pos.captured_piece();
    Color us           = pos.side_to_move();
    moveCount          = captureCount = quietCount = ss->moveCount = 0;
    bestValue          = -VALUE_INFINITE;
    maxValue           = VALUE_INFINITE;

    // Check for the available remaining time
    if (thisThread == Threads.main())
        static_cast<MainThread*>(thisThread)->check_time();

    // Used to send selDepth info to GUI (selDepth counts from 1, ply from 0)
    if (PvNode && thisThread->selDepth < ss->ply + 1)
        thisThread->selDepth = ss->ply + 1;

    if (!rootNode)
    {
        // Step 2. Check for aborted search and immediate draw
        if (   Threads.stop.load(std::memory_order_relaxed)
            || pos.is_draw(ss->ply)
            || ss->ply >= MAX_PLY)
        {
            value = (ss->ply >= MAX_PLY && !ss->inCheck) ? evaluate(pos)
                                                         : value_draw(pos.this_thread());
            ss->SCN = SCN::leaf(thisThread->SCNthreshold, value, MaxNode, pos.is_draw(ss->ply));
            SCN::printStats(pos, ss, value, alpha, beta, "draw");
            return value;
        }

        // Step 3. Mate distance pruning. Even if we mate at the next move our score
        // would be at best mate_in(ss->ply+1), but if alpha is already bigger because
        // a shorter mate was found upward in the tree then there is no need to search
        // because we will never beat the current alpha. Same logic but with reversed
        // signs applies also in the opposite condition of being mated instead of giving
        // mate. In this case return a fail-high score.
        alpha = std::max(mated_in(ss->ply), alpha);
        beta = std::min(mate_in(ss->ply+1), beta);
        if (alpha >= beta)
        {
            ss->SCN = SCN::leaf(thisThread->SCNthreshold, alpha, MaxNode);
            SCN::printStats(pos, ss, alpha, alpha, beta, "alpha_beta2");
            return alpha;
        }
    }
    else
        thisThread->rootDelta = beta - alpha;

    assert(0 <= ss->ply && ss->ply < MAX_PLY);

    (ss+1)->ttPv         = false;
    (ss+1)->excludedMove = bestMove = MOVE_NONE;
    (ss+2)->killers[0]   = (ss+2)->killers[1] = MOVE_NONE;
    (ss+2)->cutoffCnt    = 0;
    ss->doubleExtensions = (ss-1)->doubleExtensions;
    ss->depth            = depth;
    ss->SCN              = SCN::init(MaxNode);
    Square prevSq        = to_sq((ss-1)->currentMove);

    // Initialize statScore to zero for the grandchildren of the current position.
    // So statScore is shared between all grandchildren and only the first grandchild
    // starts with statScore = 0. Later grandchildren start with the last calculated
    // statScore of the previous grandchild. This influences the reduction rules in
    // LMR which are based on the statScore of parent position.
    if (!rootNode)
        (ss+2)->statScore = 0;

    // Step 4. Transposition table lookup. We don't want the score of a partial
    // search to overwrite a previous full search TT value, so we use a different
    // position key in case of an excluded move.
    excludedMove = ss->excludedMove;
    posKey = excludedMove == MOVE_NONE ? pos.key() : pos.key() ^ make_key(excludedMove);
    tte = TT.probe(posKey, ss->ttHit);
    ttValue = ss->ttHit ? value_from_tt(tte->value(), ss->ply, pos.rule50_count()) : VALUE_NONE;
    ttMove =  rootNode ? thisThread->rootMoves[thisThread->pvIdx].pv[0]
            : ss->ttHit    ? tte->move() : MOVE_NONE;
    ttCapture = ttMove && pos.capture(ttMove);
    if (!excludedMove)
        ss->ttPv = PvNode || (ss->ttHit && tte->is_pv());

    // At non-PV nodes we check for an early TT cutoff
    if (  !PvNode
        && ss->ttHit
        && tte->depth() > depth - (thisThread->id() % 2 == 1)
        && ttValue != VALUE_NONE // Possible in case of TT access race
        && (ttValue >= beta ? (tte->bound() & BOUND_LOWER)
                            : (tte->bound() & BOUND_UPPER)))
    {
        // If ttMove is quiet, update move sorting heuristics on TT hit (~1 Elo)
        if (ttMove)
        {
            if (ttValue >= beta)
            {
                // Bonus for a quiet ttMove that fails high (~3 Elo)
                if (!ttCapture)
                    update_quiet_stats(pos, ss, ttMove, stat_bonus(depth));

                // Extra penalty for early quiet moves of the previous ply (~0 Elo)
                if ((ss-1)->moveCount <= 2 && !priorCapture)
                    update_continuation_histories(ss-1, pos.piece_on(prevSq), prevSq, -stat_bonus(depth + 1));
            }
            // Penalty for a quiet ttMove that fails low (~1 Elo)
            else if (!ttCapture)
            {
                int penalty = -stat_bonus(depth);
                thisThread->mainHistory[us][from_to(ttMove)] << penalty;
                update_continuation_histories(ss, pos.moved_piece(ttMove), to_sq(ttMove), penalty);
            }
        }

        // Partial workaround for the graph history interaction problem
        // For high rule50 counts don't produce transposition table cutoffs.
        if (pos.rule50_count() < 90)
        {
            ss->SCN = SCN::leaf(thisThread->SCNthreshold, ttValue, MaxNode);
            SCN::printStats(pos, ss, ttValue, alpha, beta, "TT_cutoff");
            return ttValue;
        }
    }

    // Step 5. Tablebases probe
    if (!rootNode && TB::Cardinality)
    {
        int piecesCount = pos.count<ALL_PIECES>();

        if (    piecesCount <= TB::Cardinality
            && (piecesCount <  TB::Cardinality || depth >= TB::ProbeDepth)
            &&  pos.rule50_count() == 0
            && !pos.can_castle(ANY_CASTLING))
        {
            TB::ProbeState err;
            TB::WDLScore wdl = Tablebases::probe_wdl(pos, &err);

            // Force check of time on the next occasion
            if (thisThread == Threads.main())
                static_cast<MainThread*>(thisThread)->callsCnt = 0;

            if (err != TB::ProbeState::FAIL)
            {
                thisThread->tbHits.fetch_add(1, std::memory_order_relaxed);

                int drawScore = TB::UseRule50 ? 1 : 0;

                // use the range VALUE_MATE_IN_MAX_PLY to VALUE_TB_WIN_IN_MAX_PLY to score
                value =  wdl < -drawScore ? VALUE_MATED_IN_MAX_PLY + ss->ply + 1
                       : wdl >  drawScore ? VALUE_MATE_IN_MAX_PLY - ss->ply - 1
                                          : VALUE_DRAW + 2 * wdl * drawScore;

                Bound b =  wdl < -drawScore ? BOUND_UPPER
                         : wdl >  drawScore ? BOUND_LOWER : BOUND_EXACT;

                if (    b == BOUND_EXACT
                    || (b == BOUND_LOWER ? value >= beta : value <= alpha))
                {
                    tte->save(posKey, value_to_tt(value, ss->ply), ss->ttPv, b,
                              std::min(MAX_PLY - 1, depth + 6),
                              MOVE_NONE, VALUE_NONE);

                    ss->SCN = SCN::leaf(thisThread->SCNthreshold, value, MaxNode);
                    SCN::printStats(pos, ss, value, alpha, beta, "TB_cutoff");
                    return value;
                }

                if (PvNode)
                {
                    if (b == BOUND_LOWER)
                        bestValue = value, alpha = std::max(alpha, bestValue);
                    else
                        maxValue = value;
                }
            }
        }
    }

    CapturePieceToHistory& captureHistory = thisThread->captureHistory;

    // Step 6. Static evaluation of the position
    if (ss->inCheck)
    {
        // Skip early pruning when in check
        ss->staticEval = eval = VALUE_NONE;
        improving = false;
        improvement = 0;
        complexity = 0;
        goto moves_loop;
    }
    else if (ss->ttHit)
    {
        // Never assume anything about values stored in TT
        ss->staticEval = eval = tte->eval();
        if (eval == VALUE_NONE)
            ss->staticEval = eval = evaluate(pos);

        // Randomize draw evaluation
        if (eval == VALUE_DRAW)
            eval = value_draw(thisThread);

        // ttValue can be used as a better position evaluation (~4 Elo)
        if (    ttValue != VALUE_NONE
            && (tte->bound() & (ttValue > eval ? BOUND_LOWER : BOUND_UPPER)))
            eval = ttValue;
    }
    else
    {
        ss->staticEval = eval = evaluate(pos);

        // Save static evaluation into transposition table
        if (!excludedMove)
            tte->save(posKey, VALUE_NONE, ss->ttPv, BOUND_NONE, DEPTH_NONE, MOVE_NONE, eval);
    }

    // Use static evaluation difference to improve quiet move ordering (~3 Elo)
    if (is_ok((ss-1)->currentMove) && !(ss-1)->inCheck && !priorCapture)
    {
        int bonus = std::clamp(-16 * int((ss-1)->staticEval + ss->staticEval), -2000, 2000);
        thisThread->mainHistory[~us][from_to((ss-1)->currentMove)] << bonus;
    }

    // Set up the improvement variable, which is the difference between the current
    // static evaluation and the previous static evaluation at our turn (if we were
    // in check at our previous move we look at the move prior to it). The improvement
    // margin and the improving flag are used in various pruning heuristics.
    improvement =   (ss-2)->staticEval != VALUE_NONE ? ss->staticEval - (ss-2)->staticEval
                  : (ss-4)->staticEval != VALUE_NONE ? ss->staticEval - (ss-4)->staticEval
                  :                                    175;

    improving = improvement > 0;
    complexity = abs(ss->staticEval - (us == WHITE ? eg_value(pos.psq_score()) : -eg_value(pos.psq_score())));

    thisThread->complexityAverage.update(complexity);

    // Step 7. Razoring.
    // If eval is really low check with qsearch if it can exceed alpha, if it can't,
    // return a fail low.
    if (   !PvNode
		    && DO_PRUNE
        && depth <= 7
        && eval < alpha - 348 - 258 * depth * depth)
    {
        value = qsearch<NonPV>(pos, ss, alpha - 1, alpha);
        if (value < alpha)
        {
            ss->SCN = SCN::leaf(thisThread->SCNthreshold, value, MaxNode);
            SCN::printStats(pos, ss, value, alpha, beta, "razoring");
            return value;
        }
    }

    // Step 8. Futility pruning: child node (~25 Elo).
    // The depth condition is important for mate finding.
    if (   !ss->ttPv
		    && DO_PRUNE
        &&  depth < 8
        &&  eval - futility_margin(depth, improving) - (ss-1)->statScore / 256 >= beta
        &&  eval >= beta
        &&  eval < 26305) // larger than VALUE_KNOWN_WIN, but smaller than TB wins.
    {
        ss->SCN = SCN::leaf(thisThread->SCNthreshold, eval, MaxNode);
        SCN::printStats(pos, ss, eval, alpha, beta, "futility");
        return eval;
    }

    // Step 9. Null move search with verification search (~22 Elo)
    if (   !PvNode
		    && DO_PRUNE
        && (ss-1)->currentMove != MOVE_NULL
        && (ss-1)->statScore < 14695
        &&  eval >= beta
        &&  eval >= ss->staticEval
        &&  ss->staticEval >= beta - 15 * depth - improvement / 15 + 198 + complexity / 28
        && !excludedMove
        &&  pos.non_pawn_material(us)
        && (ss->ply >= thisThread->nmpMinPly || us != thisThread->nmpColor))
    {
        assert(eval - beta >= 0);

        // Null move dynamic reduction based on depth, eval and complexity of position
        Depth R = std::min(int(eval - beta) / 147, 5) + depth / 3 + 4 - (complexity > 753);

        ss->currentMove = MOVE_NULL;
        ss->continuationHistory = &thisThread->continuationHistory[0][0][NO_PIECE][0];

        pos.do_null_move(st);

        Value nullValue = -search<NonPV>(pos, ss+1, -beta, -beta+1, depth-R, !cutNode);

        pos.undo_null_move();

        if (nullValue >= beta)
        {
            // Do not return unproven mate or TB scores
            if (nullValue >= VALUE_TB_WIN_IN_MAX_PLY)
                nullValue = beta;

            if (thisThread->nmpMinPly || (abs(beta) < VALUE_KNOWN_WIN && depth < 14))
            {
                ss->SCN = SCN::leaf(thisThread->SCNthreshold, nullValue, MaxNode);
                SCN::printStats(pos, ss, nullValue, alpha, beta, "nullmove");
                return nullValue;
            }

            assert(!thisThread->nmpMinPly); // Recursive verification is not allowed

            // Do verification search at high depths, with null move pruning disabled
            // for us, until ply exceeds nmpMinPly.
            thisThread->nmpMinPly = ss->ply + 3 * (depth-R) / 4;
            thisThread->nmpColor = us;

            Value v = search<NonPV>(pos, ss, beta-1, beta, depth-R, false);

            thisThread->nmpMinPly = 0;

            if (v >= beta)
            {
                ss->SCN = SCN::leaf(thisThread->SCNthreshold, nullValue, MaxNode);
                SCN::printStats(pos, ss, nullValue, alpha, beta, "verification");
                return nullValue;
            }
        }
    }

    probCutBeta = beta + 179 - 46 * improving;

    // Step 10. ProbCut (~4 Elo)
    // If we have a good enough capture and a reduced search returns a value
    // much above beta, we can (almost) safely prune the previous move.
    if (   !PvNode
		    && DO_PRUNE
        &&  depth > 4
        &&  abs(beta) < VALUE_TB_WIN_IN_MAX_PLY
        // if value from transposition table is lower than probCutBeta, don't attempt probCut
        // there and in further interactions with transposition table cutoff depth is set to depth - 3
        // because probCut search has depth set to depth - 4 but we also do a move before it
        // so effective depth is equal to depth - 3
        && !(   ss->ttHit
             && tte->depth() >= depth - 3
             && ttValue != VALUE_NONE
             && ttValue < probCutBeta))
    {
        assert(probCutBeta < VALUE_INFINITE);

        MovePicker mp(pos, ttMove, probCutBeta - ss->staticEval, depth - 3, &captureHistory);
        bool ttPv = ss->ttPv;
        bool captureOrPromotion;
        ss->ttPv = false;

        while ((move = mp.next_move()) != MOVE_NONE)
            if (move != excludedMove && pos.legal(move))
            {
                assert(pos.capture(move) || promotion_type(move) == QUEEN);

                captureOrPromotion = true;

                ss->currentMove = move;
                ss->continuationHistory = &thisThread->continuationHistory[ss->inCheck]
                                                                          [captureOrPromotion]
                                                                          [pos.moved_piece(move)]
                                                                          [to_sq(move)];

                pos.do_move(move, st);

                // Perform a preliminary qsearch to verify that the move holds
                value = -qsearch<NonPV>(pos, ss+1, -probCutBeta, -probCutBeta+1);

                // If the qsearch held, perform the regular search
                if (value >= probCutBeta)
                    value = -search<NonPV>(pos, ss+1, -probCutBeta, -probCutBeta+1, depth - 4, !cutNode);

                pos.undo_move(move);

                if (value >= probCutBeta)
                {
                    // if transposition table doesn't have equal or more deep info write probCut data into it
                    if ( !(ss->ttHit
                       && tte->depth() >= depth - 3
                       && ttValue != VALUE_NONE))
                        tte->save(posKey, value_to_tt(value, ss->ply), ttPv,
                            BOUND_LOWER,
                            depth - 3, move, ss->staticEval);
                    ss->SCN = SCN::leaf(thisThread->SCNthreshold, value, MaxNode);
                    SCN::printStats(pos, ss, value, alpha, beta, "probcut");
                    return value;
                }
            }
         ss->ttPv = ttPv;
    }

    // Step 11. If the position is not in TT, decrease depth by 2 or 1 depending on node type (~3 Elo)
    if (   PvNode
        && depth >= 3
        && !ttMove)
        depth -= 2;

    if (   cutNode
        && depth >= 8
        && !ttMove)
        depth--;

moves_loop: // When in check, search starts here

    // Step 12. A small Probcut idea, when we are in check (~0 Elo)
    probCutBeta = beta + 481;
    if (   ss->inCheck
		    && DO_PRUNE
        && !PvNode
        && depth >= 2
        && ttCapture
        && (tte->bound() & BOUND_LOWER)
        && tte->depth() >= depth - 3
        && ttValue >= probCutBeta
        && abs(ttValue) <= VALUE_KNOWN_WIN
        && abs(beta) <= VALUE_KNOWN_WIN
       )
    {
        ss->SCN = SCN::leaf(thisThread->SCNthreshold, probCutBeta, MaxNode);
        SCN::printStats(pos, ss, probCutBeta, alpha, beta, "probcut2");
        return probCutBeta;
    }


    const PieceToHistory* contHist[] = { (ss-1)->continuationHistory, (ss-2)->continuationHistory,
                                          nullptr                   , (ss-4)->continuationHistory,
                                          nullptr                   , (ss-6)->continuationHistory };

    Move countermove = thisThread->counterMoves[pos.piece_on(prevSq)][prevSq];

    MovePicker mp(pos, ttMove, depth, &thisThread->mainHistory,
                                      &captureHistory,
                                      contHist,
                                      countermove,
                                      ss->killers);

    value = bestValue;
    moveCountPruning = false;

    // Indicate PvNodes that will probably fail low if the node was searched
    // at a depth equal or greater than the current depth, and the result of this search was a fail low.
    bool likelyFailLow =    PvNode
                         && ttMove
                         && (tte->bound() & BOUND_UPPER)
                         && tte->depth() >= depth;

    // Step 13. Loop through all pseudo-legal moves until no moves remain
    // or a beta cutoff occurs.
    while ((move = mp.next_move(moveCountPruning)) != MOVE_NONE)
    {
      assert(is_ok(move));

      if (move == excludedMove)
          continue;

      // At root obey the "searchmoves" option and skip moves not listed in Root
      // Move List. As a consequence any illegal move is also skipped. In MultiPV
      // mode we also skip PV moves which have been already searched and those
      // of lower "TB rank" if we are in a TB root position.
      if (rootNode && !std::count(thisThread->rootMoves.begin() + thisThread->pvIdx,
                                  thisThread->rootMoves.begin() + thisThread->pvLast, move))
          continue;

      // Check for legality
      if (!rootNode && !pos.legal(move))
          continue;

      ss->moveCount = ++moveCount;

      if (rootNode && thisThread == Threads.main() && Time.elapsed() > 3000)
          sync_cout << "info depth " << depth
                    << " currmove " << UCI::move(move, pos.is_chess960())
                    << " currmovenumber " << moveCount + thisThread->pvIdx << sync_endl;
      if (PvNode)
          (ss+1)->pv = nullptr;

      extension = 0;
      capture = pos.capture(move);
      movedPiece = pos.moved_piece(move);
      givesCheck = pos.gives_check(move);

      // Calculate new depth for this move
      newDepth = depth - 1;

      Value delta = beta - alpha;

      // Step 14. Pruning at shallow depth (~98 Elo). Depth conditions are important for mate finding.
      if (  !rootNode
		    && DO_PRUNE
          && pos.non_pawn_material(us)
          && bestValue > VALUE_TB_LOSS_IN_MAX_PLY)
      {
          // Skip quiet moves if movecount exceeds our FutilityMoveCount threshold (~7 Elo)
          moveCountPruning = moveCount >= futility_move_count(improving, depth);

          // Reduced depth of the next LMR search
          int lmrDepth = std::max(newDepth - reduction(improving, depth, moveCount, delta, thisThread->rootDelta), 0);

          if (   capture
              || givesCheck)
          {
              // Futility pruning for captures (~0 Elo)
              if (   !pos.empty(to_sq(move))
                  && !givesCheck
                  && !PvNode
                  && lmrDepth < 6
                  && !ss->inCheck
                  && ss->staticEval + 281 + 179 * lmrDepth + PieceValue[EG][pos.piece_on(to_sq(move))]
                   + captureHistory[movedPiece][to_sq(move)][type_of(pos.piece_on(to_sq(move)))] / 6 < alpha)
	      {
		      std::cerr << "=> ply=" << ss->ply << " PRUNE " << UCI::move(move, pos.is_chess960()) << std::endl;
		      continue;
	      }

              // SEE based pruning (~9 Elo)
              if (!pos.see_ge(move, Value(-203) * depth))
	      {
		      std::cerr << "=> ply=" << ss->ply << " PRUNE " << UCI::move(move, pos.is_chess960()) << std::endl;
		      continue;
	      }
          }
          else
          {
              int history =   (*contHist[0])[movedPiece][to_sq(move)]
                            + (*contHist[1])[movedPiece][to_sq(move)]
                            + (*contHist[3])[movedPiece][to_sq(move)];

              // Continuation history based pruning (~2 Elo)
              if (   lmrDepth < 5
                  && history < -3875 * (depth - 1))
	      {
		      std::cerr << "=> ply=" << ss->ply << " PRUNE " << UCI::move(move, pos.is_chess960()) << std::endl;
		      continue;
	      }

              history += thisThread->mainHistory[us][from_to(move)];

              // Futility pruning: parent node (~9 Elo)
              if (   !ss->inCheck
                  && lmrDepth < 11
                  && ss->staticEval + 122 + 138 * lmrDepth + history / 60 <= alpha)
	      {
		      std::cerr << "=> ply=" << ss->ply << " PRUNE " << UCI::move(move, pos.is_chess960()) << std::endl;
		      continue;
	      }

              // Prune moves with negative SEE (~3 Elo)
              if (!pos.see_ge(move, Value(-25 * lmrDepth * lmrDepth - 20 * lmrDepth)))
	      {
		      std::cerr << "=> ply=" << ss->ply << " PRUNE " << UCI::move(move, pos.is_chess960()) << std::endl;
		      continue;
	      }
          }
      }

      // Step 15. Extensions (~66 Elo)
      // We take care to not overdo to avoid search getting stuck.
      if (ss->ply < thisThread->rootDepth * 2)
      {
          // Singular extension search (~58 Elo). If all moves but one fail low on a
          // search of (alpha-s, beta-s), and just one fails high on (alpha, beta),
          // then that move is singular and should be extended. To verify this we do
          // a reduced search on all the other moves but the ttMove and if the
          // result is lower than ttValue minus a margin, then we will extend the ttMove.
          if (   !rootNode
              &&  depth >= 4 + 2 * (PvNode && tte->is_pv())
              &&  move == ttMove
              && !excludedMove // Avoid recursive singular search
           /* &&  ttValue != VALUE_NONE Already implicit in the next condition */
              &&  abs(ttValue) < VALUE_KNOWN_WIN
              && (tte->bound() & BOUND_LOWER)
              &&  tte->depth() >= depth - 3)
          {
              Value singularBeta = ttValue - 3 * depth;
              Depth singularDepth = (depth - 1) / 2;

              uint64_t tmpSCN = ss->SCN;
              ss->excludedMove = move;
              value = search<NonPV>(pos, ss, singularBeta - 1, singularBeta, singularDepth, cutNode);
              ss->excludedMove = MOVE_NONE;
              ss->SCN = tmpSCN;

              if (value < singularBeta)
              {
                  extension = 1;

                  // Avoid search explosion by limiting the number of double extensions
                  if (  !PvNode
                      && value < singularBeta - 26
                      && ss->doubleExtensions <= 8)
                      extension = 2;
              }

              // Multi-cut pruning
              // Our ttMove is assumed to fail high, and now we failed high also on a reduced
              // search without the ttMove. So we assume this expected Cut-node is not singular,
              // that multiple moves fail high, and we can prune the whole subtree by returning
              // a soft bound.
              else if (singularBeta >= beta)
	      {
		      std::cerr << "=> ply=" << ss->ply << " SINGULAR PRUNE " << UCI::move(move, pos.is_chess960()) << std::endl;
                  return singularBeta;
	      }

              // If the eval of ttMove is greater than beta, we reduce it (negative extension)
              else if (ttValue >= beta)
                  extension = -2;

              // If the eval of ttMove is less than alpha and value, we reduce it (negative extension)
              else if (ttValue <= alpha && ttValue <= value)
                  extension = -1;

              ss->SCN = tmpSCN;
          }

          // Check extensions (~1 Elo)
          else if (   givesCheck
                   && depth > 9
                   && abs(ss->staticEval) > 71)
              extension = 1;

          // Quiet ttMove extensions (~0 Elo)
          else if (   PvNode
                   && move == ttMove
                   && move == ss->killers[0]
                   && (*contHist[0])[movedPiece][to_sq(move)] >= 5491)
              extension = 1;
      }

      // Add extension to new depth
      newDepth += extension;
      ss->doubleExtensions = (ss-1)->doubleExtensions + (extension == 2);

      // Speculative prefetch as early as possible
      prefetch(TT.first_entry(pos.key_after(move)));

      // Update the current move (this must be done after singular extension search)
      ss->currentMove = move;
      ss->continuationHistory = &thisThread->continuationHistory[ss->inCheck]
                                                                [capture]
                                                                [movedPiece]
                                                                [to_sq(move)];

      // Step 16. Make the move
      pos.do_move(move, st, givesCheck);

      bool doDeeperSearch = false;

      // Step 17. Late moves reduction / extension (LMR, ~98 Elo)
      // We use various heuristics for the sons of a node after the first son has
      // been searched. In general we would like to reduce them, but there are many
      // cases where we extend a son if it has good chances to be "interesting".
      if (    depth >= 2
          &&  moveCount > 1 + (PvNode && ss->ply <= 1)
          && (   !ss->ttPv
              || !capture
              || (cutNode && (ss-1)->moveCount > 1)))
      {
          Depth r = reduction(improving, depth, moveCount, delta, thisThread->rootDelta);

          // Decrease reduction if position is or has been on the PV
          // and node is not likely to fail low. (~3 Elo)
          if (   ss->ttPv
              && !likelyFailLow)
              r -= 2;

          // Decrease reduction if opponent's move count is high (~1 Elo)
          if ((ss-1)->moveCount > 7)
              r--;

          // Increase reduction for cut nodes (~3 Elo)
          if (cutNode && move != ss->killers[0])
              r += 2;

          // Increase reduction if ttMove is a capture (~3 Elo)
          if (ttCapture)
              r++;

          // Decrease reduction at PvNodes if bestvalue
          // is vastly different from static evaluation
          if (PvNode && !ss->inCheck && abs(ss->staticEval - bestValue) > 250)
              r--;

          // Decrease reduction for PvNodes based on depth
          if (PvNode)
              r -= 1 + 15 / ( 3 + depth );

          // Increase reduction if next ply has a lot of fail high else reset count to 0
          if ((ss+1)->cutoffCnt > 3 && !PvNode)
              r++;

          ss->statScore =  thisThread->mainHistory[us][from_to(move)]
                         + (*contHist[0])[movedPiece][to_sq(move)]
                         + (*contHist[1])[movedPiece][to_sq(move)]
                         + (*contHist[3])[movedPiece][to_sq(move)]
                         - 4334;

          // Decrease/increase reduction for moves with a good/bad history (~30 Elo)
          r -= ss->statScore / 15914;

          // In general we want to cap the LMR depth search at newDepth. But if reductions
          // are really negative and movecount is low, we allow this move to be searched
          // deeper than the first move (this may lead to hidden double extensions).
          int deeper =   r >= -1                   ? 0
                       : moveCount <= 4            ? 2
                       : PvNode && depth > 4       ? 1
                       : cutNode && moveCount <= 8 ? 1
                       :                             0;

          Depth d = std::clamp(newDepth - r, 1, newDepth + deeper);

          value = -search<NonPV>(pos, ss+1, -(alpha+1), -alpha, d, true);

          // If the son is reduced and fails high it will be re-searched at full depth
          doFullDepthSearch = value > alpha && d < newDepth;
          doDeeperSearch = value > (alpha + 78 + 11 * (newDepth - d));
          didLMR = true;
      }
      else
      {
          doFullDepthSearch = !PvNode || moveCount > 1;
          didLMR = false;
      }

      // Step 18. Full depth search when LMR is skipped or fails high
      if (doFullDepthSearch)
      {
          value = -search<NonPV>(pos, ss+1, -(alpha+1), -alpha, newDepth + doDeeperSearch, !cutNode);

          // If the move passed LMR update its stats
          if (didLMR)
          {
              int bonus = value > alpha ?  stat_bonus(newDepth)
                                        : -stat_bonus(newDepth);

              if (capture)
                  bonus /= 6;

              update_continuation_histories(ss, movedPiece, to_sq(move), bonus);
          }
      }

      // For PV nodes only, do a full PV search on the first move or after a fail
      // high (in the latter case search only if value < beta), otherwise let the
      // parent node fail low with value <= alpha and try another move.
      if (PvNode && (moveCount == 1 || (value > alpha && (rootNode || value < beta))))
      {
          (ss+1)->pv = pv;
          (ss+1)->pv[0] = MOVE_NONE;

          value = -search<PV>(pos, ss+1, -beta, -alpha,
                              std::min(maxNextDepth, newDepth), false);
      }

      // Step 19. Undo move
      pos.undo_move(move);

<<<<<<< HEAD
      //if (!excludedMove)
      {
          ss->SCN = SCN::update(ss->SCN, (ss+1)->SCN, MaxNode);
          SCN::printStats(pos, ss, value, alpha, beta, "update");
      }
=======
      ss->SCN = SCN::update(ss->SCN, (ss+1)->SCN, MaxNode);
>>>>>>> 1df23465

      assert(value > -VALUE_INFINITE && value < VALUE_INFINITE);

      // Step 20. Check for a new best move
      // Finished searching the move. If a stop occurred, the return value of
      // the search cannot be trusted, and we return immediately without
      // updating best move, PV and TT.
      if (Threads.stop.load(std::memory_order_relaxed))
          return VALUE_ZERO;

      if (rootNode)
      {
          RootMove& rm = *std::find(thisThread->rootMoves.begin(),
                                    thisThread->rootMoves.end(), move);

          rm.averageScore = rm.averageScore != -VALUE_INFINITE ? (2 * value + rm.averageScore) / 3 : value;
          rm.SCN = ss->SCN;

          // PV move or new best move?
          if (moveCount == 1 || value > alpha)
          {
              rm.score = value;
              rm.selDepth = thisThread->selDepth;
              rm.pv.resize(1);

              assert((ss+1)->pv);

              for (Move* m = (ss+1)->pv; *m != MOVE_NONE; ++m)
                  rm.pv.push_back(*m);

              // We record how often the best move has been changed in each iteration.
              // This information is used for time management. In MultiPV mode,
              // we must take care to only do this for the first PV line.
              if (   moveCount > 1
                  && !thisThread->pvIdx)
                  ++thisThread->bestMoveChanges;
          }
          else
              // All other moves but the PV are set to the lowest value: this
              // is not a problem when sorting because the sort is stable and the
              // move position in the list is preserved - just the PV is pushed up.
              rm.score = -VALUE_INFINITE;
      }

      if (value > bestValue)
      {
          bestValue = value;

          if (value > alpha)
          {
              bestMove = move;

              if (PvNode && !rootNode) // Update pv even in fail-high case
                  update_pv(ss->pv, move, (ss+1)->pv);

              if (PvNode && value < beta) // Update alpha! Always alpha < beta
              {
                  alpha = value;

                  // Reduce other moves if we have found at least one score improvement
                  if (   depth > 2
                      && depth < 7
                      && beta  <  VALUE_KNOWN_WIN
                      && alpha > -VALUE_KNOWN_WIN)
                     depth -= 1;

                  assert(depth > 0);
              }
              else
              {
                  ss->cutoffCnt++;
                  assert(value >= beta); // Fail high
                  break;
              }
          }
      }
      else
         ss->cutoffCnt = 0;


      // If the move is worse than some previously searched move, remember it to update its stats later
      if (move != bestMove)
      {
          if (capture && captureCount < 32)
              capturesSearched[captureCount++] = move;

          else if (!capture && quietCount < 64)
              quietsSearched[quietCount++] = move;
      }
    }

    // The following condition would detect a stop only after move loop has been
    // completed. But in this case bestValue is valid because we have fully
    // searched our subtree, and we can anyhow save the result in TT.
    /*
       if (Threads.stop)
        return VALUE_DRAW;
    */

    // Step 21. Check for mate and stalemate
    // All legal moves have been searched and if there are no legal moves, it
    // must be a mate or a stalemate. If we are in a singular extension search then
    // return a fail low score.

    assert(moveCount || !ss->inCheck || excludedMove || !MoveList<LEGAL>(pos).size());

    if (!moveCount)
    {
        bestValue = excludedMove ? alpha :
                    ss->inCheck  ? mated_in(ss->ply)
                                 : VALUE_DRAW;

        //if (!excludedMove)
         //   ss->SCN = SCN::leaf(thisThread->SCNthreshold, bestValue, MaxNode, true);
        ss->SCN = SCN::leaf(thisThread->SCNthreshold, bestValue, MaxNode, !excludedMove);
    }

    // If there is a move which produces search value greater than alpha we update stats of searched moves
    else if (bestMove)
        update_all_stats(pos, ss, bestMove, bestValue, beta, prevSq,
                         quietsSearched, quietCount, capturesSearched, captureCount, depth);

    // Bonus for prior countermove that caused the fail low
    else if (   (depth >= 4 || PvNode)
             && !priorCapture)
    {
        //Assign extra bonus if current node is PvNode or cutNode
        //or fail low was really bad
        bool extraBonus =    PvNode
                          || cutNode
                          || bestValue < alpha - 70 * depth;

        update_continuation_histories(ss-1, pos.piece_on(prevSq), prevSq, stat_bonus(depth) * (1 + extraBonus));
    }

    if (PvNode)
        bestValue = std::min(bestValue, maxValue);

    // If no good move is found and the previous position was ttPv, then the previous
    // opponent move is probably good and the new position is added to the search tree.
    if (bestValue <= alpha)
        ss->ttPv = ss->ttPv || ((ss-1)->ttPv && depth > 3);

    // Write gathered information in transposition table
    if (!excludedMove && !(rootNode && thisThread->pvIdx))
        tte->save(posKey, value_to_tt(bestValue, ss->ply), ss->ttPv,
                  bestValue >= beta ? BOUND_LOWER :
                  PvNode && bestMove ? BOUND_EXACT : BOUND_UPPER,
                  depth, bestMove, ss->staticEval);

    assert(bestValue > -VALUE_INFINITE && bestValue < VALUE_INFINITE);

    SCN::printStats(pos, ss, bestValue, alpha, beta, "search");
    return bestValue;
  }


  // qsearch() is the quiescence search function, which is called by the main search
  // function with zero depth, or recursively with further decreasing depth per call.
  template <NodeType nodeType>
  Value qsearch(Position& pos, Stack* ss, Value alpha, Value beta, Depth depth) {

    static_assert(nodeType != Root);
    constexpr bool PvNode = nodeType == PV;
    const bool MaxNode = ss->ply % 2 == 0;

    assert(alpha >= -VALUE_INFINITE && alpha < beta && beta <= VALUE_INFINITE);
    assert(PvNode || (alpha == beta - 1));
    assert(depth <= 0);

    Move pv[MAX_PLY+1];
    StateInfo st;
    ASSERT_ALIGNED(&st, Eval::NNUE::CacheLineSize);

    TTEntry* tte;
    Key posKey;
    Move ttMove, move, bestMove;
    Depth ttDepth;
    Value bestValue, value, ttValue, futilityValue, futilityBase;
    bool pvHit, givesCheck, capture;
    int moveCount;

    if (PvNode)
    {
        (ss+1)->pv = pv;
        ss->pv[0] = MOVE_NONE;
    }

    Thread* thisThread = pos.this_thread();
    bestMove = MOVE_NONE;
    ss->inCheck = pos.checkers();
    ss->SCN = SCN::init(MaxNode);
    moveCount = 0;

    // Check for an immediate draw or maximum ply reached
    if (   pos.is_draw(ss->ply)
        || ss->ply >= MAX_PLY)
    {
        value = (ss->ply >= MAX_PLY && !ss->inCheck) ? evaluate(pos) : VALUE_DRAW;
        ss->SCN = SCN::leaf(thisThread->SCNthreshold, value, MaxNode);
        return value;
    }

    assert(0 <= ss->ply && ss->ply < MAX_PLY);

    // Decide whether or not to include checks: this fixes also the type of
    // TT entry depth that we are going to use. Note that in qsearch we use
    // only two types of depth in TT: DEPTH_QS_CHECKS or DEPTH_QS_NO_CHECKS.
    ttDepth = ss->inCheck || depth >= DEPTH_QS_CHECKS ? DEPTH_QS_CHECKS
                                                  : DEPTH_QS_NO_CHECKS;
    // Transposition table lookup
    posKey = pos.key();
    tte = TT.probe(posKey, ss->ttHit);
    ttValue = ss->ttHit ? value_from_tt(tte->value(), ss->ply, pos.rule50_count()) : VALUE_NONE;
    ttMove = ss->ttHit ? tte->move() : MOVE_NONE;
    pvHit = ss->ttHit && tte->is_pv();

    if (  !PvNode
        && ss->ttHit
        && tte->depth() >= ttDepth
        && ttValue != VALUE_NONE // Only in case of TT access race
        && (ttValue >= beta ? (tte->bound() & BOUND_LOWER)
                            : (tte->bound() & BOUND_UPPER)))
    {
        ss->SCN = SCN::leaf(thisThread->SCNthreshold, ttValue, MaxNode);
        return ttValue;
    }

    // Evaluate the position statically
    if (ss->inCheck)
    {
        ss->staticEval = VALUE_NONE;
        bestValue = futilityBase = -VALUE_INFINITE;
    }
    else
    {
        if (ss->ttHit)
        {
            // Never assume anything about values stored in TT
            if ((ss->staticEval = bestValue = tte->eval()) == VALUE_NONE)
                ss->staticEval = bestValue = evaluate(pos);

            // ttValue can be used as a better position evaluation (~7 Elo)
            if (    ttValue != VALUE_NONE
                && (tte->bound() & (ttValue > bestValue ? BOUND_LOWER : BOUND_UPPER)))
                bestValue = ttValue;
        }
        else
            // In case of null move search use previous static eval with a different sign
            ss->staticEval = bestValue =
            (ss-1)->currentMove != MOVE_NULL ? evaluate(pos)
                                             : -(ss-1)->staticEval;

        ss->SCN = SCN::leaf(thisThread->SCNthreshold, bestValue, MaxNode);
        // Stand pat. Return immediately if static value is at least beta
        if (bestValue >= beta)
        {
            // Save gathered info in transposition table
            if (!ss->ttHit)
                tte->save(posKey, value_to_tt(bestValue, ss->ply), false, BOUND_LOWER,
                          DEPTH_NONE, MOVE_NONE, ss->staticEval);

            return bestValue;
        }

        if (PvNode && bestValue > alpha)
            alpha = bestValue;

        futilityBase = bestValue + 118;
    }

    const PieceToHistory* contHist[] = { (ss-1)->continuationHistory, (ss-2)->continuationHistory,
                                          nullptr                   , (ss-4)->continuationHistory,
                                          nullptr                   , (ss-6)->continuationHistory };

    // Initialize a MovePicker object for the current position, and prepare
    // to search the moves. Because the depth is <= 0 here, only captures,
    // queen promotions, and other checks (only if depth >= DEPTH_QS_CHECKS)
    // will be generated.
    Square prevSq = to_sq((ss-1)->currentMove);
    MovePicker mp(pos, ttMove, depth, &thisThread->mainHistory,
                                      &thisThread->captureHistory,
                                      contHist,
                                      prevSq);

    int quietCheckEvasions = 0;

    // Loop through the moves until no moves remain or a beta cutoff occurs
    while ((move = mp.next_move()) != MOVE_NONE)
    {
      assert(is_ok(move));

      // Check for legality
      if (!pos.legal(move))
          continue;

      givesCheck = pos.gives_check(move);
      capture = pos.capture(move);

      moveCount++;

      // Futility pruning and moveCount pruning (~5 Elo)
      if (    bestValue > VALUE_TB_LOSS_IN_MAX_PLY
          && !givesCheck
          &&  to_sq(move) != prevSq
          &&  futilityBase > -VALUE_KNOWN_WIN
          &&  type_of(move) != PROMOTION)
      {

          if (moveCount > 2)
              continue;

          futilityValue = futilityBase + PieceValue[EG][pos.piece_on(to_sq(move))];

          if (futilityValue <= alpha)
          {
              bestValue = std::max(bestValue, futilityValue);
              continue;
          }

          if (futilityBase <= alpha && !pos.see_ge(move, VALUE_ZERO + 1))
          {
              bestValue = std::max(bestValue, futilityBase);
              continue;
          }
      }

      // Do not search moves with negative SEE values (~5 Elo)
      if (    bestValue > VALUE_TB_LOSS_IN_MAX_PLY
          && !pos.see_ge(move))
          continue;

      // Speculative prefetch as early as possible
      prefetch(TT.first_entry(pos.key_after(move)));

      ss->currentMove = move;
      ss->continuationHistory = &thisThread->continuationHistory[ss->inCheck]
                                                                [capture]
                                                                [pos.moved_piece(move)]
                                                                [to_sq(move)];

      // Continuation history based pruning (~2 Elo)
      if (  !capture
          && bestValue > VALUE_TB_LOSS_IN_MAX_PLY
          && (*contHist[0])[pos.moved_piece(move)][to_sq(move)] < CounterMovePruneThreshold
          && (*contHist[1])[pos.moved_piece(move)][to_sq(move)] < CounterMovePruneThreshold)
          continue;

      // movecount pruning for quiet check evasions
      if (  bestValue > VALUE_TB_LOSS_IN_MAX_PLY
          && quietCheckEvasions > 1
          && !capture
          && ss->inCheck)
          continue;

      quietCheckEvasions += !capture && ss->inCheck;

      // Make and search the move
      pos.do_move(move, st, givesCheck);
      value = -qsearch<nodeType>(pos, ss+1, -beta, -alpha, depth - 1);
      pos.undo_move(move);

      ss->SCN = SCN::update(ss->SCN, (ss+1)->SCN, MaxNode);

      assert(value > -VALUE_INFINITE && value < VALUE_INFINITE);

      // Check for a new best move
      if (value > bestValue)
      {
          bestValue = value;

          if (value > alpha)
          {
              bestMove = move;

              if (PvNode) // Update pv even in fail-high case
                  update_pv(ss->pv, move, (ss+1)->pv);

              if (PvNode && value < beta) // Update alpha here!
                  alpha = value;
              else
                  break; // Fail high
          }
       }
    }

    // All legal moves have been searched. A special case: if we're in check
    // and no legal moves were found, it is checkmate.
    if (ss->inCheck && bestValue == -VALUE_INFINITE)
    {
        assert(!MoveList<LEGAL>(pos).size());

        ss->SCN = SCN::leaf(thisThread->SCNthreshold, bestValue, MaxNode, true);
        return mated_in(ss->ply); // Plies to mate from the root
    }

    // Save gathered info in transposition table
    tte->save(posKey, value_to_tt(bestValue, ss->ply), pvHit,
              bestValue >= beta ? BOUND_LOWER : BOUND_UPPER,
              ttDepth, bestMove, ss->staticEval);

    assert(bestValue > -VALUE_INFINITE && bestValue < VALUE_INFINITE);

    return bestValue;
  }


  // value_to_tt() adjusts a mate or TB score from "plies to mate from the root" to
  // "plies to mate from the current position". Standard scores are unchanged.
  // The function is called before storing a value in the transposition table.

  Value value_to_tt(Value v, int ply) {

    assert(v != VALUE_NONE);

    return  v >= VALUE_TB_WIN_IN_MAX_PLY  ? v + ply
          : v <= VALUE_TB_LOSS_IN_MAX_PLY ? v - ply : v;
  }


  // value_from_tt() is the inverse of value_to_tt(): it adjusts a mate or TB score
  // from the transposition table (which refers to the plies to mate/be mated from
  // current position) to "plies to mate/be mated (TB win/loss) from the root". However,
  // for mate scores, to avoid potentially false mate scores related to the 50 moves rule
  // and the graph history interaction, we return an optimal TB score instead.

  Value value_from_tt(Value v, int ply, int r50c) {

    if (v == VALUE_NONE)
        return VALUE_NONE;

    if (v >= VALUE_TB_WIN_IN_MAX_PLY)  // TB win or better
    {
        if (v >= VALUE_MATE_IN_MAX_PLY && VALUE_MATE - v > 99 - r50c)
            return VALUE_MATE_IN_MAX_PLY - 1; // do not return a potentially false mate score

        return v - ply;
    }

    if (v <= VALUE_TB_LOSS_IN_MAX_PLY) // TB loss or worse
    {
        if (v <= VALUE_MATED_IN_MAX_PLY && VALUE_MATE + v > 99 - r50c)
            return VALUE_MATED_IN_MAX_PLY + 1; // do not return a potentially false mate score

        return v + ply;
    }

    return v;
  }


  // update_pv() adds current move and appends child pv[]

  void update_pv(Move* pv, Move move, Move* childPv) {

    for (*pv++ = move; childPv && *childPv != MOVE_NONE; )
        *pv++ = *childPv++;
    *pv = MOVE_NONE;
  }


  // update_all_stats() updates stats at the end of search() when a bestMove is found

  void update_all_stats(const Position& pos, Stack* ss, Move bestMove, Value bestValue, Value beta, Square prevSq,
                        Move* quietsSearched, int quietCount, Move* capturesSearched, int captureCount, Depth depth) {

    int bonus1, bonus2;
    Color us = pos.side_to_move();
    Thread* thisThread = pos.this_thread();
    CapturePieceToHistory& captureHistory = thisThread->captureHistory;
    Piece moved_piece = pos.moved_piece(bestMove);
    PieceType captured = type_of(pos.piece_on(to_sq(bestMove)));

    bonus1 = stat_bonus(depth + 1);
    bonus2 = bestValue > beta + PawnValueMg ? bonus1               // larger bonus
                                            : stat_bonus(depth);   // smaller bonus

    if (!pos.capture(bestMove))
    {
        // Increase stats for the best move in case it was a quiet move
        update_quiet_stats(pos, ss, bestMove, bonus2);

        // Decrease stats for all non-best quiet moves
        for (int i = 0; i < quietCount; ++i)
        {
            thisThread->mainHistory[us][from_to(quietsSearched[i])] << -bonus2;
            update_continuation_histories(ss, pos.moved_piece(quietsSearched[i]), to_sq(quietsSearched[i]), -bonus2);
        }
    }
    else
        // Increase stats for the best move in case it was a capture move
        captureHistory[moved_piece][to_sq(bestMove)][captured] << bonus1;

    // Extra penalty for a quiet early move that was not a TT move or
    // main killer move in previous ply when it gets refuted.
    if (   ((ss-1)->moveCount == 1 + (ss-1)->ttHit || ((ss-1)->currentMove == (ss-1)->killers[0]))
        && !pos.captured_piece())
            update_continuation_histories(ss-1, pos.piece_on(prevSq), prevSq, -bonus1);

    // Decrease stats for all non-best capture moves
    for (int i = 0; i < captureCount; ++i)
    {
        moved_piece = pos.moved_piece(capturesSearched[i]);
        captured = type_of(pos.piece_on(to_sq(capturesSearched[i])));
        captureHistory[moved_piece][to_sq(capturesSearched[i])][captured] << -bonus1;
    }
  }


  // update_continuation_histories() updates histories of the move pairs formed
  // by moves at ply -1, -2, -4, and -6 with current move.

  void update_continuation_histories(Stack* ss, Piece pc, Square to, int bonus) {

    for (int i : {1, 2, 4, 6})
    {
        // Only update first 2 continuation histories if we are in check
        if (ss->inCheck && i > 2)
            break;
        if (is_ok((ss-i)->currentMove))
            (*(ss-i)->continuationHistory)[pc][to] << bonus;
    }
  }


  // update_quiet_stats() updates move sorting heuristics

  void update_quiet_stats(const Position& pos, Stack* ss, Move move, int bonus) {

    // Update killers
    if (ss->killers[0] != move)
    {
        ss->killers[1] = ss->killers[0];
        ss->killers[0] = move;
    }

    Color us = pos.side_to_move();
    Thread* thisThread = pos.this_thread();
    thisThread->mainHistory[us][from_to(move)] << bonus;
    update_continuation_histories(ss, pos.moved_piece(move), to_sq(move), bonus);

    // Update countermove history
    if (is_ok((ss-1)->currentMove))
    {
        Square prevSq = to_sq((ss-1)->currentMove);
        thisThread->counterMoves[pos.piece_on(prevSq)][prevSq] = move;
    }
  }

  // When playing with strength handicap, choose best move among a set of RootMoves
  // using a statistical rule dependent on 'level'. Idea by Heinz van Saanen.

  Move Skill::pick_best(size_t multiPV) {

    const RootMoves& rootMoves = Threads.main()->rootMoves;
    static PRNG rng(now()); // PRNG sequence should be non-deterministic

    // RootMoves are already sorted by score in descending order
    Value topScore = rootMoves[0].score;
    int delta = std::min(topScore - rootMoves[multiPV - 1].score, PawnValueMg);
    int maxScore = -VALUE_INFINITE;
    double weakness = 120 - 2 * level;

    // Choose best move. For each move score we add two terms, both dependent on
    // weakness. One is deterministic and bigger for weaker levels, and one is
    // random. Then we choose the move with the resulting highest score.
    for (size_t i = 0; i < multiPV; ++i)
    {
        // This is our magic formula
        int push = int((  weakness * int(topScore - rootMoves[i].score)
                        + delta * (rng.rand<unsigned>() % int(weakness))) / 128);

        if (rootMoves[i].score + push >= maxScore)
        {
            maxScore = rootMoves[i].score + push;
            best = rootMoves[i].pv[0];
        }
    }

    return best;
  }

} // namespace


/// MainThread::check_time() is used to print debug info and, more importantly,
/// to detect when we are out of available time and thus stop the search.

void MainThread::check_time() {

  if (--callsCnt > 0)
      return;

  // When using nodes, ensure checking rate is not lower than 0.1% of nodes
  callsCnt = Limits.nodes ? std::min(1024, int(Limits.nodes / 1024)) : 1024;

  static TimePoint lastInfoTime = now();

  TimePoint elapsed = Time.elapsed();
  TimePoint tick = Limits.startTime + elapsed;

  if (tick - lastInfoTime >= 1000)
  {
      lastInfoTime = tick;
      dbg_print();
  }

  // We should not stop pondering until told so by the GUI
  if (ponder)
      return;

  if (   (Limits.use_time_management() && (elapsed > Time.maximum() - 10 || stopOnPonderhit))
      || (Limits.movetime && elapsed >= Limits.movetime)
      || (Limits.nodes && Threads.nodes_searched() >= (uint64_t)Limits.nodes))
      Threads.stop = true;
}


/// UCI::pv() formats PV information according to the UCI protocol. UCI requires
/// that all (if any) unsearched PV lines are sent using a previous search score.

string UCI::pv(const Position& pos, Depth depth, Value alpha, Value beta) {

  std::stringstream ss;
  TimePoint elapsed = Time.elapsed() + 1;
  const RootMoves& rootMoves = pos.this_thread()->rootMoves;
  size_t pvIdx = pos.this_thread()->pvIdx;
  size_t multiPV = std::min((size_t)Options["MultiPV"], rootMoves.size());
  uint64_t nodesSearched = Threads.nodes_searched();
  uint64_t tbHits = Threads.tb_hits() + (TB::RootInTB ? rootMoves.size() : 0);

  for (size_t i = 0; i < multiPV; ++i)
  {
      bool updated = rootMoves[i].score != -VALUE_INFINITE;

      if (depth == 1 && !updated && i > 0)
          continue;

      Depth d = updated ? depth : std::max(1, depth - 1);
      Value v = updated ? rootMoves[i].score : rootMoves[i].previousScore;

      if (v == -VALUE_INFINITE)
          v = VALUE_ZERO;

      bool tb = TB::RootInTB && abs(v) < VALUE_MATE_IN_MAX_PLY;
      v = tb ? rootMoves[i].tbScore : v;

      if (ss.rdbuf()->in_avail()) // Not at first line
          ss << "\n";

      ss << "info"
         << " depth "    << d
         << " seldepth " << rootMoves[i].selDepth
         << " multipv "  << i + 1
         << " score "    << UCI::value(v);

      if (Options["UCI_ShowWDL"])
          ss << UCI::wdl(v, pos.game_ply());

      if (!tb && i == pvIdx)
          ss << (v >= beta ? " lowerbound" : v <= alpha ? " upperbound" : "");

      ss << " nodes "    << nodesSearched
         << " nps "      << nodesSearched * 1000 / elapsed;

      if (elapsed > 1000) // Earlier makes little sense
          ss << " hashfull " << TT.hashfull();

      ss << " tbhits "   << tbHits
         << " time "     << elapsed
         << " pv";

      for (Move m : rootMoves[i].pv)
          ss << " " << UCI::move(m, pos.is_chess960());
  }

  return ss.str();
}


/// RootMove::extract_ponder_from_tt() is called in case we have no ponder move
/// before exiting the search, for instance, in case we stop the search during a
/// fail high at root. We try hard to have a ponder move to return to the GUI,
/// otherwise in case of 'ponder on' we have nothing to think on.

bool RootMove::extract_ponder_from_tt(Position& pos) {

    StateInfo st;
    ASSERT_ALIGNED(&st, Eval::NNUE::CacheLineSize);

    bool ttHit;

    assert(pv.size() == 1);

    if (pv[0] == MOVE_NONE)
        return false;

    pos.do_move(pv[0], st);
    TTEntry* tte = TT.probe(pos.key(), ttHit);

    if (ttHit)
    {
        Move m = tte->move(); // Local copy to be SMP safe
        if (MoveList<LEGAL>(pos).contains(m))
            pv.push_back(m);
    }

    pos.undo_move(pv[0]);
    return pv.size() > 1;
}

void Tablebases::rank_root_moves(Position& pos, Search::RootMoves& rootMoves) {

    RootInTB = false;
    UseRule50 = bool(Options["Syzygy50MoveRule"]);
    ProbeDepth = int(Options["SyzygyProbeDepth"]);
    Cardinality = int(Options["SyzygyProbeLimit"]);
    bool dtz_available = true;

    // Tables with fewer pieces than SyzygyProbeLimit are searched with
    // ProbeDepth == DEPTH_ZERO
    if (Cardinality > MaxCardinality)
    {
        Cardinality = MaxCardinality;
        ProbeDepth = 0;
    }

    if (Cardinality >= popcount(pos.pieces()) && !pos.can_castle(ANY_CASTLING))
    {
        // Rank moves using DTZ tables
        RootInTB = root_probe(pos, rootMoves);

        if (!RootInTB)
        {
            // DTZ tables are missing; try to rank moves using WDL tables
            dtz_available = false;
            RootInTB = root_probe_wdl(pos, rootMoves);
        }
    }

    if (RootInTB)
    {
        // Sort moves according to TB rank
        std::stable_sort(rootMoves.begin(), rootMoves.end(),
                  [](const RootMove &a, const RootMove &b) { return a.tbRank > b.tbRank; } );

        // Probe during search only if DTZ is not available and we are winning
        if (dtz_available || rootMoves[0].tbScore <= VALUE_DRAW)
            Cardinality = 0;
    }
    else
    {
        // Clean up if root_probe() and root_probe_wdl() have failed
        for (auto& m : rootMoves)
            m.tbRank = 0;
    }
}

} // namespace Stockfish<|MERGE_RESOLUTION|>--- conflicted
+++ resolved
@@ -481,11 +481,8 @@
           // Sort the PV lines searched so far and update the GUI
           std::stable_sort(rootMoves.begin() + pvFirst, rootMoves.begin() + pvIdx + 1);
 
-<<<<<<< HEAD
 	  SCN::print(this);
 	  
-=======
->>>>>>> 1df23465
           if (    mainThread
               && (Threads.stop || pvIdx + 1 == multiPV || Time.elapsed() > 3000))
               sync_cout << UCI::pv(rootPos, rootDepth, alpha, beta) << sync_endl;
@@ -1388,15 +1385,8 @@
       // Step 19. Undo move
       pos.undo_move(move);
 
-<<<<<<< HEAD
-      //if (!excludedMove)
-      {
-          ss->SCN = SCN::update(ss->SCN, (ss+1)->SCN, MaxNode);
-          SCN::printStats(pos, ss, value, alpha, beta, "update");
-      }
-=======
       ss->SCN = SCN::update(ss->SCN, (ss+1)->SCN, MaxNode);
->>>>>>> 1df23465
+      SCN::printStats(pos, ss, value, alpha, beta, "update");
 
       assert(value > -VALUE_INFINITE && value < VALUE_INFINITE);
 
