--- conflicted
+++ resolved
@@ -977,14 +977,8 @@
               if (!pos.see_ge(move, Value(-29 * lmrDepth * lmrDepth)))
                   continue;
           }
-<<<<<<< HEAD
-          else if (   !extension // (~20 Elo)
-                   && !pos.see_ge(move, -PawnValueEg * (depth / ONE_PLY)))
-                   continue;
-=======
           else if (!pos.see_ge(move, -PawnValueEg * (depth / ONE_PLY))) // (~20 Elo)
                   continue;
->>>>>>> 7133598a
       }
 
       // Speculative prefetch as early as possible
