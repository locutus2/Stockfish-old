--- conflicted
+++ resolved
@@ -961,11 +961,7 @@
           continue;
       }
       
-<<<<<<< HEAD
-      if (move == ttMove && !PvNode && captureOrPromotion)
-=======
       if (move == ttMove && captureOrPromotion && depth >= 5 * ONE_PLY)
->>>>>>> a4ae6377
           ttCapture = true;
 
       // Update the current move (this must be done after singular extension search)
