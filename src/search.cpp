--- conflicted
+++ resolved
@@ -636,11 +636,8 @@
     (ss+1)->excludedMove = bestMove = MOVE_NONE;
     (ss+2)->killers[0]   = (ss+2)->killers[1] = MOVE_NONE;
     ss->doubleExtensions = (ss-1)->doubleExtensions;
-<<<<<<< HEAD
     ss->nonFirstMoves    = PvNode ? 0 : (ss-1)->nonFirstMoves + ((ss-1)->moveCount != 1);
-=======
     ss->depth            = depth;
->>>>>>> ff3fa0c6
     Square prevSq        = to_sq((ss-1)->currentMove);
 
     // Update the running average statistics for double extensions
