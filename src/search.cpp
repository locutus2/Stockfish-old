--- conflicted
+++ resolved
@@ -73,15 +73,12 @@
 void Function<N,NC>::init()
 {
     std::srand(std::time(nullptr));
-<<<<<<< HEAD
-=======
     //std::srand(1234);
 }
 
 template <int N, int NC>
 void Function<N,NC>::randomInit()
 {
->>>>>>> fb4f9d3a
     if (SPARSE_INIT)
     {
         for(int i = 0; i < NC; ++i)
@@ -1161,6 +1158,141 @@
           // Skip quiet moves if movecount exceeds our FutilityMoveCount threshold
           moveCountPruning = moveCount >= futility_move_count(improving, depth);
 
+          // Reduced depth of the next LMR search
+          int lmrDepth = std::max(newDepth - reduction(improving, depth, moveCount), 0);
+
+          if (   captureOrPromotion
+              || givesCheck)
+          {
+              // Capture history based pruning when the move doesn't give check
+              if (   !givesCheck
+                  && lmrDepth < 1
+                  && captureHistory[movedPiece][to_sq(move)][type_of(pos.piece_on(to_sq(move)))] < 0)
+                  continue;
+
+              // SEE based pruning
+              if (!pos.see_ge(move, Value(-218) * depth)) // (~25 Elo)
+                  continue;
+          }
+          else
+          {
+              // Continuation history based pruning (~20 Elo)
+              if (   lmrDepth < 5
+                  && (*contHist[0])[movedPiece][to_sq(move)] < CounterMovePruneThreshold
+                  && (*contHist[1])[movedPiece][to_sq(move)] < CounterMovePruneThreshold)
+	            CC = true;
+          //        continue;
+
+              // Futility pruning: parent node (~5 Elo)
+              if (   lmrDepth < 7
+                  && !ss->inCheck
+                  && ss->staticEval + 174 + 157 * lmrDepth <= alpha
+                  &&  (*contHist[0])[movedPiece][to_sq(move)]
+                    + (*contHist[1])[movedPiece][to_sq(move)]
+                    + (*contHist[3])[movedPiece][to_sq(move)]
+                    + (*contHist[5])[movedPiece][to_sq(move)] / 3 < 28255)
+                  continue;
+
+              // Prune moves with negative SEE (~20 Elo)
+              if (!pos.see_ge(move, Value(-(30 - std::min(lmrDepth, 18)) * lmrDepth * lmrDepth)))
+                  continue;
+          }
+      }
+
+      // Step 14. Extensions (~75 Elo)
+
+      // Singular extension search (~70 Elo). If all moves but one fail low on a
+      // search of (alpha-s, beta-s), and just one fails high on (alpha, beta),
+      // then that move is singular and should be extended. To verify this we do
+      // a reduced search on all the other moves but the ttMove and if the
+      // result is lower than ttValue minus a margin, then we will extend the ttMove.
+      if (   !rootNode
+          &&  depth >= 7
+          &&  move == ttMove
+          && !excludedMove // Avoid recursive singular search
+       /* &&  ttValue != VALUE_NONE Already implicit in the next condition */
+          &&  abs(ttValue) < VALUE_KNOWN_WIN
+          && (tte->bound() & BOUND_LOWER)
+          &&  tte->depth() >= depth - 3)
+      {
+          Value singularBeta = ttValue - 2 * depth;
+          Depth singularDepth = (depth - 1) / 2;
+
+          ss->excludedMove = move;
+          value = search<NonPV>(pos, ss, singularBeta - 1, singularBeta, singularDepth, cutNode);
+          ss->excludedMove = MOVE_NONE;
+
+          if (value < singularBeta)
+          {
+              extension = 1;
+              singularQuietLMR = !ttCapture;
+
+              // Avoid search explosion by limiting the number of double extensions to at most 3
+              if (   !PvNode
+                  && value < singularBeta - 93
+                  && ss->doubleExtensions < 3)
+              {
+                  extension = 2;
+                  doubleExtension = true;
+              }
+          }
+
+          // Multi-cut pruning
+          // Our ttMove is assumed to fail high, and now we failed high also on a reduced
+          // search without the ttMove. So we assume this expected Cut-node is not singular,
+          // that multiple moves fail high, and we can prune the whole subtree by returning
+          // a soft bound.
+          else if (singularBeta >= beta)
+              return singularBeta;
+
+          // If the eval of ttMove is greater than beta we try also if there is another
+          // move that pushes it over beta, if so also produce a cutoff.
+          else if (ttValue >= beta)
+          {
+              ss->excludedMove = move;
+              value = search<NonPV>(pos, ss, beta - 1, beta, (depth + 3) / 2, cutNode);
+              ss->excludedMove = MOVE_NONE;
+
+              if (value >= beta)
+                  return beta;
+          }
+      }
+      else if (   givesCheck
+               && depth > 6
+               && abs(ss->staticEval) > Value(100))
+          extension = 1;
+
+      // Add extension to new depth
+      newDepth += extension;
+      ss->doubleExtensions = (ss-1)->doubleExtensions + (extension == 2);
+
+      // Speculative prefetch as early as possible
+      prefetch(TT.first_entry(pos.key_after(move)));
+
+      // Update the current move (this must be done after singular extension search)
+      ss->currentMove = move;
+      ss->continuationHistory = &thisThread->continuationHistory[ss->inCheck]
+                                                                [captureOrPromotion]
+                                                                [movedPiece]
+                                                                [to_sq(move)];
+
+      // Step 15. Make the move
+      pos.do_move(move, st, givesCheck);
+
+      // Step 16. Late moves reduction / extension (LMR, ~200 Elo)
+      // We use various heuristics for the sons of a node after the first son has
+      // been searched. In general we would like to reduce them, but there are many
+      // cases where we extend a son if it has good chances to be "interesting".
+      if (    depth >= 3
+          &&  moveCount > 1 + 2 * rootNode
+          && (  !captureOrPromotion
+              || (cutNode && (ss-1)->moveCount > 1)
+              || !ss->ttPv)
+          && (!PvNode || ss->ply > 1 || thisThread->id() % 4 != 3))
+      {
+          Depth r = reduction(improving, depth, moveCount);
+
+	  CC = true;
           C = {
 	            cutNode, PvNode || cutNode,  // PvNode = 00, cutNode = 01, allNode = 10
 		    captureOrPromotion, givesCheck, 
@@ -1191,190 +1323,6 @@
 		    bool(pos.count<ALL_PIECES>() & 2),
 		    bool(pos.count<ALL_PIECES>() & 4),
 		    bool(pos.count<ALL_PIECES>() & 8),
-		    bool(pos.count<ALL_PIECES>() & 16)
-		    /*
-		    bool(int(us == WHITE ? to_sq(move) : flip_rank(to_sq(move))) & 1),
-		    bool(int(us == WHITE ? to_sq(move) : flip_rank(to_sq(move))) & 2),
-		    bool(int(us == WHITE ? to_sq(move) : flip_rank(to_sq(move))) & 4),
-		    bool(int(us == WHITE ? to_sq(move) : flip_rank(to_sq(move))) & 8),
-		    bool(int(us == WHITE ? to_sq(move) : flip_rank(to_sq(move))) & 16),
-		    bool(int(us == WHITE ? to_sq(move) : flip_rank(to_sq(move))) & 32),*/
-      };
-          // Reduced depth of the next LMR search
-          int lmrDepth = std::max(newDepth - reduction(improving, depth, moveCount), 0);
-
-          if (   captureOrPromotion
-              || givesCheck)
-          {
-              // Capture history based pruning when the move doesn't give check
-              if (   !givesCheck
-                  && lmrDepth < 1
-                  && captureHistory[movedPiece][to_sq(move)][type_of(pos.piece_on(to_sq(move)))] < 0)
-                  continue;
-
-              // SEE based pruning
-              if (!pos.see_ge(move, Value(-218) * depth)) // (~25 Elo)
-                  continue;
-          }
-          else
-          {
-              // Continuation history based pruning (~20 Elo)
-              if (   lmrDepth < 5
-                  && (*contHist[0])[movedPiece][to_sq(move)] < CounterMovePruneThreshold
-                  && (*contHist[1])[movedPiece][to_sq(move)] < CounterMovePruneThreshold)
-	            CC = true;
-          //        continue;
-
-              // Futility pruning: parent node (~5 Elo)
-              if (   lmrDepth < 7
-                  && !ss->inCheck
-                  && ss->staticEval + 174 + 157 * lmrDepth <= alpha
-                  &&  (*contHist[0])[movedPiece][to_sq(move)]
-                    + (*contHist[1])[movedPiece][to_sq(move)]
-                    + (*contHist[3])[movedPiece][to_sq(move)]
-                    + (*contHist[5])[movedPiece][to_sq(move)] / 3 < 28255)
-                  continue;
-
-              // Prune moves with negative SEE (~20 Elo)
-              if (!pos.see_ge(move, Value(-(30 - std::min(lmrDepth, 18)) * lmrDepth * lmrDepth)))
-                  continue;
-          }
-      }
-
-      // Step 14. Extensions (~75 Elo)
-
-      // Singular extension search (~70 Elo). If all moves but one fail low on a
-      // search of (alpha-s, beta-s), and just one fails high on (alpha, beta),
-      // then that move is singular and should be extended. To verify this we do
-      // a reduced search on all the other moves but the ttMove and if the
-      // result is lower than ttValue minus a margin, then we will extend the ttMove.
-      if (   !rootNode
-          &&  depth >= 7
-          &&  move == ttMove
-          && !excludedMove // Avoid recursive singular search
-       /* &&  ttValue != VALUE_NONE Already implicit in the next condition */
-          &&  abs(ttValue) < VALUE_KNOWN_WIN
-          && (tte->bound() & BOUND_LOWER)
-          &&  tte->depth() >= depth - 3)
-      {
-          Value singularBeta = ttValue - 2 * depth;
-          Depth singularDepth = (depth - 1) / 2;
-
-          ss->excludedMove = move;
-          value = search<NonPV>(pos, ss, singularBeta - 1, singularBeta, singularDepth, cutNode);
-          ss->excludedMove = MOVE_NONE;
-
-          if (value < singularBeta)
-          {
-              extension = 1;
-              singularQuietLMR = !ttCapture;
-
-              // Avoid search explosion by limiting the number of double extensions to at most 3
-              if (   !PvNode
-                  && value < singularBeta - 93
-                  && ss->doubleExtensions < 3)
-              {
-                  extension = 2;
-                  doubleExtension = true;
-              }
-          }
-
-          // Multi-cut pruning
-          // Our ttMove is assumed to fail high, and now we failed high also on a reduced
-          // search without the ttMove. So we assume this expected Cut-node is not singular,
-          // that multiple moves fail high, and we can prune the whole subtree by returning
-          // a soft bound.
-          else if (singularBeta >= beta)
-              return singularBeta;
-
-          // If the eval of ttMove is greater than beta we try also if there is another
-          // move that pushes it over beta, if so also produce a cutoff.
-          else if (ttValue >= beta)
-          {
-              ss->excludedMove = move;
-              value = search<NonPV>(pos, ss, beta - 1, beta, (depth + 3) / 2, cutNode);
-              ss->excludedMove = MOVE_NONE;
-
-              if (value >= beta)
-                  return beta;
-          }
-      }
-      else if (   givesCheck
-               && depth > 6
-               && abs(ss->staticEval) > Value(100))
-          extension = 1;
-
-      // Add extension to new depth
-      newDepth += extension;
-      ss->doubleExtensions = (ss-1)->doubleExtensions + (extension == 2);
-
-      // Speculative prefetch as early as possible
-      prefetch(TT.first_entry(pos.key_after(move)));
-
-      // Update the current move (this must be done after singular extension search)
-      ss->currentMove = move;
-      ss->continuationHistory = &thisThread->continuationHistory[ss->inCheck]
-                                                                [captureOrPromotion]
-                                                                [movedPiece]
-                                                                [to_sq(move)];
-
-      // Step 15. Make the move
-      pos.do_move(move, st, givesCheck);
-
-      // Step 16. Late moves reduction / extension (LMR, ~200 Elo)
-      // We use various heuristics for the sons of a node after the first son has
-      // been searched. In general we would like to reduce them, but there are many
-      // cases where we extend a son if it has good chances to be "interesting".
-      if (    depth >= 3
-          &&  moveCount > 1 + 2 * rootNode
-          && (  !captureOrPromotion
-              || (cutNode && (ss-1)->moveCount > 1)
-              || !ss->ttPv)
-          && (!PvNode || ss->ply > 1 || thisThread->id() % 4 != 3))
-      {
-          Depth r = reduction(improving, depth, moveCount);
-
-<<<<<<< HEAD
-	  CC = true;
-          C = func({
-	            cutNode, PvNode || cutNode,  // PvNode = 00, cutNode = 01, allNode = 10
-		    captureOrPromotion, givesCheck, 
-		    ss->inCheck, improving, likelyFailLow, ttCapture,
-		    more_than_one(pos.checkers()),
-		    doubleExtension,
-		    moveCountPruning,
-	            singularQuietLMR,
-	            ss->ttPv && !PvNode,
-		    move == ss->killers[0],    
-		    move == ss->killers[1],    
-		    move == countermove,
-=======
-		    /*
->>>>>>> fb4f9d3a
-		    bool(int(depth) & 1),
-		    bool(int(depth) & 2),
-		    bool(int(depth) & 4),
-		    bool(int(depth) & 8),
-		    bool(moveCount & 1),
-		    bool(moveCount & 2),
-		    bool(moveCount & 4),
-		    bool(moveCount & 8),
-		    bool(moveCount & 16),
-		    bool(moveCount & 32),
-<<<<<<< HEAD
-		    bool(moveCount & 64),
-=======
-		    bool(moveCount & 64)
-		    */
-		    /*
->>>>>>> fb4f9d3a
-		    bool(type_of(movedPiece) & 1),
-		    bool(type_of(movedPiece) & 2),
-		    bool(type_of(movedPiece) & 4),
-		    bool(pos.count<ALL_PIECES>() & 1),
-		    bool(pos.count<ALL_PIECES>() & 2),
-		    bool(pos.count<ALL_PIECES>() & 4),
-		    bool(pos.count<ALL_PIECES>() & 8),
 		    bool(pos.count<ALL_PIECES>() & 16),
 		    /*
 		    bool(int(us == WHITE ? to_sq(move) : flip_rank(to_sq(move))) & 1),
@@ -1383,12 +1331,8 @@
 		    bool(int(us == WHITE ? to_sq(move) : flip_rank(to_sq(move))) & 8),
 		    bool(int(us == WHITE ? to_sq(move) : flip_rank(to_sq(move))) & 16),
 		    bool(int(us == WHITE ? to_sq(move) : flip_rank(to_sq(move))) & 32),*/
-<<<<<<< HEAD
 		    bool(extension)
-		    });
-=======
-		    //});
->>>>>>> fb4f9d3a
+		    };
 
           if (PvNode)
               r--;
