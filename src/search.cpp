--- conflicted
+++ resolved
@@ -1158,11 +1158,7 @@
 
           // Increase reduction for cut nodes (~3 Elo)
           if (cutNode && move != ss->killers[0])
-<<<<<<< HEAD
-              r += 1 + (likelyFailLow || ttCapture);
-=======
               r += 2;
->>>>>>> 8fc297c5
 
           if (!captureOrPromotion)
           {
