--- conflicted
+++ resolved
@@ -991,14 +991,10 @@
       // Calculate new depth for this move
       newDepth = depth - 1;
 
-<<<<<<< HEAD
       bool CC = false;
       int V =0;
       int V2 =0;
-      // Step 13. Pruning at shallow depth (~200 Elo)
-=======
       // Step 13. Pruning at shallow depth (~200 Elo). Depth conditions are important for mate finding.
->>>>>>> 1a487fa8
       if (  !rootNode
           && pos.non_pawn_material(us)
           && bestValue > VALUE_TB_LOSS_IN_MAX_PLY)
@@ -1026,13 +1022,8 @@
           {
               // Continuation history based pruning (~20 Elo)
               if (   lmrDepth < 5
-<<<<<<< HEAD
                   && (*contHist[0])[movedPiece][to_sq(move)] < 28 - 28 * depth * depth
                   && (*contHist[1])[movedPiece][to_sq(move)] < 28 - 28 * depth * depth)
-=======
-                  && (*contHist[0])[movedPiece][to_sq(move)] < 23 - 23 * depth * depth
-                  && (*contHist[1])[movedPiece][to_sq(move)] < 23 - 23 * depth * depth)
->>>>>>> 1a487fa8
                   continue;
 
               if (   lmrDepth < 5
