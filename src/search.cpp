/*
  Stockfish, a UCI chess playing engine derived from Glaurung 2.1
  Copyright (C) 2004-2008 Tord Romstad (Glaurung author)
  Copyright (C) 2008-2015 Marco Costalba, Joona Kiiski, Tord Romstad
  Copyright (C) 2015-2019 Marco Costalba, Joona Kiiski, Gary Linscott, Tord Romstad

  Stockfish is free software: you can redistribute it and/or modify
  it under the terms of the GNU General Public License as published by
  the Free Software Foundation, either version 3 of the License, or
  (at your option) any later version.

  Stockfish is distributed in the hope that it will be useful,
  but WITHOUT ANY WARRANTY; without even the implied warranty of
  MERCHANTABILITY or FITNESS FOR A PARTICULAR PURPOSE.  See the
  GNU General Public License for more details.

  You should have received a copy of the GNU General Public License
  along with this program.  If not, see <http://www.gnu.org/licenses/>.
*/

#include <algorithm>
#include <cassert>
#include <cmath>
#include <cstring>   // For std::memset
#include <iostream>
#include <sstream>

#include "evaluate.h"
#include "misc.h"
#include "movegen.h"
#include "movepick.h"
#include "position.h"
#include "search.h"
#include "thread.h"
#include "timeman.h"
#include "tt.h"
#include "uci.h"
#include "syzygy/tbprobe.h"

namespace Search {

  LimitsType Limits;
}

namespace Tablebases {

  int Cardinality;
  bool RootInTB;
  bool UseRule50;
  Depth ProbeDepth;
}

namespace TB = Tablebases;

using std::string;
using Eval::evaluate;
using namespace Search;

namespace {

  // Different node types, used as a template parameter
  enum NodeType { NonPV, PV };

  // Sizes and phases of the skip-blocks, used for distributing search depths across the threads
  constexpr int SkipSize[]  = { 1, 1, 2, 2, 2, 2, 3, 3, 3, 3, 3, 3, 4, 4, 4, 4, 4, 4, 4, 4 };
  constexpr int SkipPhase[] = { 0, 1, 0, 1, 2, 3, 0, 1, 2, 3, 4, 5, 0, 1, 2, 3, 4, 5, 6, 7 };

  // Razor and futility margins
  constexpr int RazorMargin = 600;
  Value futility_margin(Depth d, bool improving) {
    return Value((175 - 50 * improving) * d / ONE_PLY);
  }

  // Futility and reductions lookup tables, initialized at startup
  int FutilityMoveCounts[2][16]; // [improving][depth]
  int Reductions[2][2][64][64];  // [pv][improving][depth][moveNumber]

  template <bool PvNode> Depth reduction(bool i, Depth d, int mn) {
    return Reductions[PvNode][i][std::min(d / ONE_PLY, 63)][std::min(mn, 63)] * ONE_PLY;
  }

  // History and stats update bonus, based on depth
  int stat_bonus(Depth depth) {
    int d = depth / ONE_PLY;
    return d > 17 ? 0 : 29 * d * d + 138 * d - 134;
  }

  // Add a small random component to draw evaluations to keep search dynamic
  // and to avoid 3fold-blindness.
  Value value_draw(Depth depth, Thread* thisThread) {
    return depth < 4 ? VALUE_DRAW
                     : VALUE_DRAW + Value(2 * (thisThread->nodes.load(std::memory_order_relaxed) % 2) - 1);
  }

  // Skill structure is used to implement strength limit
  struct Skill {
    explicit Skill(int l) : level(l) {}
    bool enabled() const { return level < 20; }
    bool time_to_pick(Depth depth) const { return depth / ONE_PLY == 1 + level; }
    Move pick_best(size_t multiPV);

    int level;
    Move best = MOVE_NONE;
  };

  template <NodeType NT>
  Value search(Position& pos, Stack* ss, Value alpha, Value beta, Depth depth, bool cutNode);

  template <NodeType NT>
  Value qsearch(Position& pos, Stack* ss, Value alpha, Value beta, Depth depth = DEPTH_ZERO);

  Value value_to_tt(Value v, int ply);
  Value value_from_tt(Value v, int ply);
  void update_pv(Move* pv, Move move, Move* childPv);
  void update_continuation_histories(Stack* ss, Piece pc, Square to, int bonus);
  void update_quiet_stats(const Position& pos, Stack* ss, Move move, Move* quiets, int quietsCnt, int bonus);
  void update_capture_stats(const Position& pos, Move move, Move* captures, int captureCnt, int bonus);

  inline bool gives_check(const Position& pos, Move move) {
    Color us = pos.side_to_move();
    return  type_of(move) == NORMAL && !(pos.blockers_for_king(~us) & pos.pieces(us))
          ? pos.check_squares(type_of(pos.moved_piece(move))) & to_sq(move)
          : pos.gives_check(move);
  }

  // perft() is our utility to verify move generation. All the leaf nodes up
  // to the given depth are generated and counted, and the sum is returned.
  template<bool Root>
  uint64_t perft(Position& pos, Depth depth) {

    StateInfo st;
    uint64_t cnt, nodes = 0;
    const bool leaf = (depth == 2 * ONE_PLY);

    for (const auto& m : MoveList<LEGAL>(pos))
    {
        if (Root && depth <= ONE_PLY)
            cnt = 1, nodes++;
        else
        {
            pos.do_move(m, st);
            cnt = leaf ? MoveList<LEGAL>(pos).size() : perft<false>(pos, depth - ONE_PLY);
            nodes += cnt;
            pos.undo_move(m);
        }
        if (Root)
            sync_cout << UCI::move(m, pos.is_chess960()) << ": " << cnt << sync_endl;
    }
    return nodes;
  }

} // namespace


/// Search::init() is called at startup to initialize various lookup tables

void Search::init() {

  for (int imp = 0; imp <= 1; ++imp)
      for (int d = 1; d < 64; ++d)
          for (int mc = 1; mc < 64; ++mc)
          {
              double r = log(d) * log(mc) / 1.95;

              Reductions[NonPV][imp][d][mc] = int(std::round(r));
              Reductions[PV][imp][d][mc] = std::max(Reductions[NonPV][imp][d][mc] - 1, 0);

              // Increase reduction for non-PV nodes when eval is not improving
              if (!imp && r > 1.0)
                Reductions[NonPV][imp][d][mc]++;
          }

  for (int d = 0; d < 16; ++d)
  {
      FutilityMoveCounts[0][d] = int(2.4 + 0.74 * pow(d, 1.78));
      FutilityMoveCounts[1][d] = int(5.0 + 1.00 * pow(d, 2.00));
  }
}


/// Search::clear() resets search state to its initial value

void Search::clear() {

  Threads.main()->wait_for_search_finished();

  Time.availableNodes = 0;
  TT.clear();
  Threads.clear();
  Tablebases::init(Options["SyzygyPath"]); // Free up mapped files
}


/// MainThread::search() is called by the main thread when the program receives
/// the UCI 'go' command. It searches from the root position and outputs the "bestmove".

void MainThread::search() {

  if (Limits.perft)
  {
      nodes = perft<true>(rootPos, Limits.perft * ONE_PLY);
      sync_cout << "\nNodes searched: " << nodes << "\n" << sync_endl;
      return;
  }

  Color us = rootPos.side_to_move();
  Time.init(Limits, us, rootPos.game_ply());
  TT.new_search();

  if (rootMoves.empty())
  {
      rootMoves.emplace_back(MOVE_NONE);
      sync_cout << "info depth 0 score "
                << UCI::value(rootPos.checkers() ? -VALUE_MATE : VALUE_DRAW)
                << sync_endl;
  }
  else
  {
      for (Thread* th : Threads)
          if (th != this)
              th->start_searching();

      Thread::search(); // Let's start searching!
  }

  // When we reach the maximum depth, we can arrive here without a raise of
  // Threads.stop. However, if we are pondering or in an infinite search,
  // the UCI protocol states that we shouldn't print the best move before the
  // GUI sends a "stop" or "ponderhit" command. We therefore simply wait here
  // until the GUI sends one of those commands (which also raises Threads.stop).
  Threads.stopOnPonderhit = true;

  while (!Threads.stop && (Threads.ponder || Limits.infinite))
  {} // Busy wait for a stop or a ponder reset

  // Stop the threads if not already stopped (also raise the stop if
  // "ponderhit" just reset Threads.ponder).
  Threads.stop = true;

  // Wait until all threads have finished
  for (Thread* th : Threads)
      if (th != this)
          th->wait_for_search_finished();

  // When playing in 'nodes as time' mode, subtract the searched nodes from
  // the available ones before exiting.
  if (Limits.npmsec)
      Time.availableNodes += Limits.inc[us] - Threads.nodes_searched();

  // Check if there are threads with a better score than main thread
  Thread* bestThread = this;
  if (    Options["MultiPV"] == 1
      && !Limits.depth
      && !Skill(Options["Skill Level"]).enabled()
      &&  rootMoves[0].pv[0] != MOVE_NONE)
  {
      std::map<Move, int> votes;
      Value minScore = this->rootMoves[0].score;

      // Find out minimum score and reset votes for moves which can be voted
      for (Thread* th: Threads)
      {
          minScore = std::min(minScore, th->rootMoves[0].score);
          votes[th->rootMoves[0].pv[0]] = 0;
      }

      // Vote according to score and depth
      for (Thread* th : Threads)
          votes[th->rootMoves[0].pv[0]] +=  int(th->rootMoves[0].score - minScore)
                                          + int(th->completedDepth);

      // Select best thread
      int bestVote = votes[this->rootMoves[0].pv[0]];
      for (Thread* th : Threads)
      {
          if (votes[th->rootMoves[0].pv[0]] > bestVote)
          {
              bestVote = votes[th->rootMoves[0].pv[0]];
              bestThread = th;
          }
      }
  }

  previousScore = bestThread->rootMoves[0].score;

  // Send again PV info if we have a new best thread
  if (bestThread != this)
      sync_cout << UCI::pv(bestThread->rootPos, bestThread->completedDepth, -VALUE_INFINITE, VALUE_INFINITE) << sync_endl;

  sync_cout << "bestmove " << UCI::move(bestThread->rootMoves[0].pv[0], rootPos.is_chess960());

  if (bestThread->rootMoves[0].pv.size() > 1 || bestThread->rootMoves[0].extract_ponder_from_tt(rootPos))
      std::cout << " ponder " << UCI::move(bestThread->rootMoves[0].pv[1], rootPos.is_chess960());

  std::cout << sync_endl;
}


/// Thread::search() is the main iterative deepening loop. It calls search()
/// repeatedly with increasing depth until the allocated thinking time has been
/// consumed, the user stops the search, or the maximum search depth is reached.

void Thread::search() {

  Stack stack[MAX_PLY+7], *ss = stack+4; // To reference from (ss-4) to (ss+2)
  Value bestValue, alpha, beta, delta;
  Move  lastBestMove = MOVE_NONE;
  Depth lastBestMoveDepth = DEPTH_ZERO;
  MainThread* mainThread = (this == Threads.main() ? Threads.main() : nullptr);
  double timeReduction = 1.0;
  Color us = rootPos.side_to_move();
  bool failedLow;

  std::memset(ss-4, 0, 7 * sizeof(Stack));
  for (int i = 4; i > 0; i--)
     (ss-i)->continuationHistory = &this->continuationHistory[NO_PIECE][0]; // Use as sentinel

  bestValue = delta = alpha = -VALUE_INFINITE;
  beta = VALUE_INFINITE;

  if (mainThread)
      mainThread->bestMoveChanges = 0, failedLow = false;

  size_t multiPV = Options["MultiPV"];
  Skill skill(Options["Skill Level"]);

  // When playing with strength handicap enable MultiPV search that we will
  // use behind the scenes to retrieve a set of possible moves.
  if (skill.enabled())
      multiPV = std::max(multiPV, (size_t)4);

  multiPV = std::min(multiPV, rootMoves.size());

  int ct = int(Options["Contempt"]) * PawnValueEg / 100; // From centipawns

  // In analysis mode, adjust contempt in accordance with user preference
  if (Limits.infinite || Options["UCI_AnalyseMode"])
      ct =  Options["Analysis Contempt"] == "Off"  ? 0
          : Options["Analysis Contempt"] == "Both" ? ct
          : Options["Analysis Contempt"] == "White" && us == BLACK ? -ct
          : Options["Analysis Contempt"] == "Black" && us == WHITE ? -ct
          : ct;

  // In evaluate.cpp the evaluation is from the white point of view
  contempt = (us == WHITE ?  make_score(ct, ct / 2)
                          : -make_score(ct, ct / 2));

  // Iterative deepening loop until requested to stop or the target depth is reached
  while (   (rootDepth += ONE_PLY) < DEPTH_MAX
         && !Threads.stop
         && !(Limits.depth && mainThread && rootDepth / ONE_PLY > Limits.depth))
  {
      // Distribute search depths across the helper threads
      if (idx > 0)
      {
          int i = (idx - 1) % 20;
          if (((rootDepth / ONE_PLY + SkipPhase[i]) / SkipSize[i]) % 2)
              continue;  // Retry with an incremented rootDepth
      }

      // Age out PV variability metric
      if (mainThread)
          mainThread->bestMoveChanges *= 0.517, failedLow = false;

      // Save the last iteration's scores before first PV line is searched and
      // all the move scores except the (new) PV are set to -VALUE_INFINITE.
      for (RootMove& rm : rootMoves)
          rm.previousScore = rm.score;

      size_t pvFirst = 0;
      pvLast = 0;

      // MultiPV loop. We perform a full root search for each PV line
      for (pvIdx = 0; pvIdx < multiPV && !Threads.stop; ++pvIdx)
      {
          if (pvIdx == pvLast)
          {
              pvFirst = pvLast;
              for (pvLast++; pvLast < rootMoves.size(); pvLast++)
                  if (rootMoves[pvLast].tbRank != rootMoves[pvFirst].tbRank)
                      break;
          }

          // Reset UCI info selDepth for each depth and each PV line
          selDepth = 0;

          // Reset aspiration window starting size
          if (rootDepth >= 5 * ONE_PLY)
          {
              Value previousScore = rootMoves[pvIdx].previousScore;
              delta = Value(20);
              alpha = std::max(previousScore - delta,-VALUE_INFINITE);
              beta  = std::min(previousScore + delta, VALUE_INFINITE);

              // Adjust contempt based on root move's previousScore (dynamic contempt)
              int dct = ct + 88 * previousScore / (abs(previousScore) + 200);

              contempt = (us == WHITE ?  make_score(dct, dct / 2)
                                      : -make_score(dct, dct / 2));
          }

          // Start with a small aspiration window and, in the case of a fail
          // high/low, re-search with a bigger window until we don't fail
          // high/low anymore.
          int failedHighCnt = 0;
          while (true)
          {
              Depth adjustedDepth = std::max(ONE_PLY, rootDepth - failedHighCnt * ONE_PLY);
              bestValue = ::search<PV>(rootPos, ss, alpha, beta, adjustedDepth, false);

              // Bring the best move to the front. It is critical that sorting
              // is done with a stable algorithm because all the values but the
              // first and eventually the new best one are set to -VALUE_INFINITE
              // and we want to keep the same order for all the moves except the
              // new PV that goes to the front. Note that in case of MultiPV
              // search the already searched PV lines are preserved.
              std::stable_sort(rootMoves.begin() + pvIdx, rootMoves.begin() + pvLast);

              // If search has been stopped, we break immediately. Sorting is
              // safe because RootMoves is still valid, although it refers to
              // the previous iteration.
              if (Threads.stop)
                  break;

              // When failing high/low give some update (without cluttering
              // the UI) before a re-search.
              if (   mainThread
                  && multiPV == 1
                  && (bestValue <= alpha || bestValue >= beta)
                  && Time.elapsed() > 3000)
                  sync_cout << UCI::pv(rootPos, rootDepth, alpha, beta) << sync_endl;

              // In case of failing low/high increase aspiration window and
              // re-search, otherwise exit the loop.
              if (bestValue <= alpha)
              {
                  beta = (alpha + beta) / 2;
                  alpha = std::max(bestValue - delta, -VALUE_INFINITE);

                  if (mainThread)
                  {
                      failedHighCnt = 0;
                      failedLow = true;
                      Threads.stopOnPonderhit = false;
                  }
              }
              else if (bestValue >= beta)
              {
                  beta = std::min(bestValue + delta, VALUE_INFINITE);
                  if (mainThread)
                	  ++failedHighCnt;
              }
              else
                  break;

              delta += delta / 4 + 5;

              assert(alpha >= -VALUE_INFINITE && beta <= VALUE_INFINITE);
          }

          // Sort the PV lines searched so far and update the GUI
          std::stable_sort(rootMoves.begin() + pvFirst, rootMoves.begin() + pvIdx + 1);

          if (    mainThread
              && (Threads.stop || pvIdx + 1 == multiPV || Time.elapsed() > 3000))
              sync_cout << UCI::pv(rootPos, rootDepth, alpha, beta) << sync_endl;
      }

      if (!Threads.stop)
          completedDepth = rootDepth;

      if (rootMoves[0].pv[0] != lastBestMove) {
         lastBestMove = rootMoves[0].pv[0];
         lastBestMoveDepth = rootDepth;
      }

      // Have we found a "mate in x"?
      if (   Limits.mate
          && bestValue >= VALUE_MATE_IN_MAX_PLY
          && VALUE_MATE - bestValue <= 2 * Limits.mate)
          Threads.stop = true;

      if (!mainThread)
          continue;

      // If skill level is enabled and time is up, pick a sub-optimal best move
      if (skill.enabled() && skill.time_to_pick(rootDepth))
          skill.pick_best(multiPV);

      // Do we have time for the next iteration? Can we stop searching now?
      if (    Limits.use_time_management()
          && !Threads.stop
          && !Threads.stopOnPonderhit)
          {
              const int F[] = { failedLow,
                                bestValue - mainThread->previousScore };

              int improvingFactor = std::max(246, std::min(832, 306 + 119 * F[0] - 6 * F[1]));

              // If the bestMove is stable over several iterations, reduce time accordingly
              timeReduction = 1.0;
              for (int i : {3, 4, 5})
                  if (lastBestMoveDepth * i < completedDepth)
                     timeReduction *= 1.25;

              // Use part of the gained time from a previous stable move for the current move
              double bestMoveInstability = 1.0 + mainThread->bestMoveChanges;
              bestMoveInstability *= std::pow(mainThread->previousTimeReduction, 0.528) / timeReduction;

              // Stop the search if we have only one legal move, or if available time elapsed
              if (   rootMoves.size() == 1
                  || Time.elapsed() > Time.optimum() * bestMoveInstability * improvingFactor / 581)
              {
                  // If we are allowed to ponder do not stop the search now but
                  // keep pondering until the GUI sends "ponderhit" or "stop".
                  if (Threads.ponder)
                      Threads.stopOnPonderhit = true;
                  else
                      Threads.stop = true;
              }
          }
  }

  if (!mainThread)
      return;

  mainThread->previousTimeReduction = timeReduction;

  // If skill level is enabled, swap best PV line with the sub-optimal one
  if (skill.enabled())
      std::swap(rootMoves[0], *std::find(rootMoves.begin(), rootMoves.end(),
                skill.best ? skill.best : skill.pick_best(multiPV)));
}


namespace {

  // search<>() is the main search function for both PV and non-PV nodes

  template <NodeType NT>
  Value search(Position& pos, Stack* ss, Value alpha, Value beta, Depth depth, bool cutNode) {

    constexpr bool PvNode = NT == PV;
    const bool rootNode = PvNode && ss->ply == 0;

    // Dive into quiescence search when the depth reaches zero
    if (depth < ONE_PLY)
        return qsearch<NT>(pos, ss, alpha, beta);

    assert(-VALUE_INFINITE <= alpha && alpha < beta && beta <= VALUE_INFINITE);
    assert(PvNode || (alpha == beta - 1));
    assert(DEPTH_ZERO < depth && depth < DEPTH_MAX);
    assert(!(PvNode && cutNode));
    assert(depth / ONE_PLY * ONE_PLY == depth);

    Move pv[MAX_PLY+1], capturesSearched[32], quietsSearched[64];
    StateInfo st;
    TTEntry* tte;
    Key posKey;
    Move ttMove, move, excludedMove, bestMove;
    Depth extension, newDepth;
    Value bestValue, value, ttValue, eval, pureStaticEval;
    bool ttHit, inCheck, givesCheck, improving;
    bool captureOrPromotion, doFullDepthSearch, moveCountPruning, skipQuiets, ttCapture, pvExact;
    Piece movedPiece;
    int moveCount, captureCount, quietCount;

    // Step 1. Initialize node
    Thread* thisThread = pos.this_thread();
    inCheck = pos.checkers();
    Color us = pos.side_to_move();
    moveCount = captureCount = quietCount = ss->moveCount = 0;
    bestValue = -VALUE_INFINITE;

    // Check for the available remaining time
    if (thisThread == Threads.main())
        static_cast<MainThread*>(thisThread)->check_time();

    // Used to send selDepth info to GUI (selDepth counts from 1, ply from 0)
    if (PvNode && thisThread->selDepth < ss->ply + 1)
        thisThread->selDepth = ss->ply + 1;

    excludedMove = ss->excludedMove;
    posKey = pos.key() ^ Key(excludedMove);
    tte = TT.probe(posKey, ttHit);

    if (!rootNode)
    {
        // Check if we have an upcoming move which draws by repetition, or
        // if the opponent had an alternative move earlier to this position.
        if (pos.has_game_cycle(ss->ply))
        {
            alpha = std::max(alpha, value_draw(depth, pos.this_thread()));
            if (alpha >= beta)
            {
                tte->save(posKey, alpha, BOUND_EXACT,
                          depth, MOVE_NONE, VALUE_NONE);

                return alpha;
            }
        }

        // Step 2. Check for aborted search and immediate draw
<<<<<<< HEAD
        if (pos.is_draw(ss->ply))
        {
            tte->save(posKey, VALUE_DRAW, BOUND_EXACT,
                      depth, MOVE_NONE, VALUE_NONE);

            return VALUE_DRAW;
        }

        if (Threads.stop.load(std::memory_order_relaxed) || ss->ply >= MAX_PLY)
            return ss->ply >= MAX_PLY && !inCheck ? evaluate(pos)
                                                  : VALUE_DRAW;
=======
        if (   Threads.stop.load(std::memory_order_relaxed)
            || pos.is_draw(ss->ply)
            || ss->ply >= MAX_PLY)
            return (ss->ply >= MAX_PLY && !inCheck) ? evaluate(pos)
                                                    : value_draw(depth, pos.this_thread());
>>>>>>> 9b276a65

        // Step 3. Mate distance pruning. Even if we mate at the next move our score
        // would be at best mate_in(ss->ply+1), but if alpha is already bigger because
        // a shorter mate was found upward in the tree then there is no need to search
        // because we will never beat the current alpha. Same logic but with reversed
        // signs applies also in the opposite condition of being mated instead of giving
        // mate. In this case return a fail-high score.
        if (alpha >= mate_in(ss->ply+1))
            return alpha;
    }

    assert(0 <= ss->ply && ss->ply < MAX_PLY);

    (ss+1)->ply = ss->ply + 1;
    ss->currentMove = (ss+1)->excludedMove = bestMove = MOVE_NONE;
    ss->continuationHistory = &thisThread->continuationHistory[NO_PIECE][0];
    (ss+2)->killers[0] = (ss+2)->killers[1] = MOVE_NONE;
    Square prevSq = to_sq((ss-1)->currentMove);

    // Initialize statScore to zero for the grandchildren of the current position.
    // So statScore is shared between all grandchildren and only the first grandchild
    // starts with statScore = 0. Later grandchildren start with the last calculated
    // statScore of the previous grandchild. This influences the reduction rules in
    // LMR which are based on the statScore of parent position.
    (ss+2)->statScore = 0;

    // Step 4. Transposition table lookup. We don't want the score of a partial
    // search to overwrite a previous full search TT value, so we use a different
    // position key in case of an excluded move.
    ttValue = ttHit ? value_from_tt(tte->value(), ss->ply) : VALUE_NONE;
    ttMove =  rootNode ? thisThread->rootMoves[thisThread->pvIdx].pv[0]
            : ttHit    ? tte->move() : MOVE_NONE;

    // At non-PV nodes we check for an early TT cutoff
    if (  !PvNode
        && ttHit
        && tte->depth() >= depth
        && ttValue != VALUE_NONE // Possible in case of TT access race
        && (ttValue >= beta ? (tte->bound() & BOUND_LOWER)
                            : (tte->bound() & BOUND_UPPER)))
    {
        // If ttMove is quiet, update move sorting heuristics on TT hit
        if (ttMove)
        {
            if (ttValue >= beta)
            {
                if (!pos.capture_or_promotion(ttMove))
                    update_quiet_stats(pos, ss, ttMove, nullptr, 0, stat_bonus(depth));

                // Extra penalty for a quiet TT move in previous ply when it gets refuted
                if ((ss-1)->moveCount == 1 && !pos.captured_piece())
                    update_continuation_histories(ss-1, pos.piece_on(prevSq), prevSq, -stat_bonus(depth + ONE_PLY));
            }
            // Penalty for a quiet ttMove that fails low
            else if (!pos.capture_or_promotion(ttMove))
            {
                int penalty = -stat_bonus(depth);
                thisThread->mainHistory[us][from_to(ttMove)] << penalty;
                update_continuation_histories(ss, pos.moved_piece(ttMove), to_sq(ttMove), penalty);
            }
        }
        return ttValue;
    }

    // Step 5. Tablebases probe
    if (!rootNode && TB::Cardinality)
    {
        int piecesCount = popcount(pos.pieces());

        if (    piecesCount <= TB::Cardinality
            && (piecesCount <  TB::Cardinality || depth >= TB::ProbeDepth)
            &&  pos.rule50_count() == 0
            && !pos.can_castle(ANY_CASTLING))
        {
            TB::ProbeState err;
            TB::WDLScore v = Tablebases::probe_wdl(pos, &err);

            // Force check of time on the next occasion
            if (thisThread == Threads.main())
                static_cast<MainThread*>(thisThread)->callsCnt = 0;

            if (err != TB::ProbeState::FAIL)
            {
                thisThread->tbHits.fetch_add(1, std::memory_order_relaxed);

                int drawScore = TB::UseRule50 ? 1 : 0;

                int centiPly = PawnValueEg * ss->ply / 100;

                if (    abs(v) <= drawScore
                    || !ttHit
                    || (v < -drawScore && ttValue > -VALUE_TB_WIN + centiPly + PawnValueEg * popcount(pos.pieces( pos.side_to_move())))
                    || (v >  drawScore && ttValue <  VALUE_TB_WIN - centiPly - PawnValueEg * popcount(pos.pieces(~pos.side_to_move()))))
                {
                    value =  v < -drawScore ? -VALUE_TB_WIN + centiPly + PawnValueEg * popcount(pos.pieces( pos.side_to_move()))
                           : v >  drawScore ?  VALUE_TB_WIN - centiPly - PawnValueEg * popcount(pos.pieces(~pos.side_to_move()))
                                            :  VALUE_DRAW - v < 0 ? 2 * Eval::Tempo : VALUE_ZERO;

                    tte->save(posKey, value,
                              v > drawScore ? BOUND_LOWER : v < -drawScore ? BOUND_UPPER : BOUND_EXACT,
                              depth, MOVE_NONE, VALUE_NONE);

                    if (abs(v) <= drawScore)
                        return value;
                }
            }
        }
    }

    // Step 6. Static evaluation of the position
    if (inCheck)
    {
        ss->staticEval = eval = pureStaticEval = VALUE_NONE;
        improving = false;
        goto moves_loop;  // Skip early pruning when in check
    }
    else if (ttHit)
    {
        // Never assume anything on values stored in TT
        ss->staticEval = eval = pureStaticEval = tte->eval();
        if (eval == VALUE_NONE)
            ss->staticEval = eval = pureStaticEval = evaluate(pos);

        // Can ttValue be used as a better position evaluation?
        if (    ttValue != VALUE_NONE
            && (tte->bound() & (ttValue > eval ? BOUND_LOWER : BOUND_UPPER)))
            eval = ttValue;
    }
    else
    {
        if ((ss-1)->currentMove != MOVE_NULL)
        {
            int p = (ss-1)->statScore;
            int bonus = p > 0 ? (-p - 2500) / 512 :
                        p < 0 ? (-p + 2500) / 512 : 0;

            pureStaticEval = evaluate(pos);
            ss->staticEval = eval = pureStaticEval + bonus;
        }
        else
            ss->staticEval = eval = pureStaticEval = -(ss-1)->staticEval + 2 * Eval::Tempo;

        tte->save(posKey, VALUE_NONE, BOUND_NONE, DEPTH_NONE, MOVE_NONE, pureStaticEval);
    }

    // Step 7. Razoring (~2 Elo)
    if (   depth < 2 * ONE_PLY
        && eval <= alpha - RazorMargin
        && abs(eval) < 2 * VALUE_KNOWN_WIN)
        return qsearch<NT>(pos, ss, alpha, beta);

    improving =   ss->staticEval >= (ss-2)->staticEval
               || (ss-2)->staticEval == VALUE_NONE;

    // Step 8. Futility pruning: child node (~30 Elo)
    if (   !PvNode
        &&  depth < 7 * ONE_PLY
        &&  eval - futility_margin(depth, improving) >= beta
        &&  eval < VALUE_KNOWN_WIN) // Do not return unproven wins
        return eval;

    // Step 9. Null move search with verification search (~40 Elo)
    if (   !PvNode
        && (ss-1)->currentMove != MOVE_NULL
        && (ss-1)->statScore < 23200
        &&  eval >= beta
        &&  pureStaticEval >= beta - 36 * depth / ONE_PLY + 225
        && !excludedMove
        &&  pos.non_pawn_material(us)
        && (ss->ply >= thisThread->nmpMinPly || us != thisThread->nmpColor)
        &&  abs(eval) < 2 * VALUE_KNOWN_WIN
        && !(depth > 4 * ONE_PLY && (MoveList<LEGAL, KING>(pos).size() < 1 || MoveList<LEGAL>(pos).size() < 6)))
    {
        assert(eval - beta >= 0);

        // Null move dynamic reduction based on depth and value
        Depth R = ((823 + 67 * depth / ONE_PLY) / 256 + std::min(int(eval - beta) / 200, 3)) * ONE_PLY;

        ss->currentMove = MOVE_NULL;
        ss->continuationHistory = &thisThread->continuationHistory[NO_PIECE][0];

        pos.do_null_move(st);

        Value nullValue = -search<NonPV>(pos, ss+1, -beta, -beta+1, depth-R, !cutNode);

        pos.undo_null_move();

        if (nullValue >= beta)
        {
            // Do not return unproven mate scores
            if (nullValue >= VALUE_MATE_IN_MAX_PLY)
                nullValue = beta;

            if (thisThread->nmpMinPly || (abs(beta) < VALUE_KNOWN_WIN && depth < 12 * ONE_PLY))
                return nullValue;

            assert(!thisThread->nmpMinPly); // Recursive verification is not allowed

            // Do verification search at high depths, with null move pruning disabled
            // for us, until ply exceeds nmpMinPly.
            thisThread->nmpMinPly = ss->ply + 3 * (depth-R) / 4;
            thisThread->nmpColor = us;

            Value v = search<NonPV>(pos, ss, beta-1, beta, depth-R, false);

            thisThread->nmpMinPly = 0;

            if (v >= beta)
                return nullValue;
        }
    }

    // Step 10. ProbCut (~10 Elo)
    // If we have a good enough capture and a reduced search returns a value
    // much above beta, we can (almost) safely prune the previous move.
    if (   !PvNode
        &&  depth >= 5 * ONE_PLY
        &&  ss->ply % 2 == 0
        &&  abs(beta) < VALUE_MATE_IN_MAX_PLY
        &&  abs(eval) < 2 * VALUE_KNOWN_WIN)
    {
        Value rbeta = std::min(beta + 216 - 48 * improving, VALUE_INFINITE);
        MovePicker mp(pos, ttMove, rbeta - ss->staticEval, &thisThread->captureHistory);
        int probCutCount = 0;

        while (  (move = mp.next_move()) != MOVE_NONE
               && probCutCount < 3)
            if (move != excludedMove && pos.legal(move))
            {
                probCutCount++;

                ss->currentMove = move;
                ss->continuationHistory = &thisThread->continuationHistory[pos.moved_piece(move)][to_sq(move)];

                assert(depth >= 5 * ONE_PLY);

                pos.do_move(move, st);

                // Perform a preliminary qsearch to verify that the move holds
                value = -qsearch<NonPV>(pos, ss+1, -rbeta, -rbeta+1);

                // If the qsearch held perform the regular search
                if (value >= rbeta)
                    value = -search<NonPV>(pos, ss+1, -rbeta, -rbeta+1, depth - 4 * ONE_PLY, !cutNode);

                pos.undo_move(move);

                if (value >= rbeta)
                    return value;
            }
    }

    // Step 11. Internal iterative deepening (~2 Elo)
    if (    depth >= 8 * ONE_PLY
        && !ttMove)
    {
        search<NT>(pos, ss, alpha, beta, depth - 7 * ONE_PLY, cutNode);

        tte = TT.probe(posKey, ttHit);
        ttValue = ttHit ? value_from_tt(tte->value(), ss->ply) : VALUE_NONE;
        ttMove = ttHit ? tte->move() : MOVE_NONE;
    }

moves_loop: // When in check, search starts from here

    const PieceToHistory* contHist[] = { (ss-1)->continuationHistory, (ss-2)->continuationHistory, nullptr, (ss-4)->continuationHistory };
    Move countermove = thisThread->counterMoves[pos.piece_on(prevSq)][prevSq];

    MovePicker mp(pos, ttMove, depth, &thisThread->mainHistory,
                                      &thisThread->captureHistory,
                                      contHist,
                                      countermove,
                                      ss->killers);
    value = bestValue; // Workaround a bogus 'uninitialized' warning under gcc

    skipQuiets = false;
    ttCapture = ttMove && pos.capture_or_promotion(ttMove);
    pvExact = PvNode && ttHit && tte->bound() == BOUND_EXACT;

    // Step 12. Loop through all pseudo-legal moves until no moves remain
    // or a beta cutoff occurs.
    while ((move = mp.next_move(skipQuiets)) != MOVE_NONE)
    {
      assert(is_ok(move));

      if (move == excludedMove)
          continue;

      // At root obey the "searchmoves" option and skip moves not listed in Root
      // Move List. As a consequence any illegal move is also skipped. In MultiPV
      // mode we also skip PV moves which have been already searched and those
      // of lower "TB rank" if we are in a TB root position.
      if (rootNode && !std::count(thisThread->rootMoves.begin() + thisThread->pvIdx,
                                  thisThread->rootMoves.begin() + thisThread->pvLast, move))
          continue;

      ss->moveCount = ++moveCount;

      if (rootNode && thisThread == Threads.main() && Time.elapsed() > 3000)
          sync_cout << "info depth " << depth / ONE_PLY
                    << " currmove " << UCI::move(move, pos.is_chess960())
                    << " currmovenumber " << moveCount + thisThread->pvIdx << sync_endl;
      if (PvNode)
          (ss+1)->pv = nullptr;

      extension = DEPTH_ZERO;
      captureOrPromotion = pos.capture_or_promotion(move);
      movedPiece = pos.moved_piece(move);
      givesCheck = gives_check(pos, move);

      moveCountPruning =   depth < 16 * ONE_PLY
                        && moveCount >= FutilityMoveCounts[improving][depth / ONE_PLY];

      // Step 13. Extensions (~70 Elo)

      // Singular extension search (~60 Elo). If all moves but one fail low on a
      // search of (alpha-s, beta-s), and just one fails high on (alpha, beta),
      // then that move is singular and should be extended. To verify this we do
      // a reduced search on all the other moves but the ttMove and if the
      // result is lower than ttValue minus a margin then we will extend the ttMove.
      if (    depth >= 8 * ONE_PLY
          &&  move == ttMove
          && !rootNode
          && !excludedMove // Recursive singular search is not allowed
          &&  ttValue != VALUE_NONE
          && (tte->bound() & BOUND_LOWER)
          &&  tte->depth() >= depth - 3 * ONE_PLY
          &&  pos.legal(move))
      {
          Value rBeta = std::max(ttValue - 2 * depth / ONE_PLY, -VALUE_MATE);
          ss->excludedMove = move;
          value = search<NonPV>(pos, ss, rBeta - 1, rBeta, depth / 2, cutNode);
          ss->excludedMove = MOVE_NONE;

          if (value < rBeta)
              extension = ONE_PLY;
      }
      else if (    givesCheck // Check extension (~2 Elo)
               &&  pos.see_ge(move))
          extension = ONE_PLY;

      // Extension if castling
      else if (type_of(move) == CASTLING)
          extension = ONE_PLY;

      // Calculate new depth for this move
      newDepth = depth - ONE_PLY + extension;

      // Step 14. Pruning at shallow depth (~170 Elo)
      if (  !PvNode
          && pos.non_pawn_material(us)
          && bestValue > VALUE_MATED_IN_MAX_PLY)
      {
          if (   !captureOrPromotion
              && !givesCheck
              && (!pos.advanced_pawn_push(move) || pos.non_pawn_material() >= Value(5000)))
          {
              // Move count based pruning (~30 Elo)
              if (moveCountPruning)
              {
                  skipQuiets = true;
                  continue;
              }

              // Reduced depth of the next LMR search
              int lmrDepth = std::max(newDepth - reduction<PvNode>(improving, depth, moveCount), DEPTH_ZERO) / ONE_PLY;

              // Countermoves based pruning (~20 Elo)
              if (   lmrDepth < 3 + ((ss-1)->statScore > 0)
                  && (*contHist[0])[movedPiece][to_sq(move)] < CounterMovePruneThreshold
                  && (*contHist[1])[movedPiece][to_sq(move)] < CounterMovePruneThreshold)
                  continue;

              // Futility pruning: parent node (~2 Elo)
              if (   lmrDepth < 7
                  && !inCheck
                  && ss->staticEval + 256 + 200 * lmrDepth <= alpha)
                  continue;

              // Prune moves with negative SEE (~10 Elo)
              if (!pos.see_ge(move, Value(-29 * lmrDepth * lmrDepth)))
                  continue;
          }
          else if (   !extension // (~20 Elo)
                   && !pos.see_ge(move, -PawnValueEg * (depth / ONE_PLY)))
                  continue;
      }

      // Speculative prefetch as early as possible
      prefetch(TT.first_entry(pos.key_after(move)));

      // Check for legality just before making the move
      if (!rootNode && !pos.legal(move))
      {
          ss->moveCount = --moveCount;
          continue;
      }

      // Update the current move (this must be done after singular extension search)
      ss->currentMove = move;
      ss->continuationHistory = &thisThread->continuationHistory[movedPiece][to_sq(move)];

      // Step 15. Make the move
      pos.do_move(move, st, givesCheck);

      // Step 16. Reduced depth search (LMR). If the move fails high it will be
      // re-searched at full depth.
      if (    depth >= 3 * ONE_PLY
          &&  moveCount > 1
          && (!captureOrPromotion || moveCountPruning)
          &&  thisThread->selDepth > depth
          && !(depth >= 16 * ONE_PLY && ss->ply < 3 * ONE_PLY))
      {
          Depth r = reduction<PvNode>(improving, depth, moveCount);

          // Decrease reduction if opponent's move count is high (~10 Elo)
          if ((ss-1)->moveCount > 15)
              r -= ONE_PLY;

          if (!captureOrPromotion)
          {
              // Decrease reduction for exact PV nodes (~0 Elo)
              if (pvExact)
                  r -= ONE_PLY;

              // Increase reduction if ttMove is a capture (~0 Elo)
              if (ttCapture)
                  r += ONE_PLY;

              // Increase reduction for cut nodes (~5 Elo)
              if (cutNode)
                  r += 2 * ONE_PLY;

              // Decrease reduction for moves that escape a capture. Filter out
              // castling moves, because they are coded as "king captures rook" and
              // hence break make_move(). (~5 Elo)
              else if (    type_of(move) == NORMAL
                       && !pos.see_ge(make_move(to_sq(move), from_sq(move))))
                  r -= 2 * ONE_PLY;

              ss->statScore =  thisThread->mainHistory[us][from_to(move)]
                             + (*contHist[0])[movedPiece][to_sq(move)]
                             + (*contHist[1])[movedPiece][to_sq(move)]
                             + (*contHist[3])[movedPiece][to_sq(move)]
                             - 4000;

              // Decrease/increase reduction by comparing opponent's stat score (~10 Elo)
              if (ss->statScore >= 0 && (ss-1)->statScore < 0)
                  r -= ONE_PLY;

              else if ((ss-1)->statScore >= 0 && ss->statScore < 0)
                  r += ONE_PLY;

              // Decrease/increase reduction for moves with a good/bad history (~30 Elo)
              r -= ss->statScore / 20000 * ONE_PLY;
          }

          if (newDepth - r + 8 * ONE_PLY < thisThread->rootDepth)
              r = std::min(r, 3 * ONE_PLY);

          Depth d = std::max(newDepth - std::max(r, DEPTH_ZERO), ONE_PLY);

          value = -search<NonPV>(pos, ss+1, -(alpha+1), -alpha, d, true);

          doFullDepthSearch = (value > alpha && d != newDepth);
      }
      else
          doFullDepthSearch = !PvNode || moveCount > 1;

      // Step 17. Full depth search when LMR is skipped or fails high
      if (doFullDepthSearch)
          value = -search<NonPV>(pos, ss+1, -(alpha+1), -alpha, newDepth, !cutNode);

      // For PV nodes only, do a full PV search on the first move or after a fail
      // high (in the latter case search only if value < beta), otherwise let the
      // parent node fail low with value <= alpha and try another move.
      if (PvNode && (moveCount == 1 || (value > alpha && (rootNode || value < beta))))
      {
          (ss+1)->pv = pv;
          (ss+1)->pv[0] = MOVE_NONE;

          value = -search<PV>(pos, ss+1, -beta, -alpha, newDepth, false);
      }

      // Step 18. Undo move
      pos.undo_move(move);

      assert(value > -VALUE_INFINITE && value < VALUE_INFINITE);

      // Step 19. Check for a new best move
      // Finished searching the move. If a stop occurred, the return value of
      // the search cannot be trusted, and we return immediately without
      // updating best move, PV and TT.
      if (Threads.stop.load(std::memory_order_relaxed))
          return VALUE_ZERO;

      if (rootNode)
      {
          RootMove& rm = *std::find(thisThread->rootMoves.begin(),
                                    thisThread->rootMoves.end(), move);

          // PV move or new best move?
          if (moveCount == 1 || value > alpha)
          {
              rm.score = value;
              rm.selDepth = thisThread->selDepth;
              rm.pv.resize(1);

              assert((ss+1)->pv);

              for (Move* m = (ss+1)->pv; *m != MOVE_NONE; ++m)
                  rm.pv.push_back(*m);

              // We record how often the best move has been changed in each
              // iteration. This information is used for time management: When
              // the best move changes frequently, we allocate some more time.
              if (moveCount > 1 && thisThread == Threads.main())
                  ++static_cast<MainThread*>(thisThread)->bestMoveChanges;
          }
          else
              // All other moves but the PV are set to the lowest value: this
              // is not a problem when sorting because the sort is stable and the
              // move position in the list is preserved - just the PV is pushed up.
              rm.score = -VALUE_INFINITE;
      }

      if (value > bestValue)
      {
          bestValue = value;

          if (value > alpha)
          {
              bestMove = move;

              if (PvNode && !rootNode) // Update pv even in fail-high case
                  update_pv(ss->pv, move, (ss+1)->pv);

              if (PvNode && value < beta) // Update alpha! Always alpha < beta
                  alpha = value;
              else
              {
                  assert(value >= beta); // Fail high
                  ss->statScore = 0;
                  break;
              }
          }
      }

      if (move != bestMove)
      {
          if (captureOrPromotion && captureCount < 32)
              capturesSearched[captureCount++] = move;

          else if (!captureOrPromotion && quietCount < 64)
              quietsSearched[quietCount++] = move;
      }
    }

    // The following condition would detect a stop only after move loop has been
    // completed. But in this case bestValue is valid because we have fully
    // searched our subtree, and we can anyhow save the result in TT.
    /*
       if (Threads.stop)
        return VALUE_DRAW;
    */

    // Step 20. Check for mate and stalemate
    // All legal moves have been searched and if there are no legal moves, it
    // must be a mate or a stalemate. If we are in a singular extension search then
    // return a fail low score.

    assert(moveCount || !inCheck || excludedMove || !MoveList<LEGAL>(pos).size());

    if (!moveCount)
        bestValue = excludedMove ? alpha
                   :     inCheck ? mated_in(ss->ply) : VALUE_DRAW;
    else if (bestMove)
    {
        // Quiet best move: update move sorting heuristics
        if (!pos.capture_or_promotion(bestMove))
            update_quiet_stats(pos, ss, bestMove, quietsSearched, quietCount,
                               stat_bonus(depth + (bestValue > beta + PawnValueMg ? ONE_PLY : DEPTH_ZERO)));

        update_capture_stats(pos, bestMove, capturesSearched, captureCount, stat_bonus(depth + ONE_PLY));

        // Extra penalty for a quiet TT move in previous ply when it gets refuted
        if ((ss-1)->moveCount == 1 && !pos.captured_piece())
            update_continuation_histories(ss-1, pos.piece_on(prevSq), prevSq, -stat_bonus(depth + ONE_PLY));
    }
    // Bonus for prior countermove that caused the fail low
    else if (   (depth >= 3 * ONE_PLY || PvNode)
             && !pos.captured_piece()
             && is_ok((ss-1)->currentMove))
        update_continuation_histories(ss-1, pos.piece_on(prevSq), prevSq, stat_bonus(depth));

    if (!excludedMove)
        tte->save(posKey, value_to_tt(bestValue, ss->ply),
                  bestValue >= beta ? BOUND_LOWER :
                  PvNode && bestMove ? BOUND_EXACT : BOUND_UPPER,
                  depth, bestMove, pureStaticEval);

    assert(bestValue > -VALUE_INFINITE && bestValue < VALUE_INFINITE);

    return bestValue;
  }


  // qsearch() is the quiescence search function, which is called by the main
  // search function with depth zero, or recursively with depth less than ONE_PLY.
  template <NodeType NT>
  Value qsearch(Position& pos, Stack* ss, Value alpha, Value beta, Depth depth) {

    constexpr bool PvNode = NT == PV;

    assert(alpha >= -VALUE_INFINITE && alpha < beta && beta <= VALUE_INFINITE);
    assert(PvNode || (alpha == beta - 1));
    assert(depth <= DEPTH_ZERO);
    assert(depth / ONE_PLY * ONE_PLY == depth);

    Move pv[MAX_PLY+1];
    StateInfo st;
    TTEntry* tte;
    Key posKey;
    Move ttMove, move, bestMove;
    Depth ttDepth;
    Value bestValue, value, ttValue, futilityValue, futilityBase, oldAlpha;
    bool ttHit, inCheck, givesCheck, evasionPrunable;
    int moveCount;

    if (PvNode)
    {
        oldAlpha = alpha; // To flag BOUND_EXACT when eval above alpha and no available moves
        (ss+1)->pv = pv;
        ss->pv[0] = MOVE_NONE;
    }

    Thread* thisThread = pos.this_thread();
    (ss+1)->ply = ss->ply + 1;
    ss->currentMove = bestMove = MOVE_NONE;
    ss->continuationHistory = &thisThread->continuationHistory[NO_PIECE][0];
    inCheck = pos.checkers();
    moveCount = 0;

    // Check for an immediate draw or maximum ply reached
    if (   pos.is_draw(ss->ply)
        || ss->ply >= MAX_PLY)
        return (ss->ply >= MAX_PLY && !inCheck) ? evaluate(pos) : VALUE_DRAW;

    if (alpha >= mate_in(ss->ply+1))
        return alpha;

    assert(0 <= ss->ply && ss->ply < MAX_PLY);

    // Decide whether or not to include checks: this fixes also the type of
    // TT entry depth that we are going to use. Note that in qsearch we use
    // only two types of depth in TT: DEPTH_QS_CHECKS or DEPTH_QS_NO_CHECKS.
    ttDepth = inCheck || depth >= DEPTH_QS_CHECKS ? DEPTH_QS_CHECKS
                                                  : DEPTH_QS_NO_CHECKS;
    // Transposition table lookup
    posKey = pos.key();
    tte = TT.probe(posKey, ttHit);
    ttValue = ttHit ? value_from_tt(tte->value(), ss->ply) : VALUE_NONE;
    ttMove = ttHit ? tte->move() : MOVE_NONE;

    if (  !PvNode
        && ttHit
        && tte->depth() >= ttDepth
        && ttValue != VALUE_NONE // Only in case of TT access race
        && (ttValue >= beta ? (tte->bound() & BOUND_LOWER)
                            : (tte->bound() & BOUND_UPPER)))
        return ttValue;

    // Evaluate the position statically
    if (inCheck)
    {
        ss->staticEval = VALUE_NONE;
        bestValue = futilityBase = -VALUE_INFINITE;
    }
    else
    {
        if (ttHit)
        {
            // Never assume anything on values stored in TT
            if ((ss->staticEval = bestValue = tte->eval()) == VALUE_NONE)
                ss->staticEval = bestValue = evaluate(pos);

            // Can ttValue be used as a better position evaluation?
            if (    ttValue != VALUE_NONE
                && (tte->bound() & (ttValue > bestValue ? BOUND_LOWER : BOUND_UPPER)))
                bestValue = ttValue;
        }
        else
            ss->staticEval = bestValue =
            (ss-1)->currentMove != MOVE_NULL ? evaluate(pos)
                                             : -(ss-1)->staticEval + 2 * Eval::Tempo;

        // Stand pat. Return immediately if static value is at least beta
        if (bestValue >= beta)
        {
            if (!ttHit)
                tte->save(posKey, value_to_tt(bestValue, ss->ply), BOUND_LOWER,
                          DEPTH_NONE, MOVE_NONE, ss->staticEval);

            return bestValue;
        }

        if (PvNode && bestValue > alpha)
            alpha = bestValue;

        futilityBase = bestValue + 128;
    }

    const PieceToHistory* contHist[] = { (ss-1)->continuationHistory, (ss-2)->continuationHistory, nullptr, (ss-4)->continuationHistory };

    // Initialize a MovePicker object for the current position, and prepare
    // to search the moves. Because the depth is <= 0 here, only captures,
    // queen promotions and checks (only if depth >= DEPTH_QS_CHECKS) will
    // be generated.
    MovePicker mp(pos, ttMove, depth, &thisThread->mainHistory,
                                      &thisThread->captureHistory,
                                      contHist,
                                      to_sq((ss-1)->currentMove));

    // Loop through the moves until no moves remain or a beta cutoff occurs
    while ((move = mp.next_move()) != MOVE_NONE)
    {
      assert(is_ok(move));

      givesCheck = gives_check(pos, move);

      moveCount++;

      // Futility pruning
      if (   !inCheck
          && !givesCheck
          &&  futilityBase > -VALUE_KNOWN_WIN
          && !pos.advanced_pawn_push(move))
      {
          assert(type_of(move) != ENPASSANT); // Due to !pos.advanced_pawn_push

          futilityValue = futilityBase + PieceValue[EG][pos.piece_on(to_sq(move))];

          if (futilityValue <= alpha)
          {
              bestValue = std::max(bestValue, futilityValue);
              continue;
          }

          if (futilityBase <= alpha && !pos.see_ge(move, VALUE_ZERO + 1))
          {
              bestValue = std::max(bestValue, futilityBase);
              continue;
          }
      }

      // Detect non-capture evasions that are candidates to be pruned
      evasionPrunable =    inCheck
                       &&  (depth != DEPTH_ZERO || moveCount > 2)
                       &&  bestValue > VALUE_MATED_IN_MAX_PLY
                       && !pos.capture(move);

      // Don't search moves with negative SEE values
      if (  (!inCheck || evasionPrunable)
          && !pos.see_ge(move))
          continue;

      // Speculative prefetch as early as possible
      prefetch(TT.first_entry(pos.key_after(move)));

      // Check for legality just before making the move
      if (!pos.legal(move))
      {
          moveCount--;
          continue;
      }

      ss->currentMove = move;
      ss->continuationHistory = &thisThread->continuationHistory[pos.moved_piece(move)][to_sq(move)];

      // Make and search the move
      pos.do_move(move, st, givesCheck);
      value = -qsearch<NT>(pos, ss+1, -beta, -alpha, depth - ONE_PLY);
      pos.undo_move(move);

      assert(value > -VALUE_INFINITE && value < VALUE_INFINITE);

      // Check for a new best move
      if (value > bestValue)
      {
          bestValue = value;

          if (value > alpha)
          {
              bestMove = move;

              if (PvNode) // Update pv even in fail-high case
                  update_pv(ss->pv, move, (ss+1)->pv);

              if (PvNode && value < beta) // Update alpha here!
                  alpha = value;
              else
                  break; // Fail high
          }
       }
    }

    // All legal moves have been searched. A special case: If we're in check
    // and no legal moves were found, it is checkmate.
    if (inCheck && bestValue == -VALUE_INFINITE)
        return mated_in(ss->ply); // Plies to mate from the root

    tte->save(posKey, value_to_tt(bestValue, ss->ply),
              bestValue >= beta ? BOUND_LOWER :
              PvNode && bestValue > oldAlpha  ? BOUND_EXACT : BOUND_UPPER,
              ttDepth, bestMove, ss->staticEval);

    assert(bestValue > -VALUE_INFINITE && bestValue < VALUE_INFINITE);

    return bestValue;
  }


  // value_to_tt() adjusts a mate score from "plies to mate from the root" to
  // "plies to mate from the current position". Non-mate scores are unchanged.
  // The function is called before storing a value in the transposition table.

  Value value_to_tt(Value v, int ply) {

    assert(v != VALUE_NONE);

    return  v >= VALUE_MATE_IN_MAX_PLY  ? v + ply
          : v <= VALUE_MATED_IN_MAX_PLY ? v - ply : v;
  }


  // value_from_tt() is the inverse of value_to_tt(): It adjusts a mate score
  // from the transposition table (which refers to the plies to mate/be mated
  // from current position) to "plies to mate/be mated from the root".

  Value value_from_tt(Value v, int ply) {

    return  v == VALUE_NONE             ? VALUE_NONE
          : v >= VALUE_MATE_IN_MAX_PLY  ? v - ply
          : v <= VALUE_MATED_IN_MAX_PLY ? v + ply : v;
  }


  // update_pv() adds current move and appends child pv[]

  void update_pv(Move* pv, Move move, Move* childPv) {

    for (*pv++ = move; childPv && *childPv != MOVE_NONE; )
        *pv++ = *childPv++;
    *pv = MOVE_NONE;
  }


  // update_continuation_histories() updates histories of the move pairs formed
  // by moves at ply -1, -2, and -4 with current move.

  void update_continuation_histories(Stack* ss, Piece pc, Square to, int bonus) {

    for (int i : {1, 2, 4})
        if (is_ok((ss-i)->currentMove))
            (*(ss-i)->continuationHistory)[pc][to] << bonus;
  }


  // update_capture_stats() updates move sorting heuristics when a new capture best move is found

  void update_capture_stats(const Position& pos, Move move,
                            Move* captures, int captureCnt, int bonus) {

      CapturePieceToHistory& captureHistory =  pos.this_thread()->captureHistory;
      Piece moved_piece = pos.moved_piece(move);
      PieceType captured = type_of(pos.piece_on(to_sq(move)));

      if (pos.capture_or_promotion(move))
          captureHistory[moved_piece][to_sq(move)][captured] << bonus;

      // Decrease all the other played capture moves
      for (int i = 0; i < captureCnt; ++i)
      {
          moved_piece = pos.moved_piece(captures[i]);
          captured = type_of(pos.piece_on(to_sq(captures[i])));
          captureHistory[moved_piece][to_sq(captures[i])][captured] << -bonus;
      }
  }


  // update_quiet_stats() updates move sorting heuristics when a new quiet best move is found

  void update_quiet_stats(const Position& pos, Stack* ss, Move move,
                          Move* quiets, int quietsCnt, int bonus) {

    if (ss->killers[0] != move)
    {
        ss->killers[1] = ss->killers[0];
        ss->killers[0] = move;
    }

    Color us = pos.side_to_move();
    Thread* thisThread = pos.this_thread();
    thisThread->mainHistory[us][from_to(move)] << bonus;
    update_continuation_histories(ss, pos.moved_piece(move), to_sq(move), bonus);

    if (is_ok((ss-1)->currentMove))
    {
        Square prevSq = to_sq((ss-1)->currentMove);
        thisThread->counterMoves[pos.piece_on(prevSq)][prevSq] = move;
    }

    // Decrease all the other played quiet moves
    for (int i = 0; i < quietsCnt; ++i)
    {
        thisThread->mainHistory[us][from_to(quiets[i])] << -bonus;
        update_continuation_histories(ss, pos.moved_piece(quiets[i]), to_sq(quiets[i]), -bonus);
    }
  }

  // When playing with strength handicap, choose best move among a set of RootMoves
  // using a statistical rule dependent on 'level'. Idea by Heinz van Saanen.

  Move Skill::pick_best(size_t multiPV) {

    const RootMoves& rootMoves = Threads.main()->rootMoves;
    static PRNG rng(now()); // PRNG sequence should be non-deterministic

    // RootMoves are already sorted by score in descending order
    Value topScore = rootMoves[0].score;
    int delta = std::min(topScore - rootMoves[multiPV - 1].score, PawnValueMg);
    int weakness = 120 - 2 * level;
    int maxScore = -VALUE_INFINITE;

    // Choose best move. For each move score we add two terms, both dependent on
    // weakness. One is deterministic and bigger for weaker levels, and one is
    // random. Then we choose the move with the resulting highest score.
    for (size_t i = 0; i < multiPV; ++i)
    {
        // This is our magic formula
        int push = (  weakness * int(topScore - rootMoves[i].score)
                    + delta * (rng.rand<unsigned>() % weakness)) / 128;

        if (rootMoves[i].score + push >= maxScore)
        {
            maxScore = rootMoves[i].score + push;
            best = rootMoves[i].pv[0];
        }
    }

    return best;
  }

} // namespace

/// MainThread::check_time() is used to print debug info and, more importantly,
/// to detect when we are out of available time and thus stop the search.

void MainThread::check_time() {

  if (--callsCnt > 0)
      return;

  // When using nodes, ensure checking rate is not lower than 0.1% of nodes
  callsCnt = Limits.nodes ? std::min(1024, int(Limits.nodes / 1024)) : 1024;

  static TimePoint lastInfoTime = now();

  TimePoint elapsed = Time.elapsed();
  TimePoint tick = Limits.startTime + elapsed;

  if (tick - lastInfoTime >= 1000)
  {
      lastInfoTime = tick;
      dbg_print();
  }

  // We should not stop pondering until told so by the GUI
  if (Threads.ponder)
      return;

  if (   (Limits.use_time_management() && elapsed > Time.maximum() - 10)
      || (Limits.movetime && elapsed >= Limits.movetime)
      || (Limits.nodes && Threads.nodes_searched() >= (uint64_t)Limits.nodes))
      Threads.stop = true;
}


/// UCI::pv() formats PV information according to the UCI protocol. UCI requires
/// that all (if any) unsearched PV lines are sent using a previous search score.

string UCI::pv(const Position& pos, Depth depth, Value alpha, Value beta) {

  std::stringstream ss;
  TimePoint elapsed = Time.elapsed() + 1;
  const RootMoves& rootMoves = pos.this_thread()->rootMoves;
  size_t pvIdx = pos.this_thread()->pvIdx;
  size_t multiPV = std::min((size_t)Options["MultiPV"], rootMoves.size());
  uint64_t nodesSearched = Threads.nodes_searched();
  uint64_t tbHits = Threads.tb_hits() + (TB::RootInTB ? rootMoves.size() : 0);

  for (size_t i = 0; i < multiPV; ++i)
  {
      bool updated = (i <= pvIdx && rootMoves[i].score != -VALUE_INFINITE);

      if (depth == ONE_PLY && !updated)
          continue;

      Depth d = updated ? depth : depth - ONE_PLY;
      Value v = updated ? rootMoves[i].score : rootMoves[i].previousScore;

      bool tb = TB::RootInTB && abs(v) < VALUE_TB_WIN - 5 * PawnValueEg;
      v = tb ? rootMoves[i].tbScore : v;

      if (ss.rdbuf()->in_avail()) // Not at first line
          ss << "\n";

      ss << "info"
         << " depth "    << d / ONE_PLY
         << " seldepth " << rootMoves[i].selDepth
         << " multipv "  << i + 1
         << " score "    << UCI::value(v);

      if (!tb && i == pvIdx)
          ss << (v >= beta ? " lowerbound" : v <= alpha ? " upperbound" : "");

      ss << " nodes "    << nodesSearched
         << " nps "      << nodesSearched * 1000 / elapsed;

      if (elapsed > 1000) // Earlier makes little sense
          ss << " hashfull " << TT.hashfull();

      ss << " tbhits "   << tbHits
         << " time "     << elapsed
         << " pv";

      for (Move m : rootMoves[i].pv)
          ss << " " << UCI::move(m, pos.is_chess960());
  }

  return ss.str();
}


/// RootMove::extract_ponder_from_tt() is called in case we have no ponder move
/// before exiting the search, for instance, in case we stop the search during a
/// fail high at root. We try hard to have a ponder move to return to the GUI,
/// otherwise in case of 'ponder on' we have nothing to think on.

bool RootMove::extract_ponder_from_tt(Position& pos) {

    StateInfo st;
    bool ttHit;

    assert(pv.size() == 1);

    if (!pv[0])
        return false;

    pos.do_move(pv[0], st);
    TTEntry* tte = TT.probe(pos.key(), ttHit);

    if (ttHit)
    {
        Move m = tte->move(); // Local copy to be SMP safe
        if (MoveList<LEGAL>(pos).contains(m))
            pv.push_back(m);
    }

    pos.undo_move(pv[0]);
    return pv.size() > 1;
}

void Tablebases::rank_root_moves(Position& pos, Search::RootMoves& rootMoves) {

    RootInTB = false;
    UseRule50 = bool(Options["Syzygy50MoveRule"]);
    ProbeDepth = int(Options["SyzygyProbeDepth"]) * ONE_PLY;
    Cardinality = int(Options["SyzygyProbeLimit"]);

    // Tables with fewer pieces than SyzygyProbeLimit are searched with
    // ProbeDepth == DEPTH_ZERO
    if (Cardinality > MaxCardinality)
    {
        Cardinality = MaxCardinality;
        ProbeDepth = DEPTH_ZERO;
    }

    if (Cardinality >= popcount(pos.pieces()) && !pos.can_castle(ANY_CASTLING))
    {
        // Rank moves using DTZ tables
        RootInTB = root_probe(pos, rootMoves);

        if (!RootInTB)
        {
            // DTZ tables are missing; try to rank moves using WDL tables
            RootInTB = root_probe_wdl(pos, rootMoves);
        }
    }

    if (RootInTB)
    {
        // Sort moves according to TB rank
        std::sort(rootMoves.begin(), rootMoves.end(),
                  [](const RootMove &a, const RootMove &b) { return a.tbRank > b.tbRank; } );
    }
    else
    {
        // Assign the same rank to all moves
        for (auto& m : rootMoves)
            m.tbRank = 0;
    }
}<|MERGE_RESOLUTION|>--- conflicted
+++ resolved
@@ -601,7 +601,6 @@
         }
 
         // Step 2. Check for aborted search and immediate draw
-<<<<<<< HEAD
         if (pos.is_draw(ss->ply))
         {
             tte->save(posKey, VALUE_DRAW, BOUND_EXACT,
@@ -613,13 +612,6 @@
         if (Threads.stop.load(std::memory_order_relaxed) || ss->ply >= MAX_PLY)
             return ss->ply >= MAX_PLY && !inCheck ? evaluate(pos)
                                                   : VALUE_DRAW;
-=======
-        if (   Threads.stop.load(std::memory_order_relaxed)
-            || pos.is_draw(ss->ply)
-            || ss->ply >= MAX_PLY)
-            return (ss->ply >= MAX_PLY && !inCheck) ? evaluate(pos)
-                                                    : value_draw(depth, pos.this_thread());
->>>>>>> 9b276a65
 
         // Step 3. Mate distance pruning. Even if we mate at the next move our score
         // would be at best mate_in(ss->ply+1), but if alpha is already bigger because
