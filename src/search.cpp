/*
  Stockfish, a UCI chess playing engine derived from Glaurung 2.1
  Copyright (C) 2004-2008 Tord Romstad (Glaurung author)
  Copyright (C) 2008-2015 Marco Costalba, Joona Kiiski, Tord Romstad
  Copyright (C) 2015-2018 Marco Costalba, Joona Kiiski, Gary Linscott, Tord Romstad

  Stockfish is free software: you can redistribute it and/or modify
  it under the terms of the GNU General Public License as published by
  the Free Software Foundation, either version 3 of the License, or
  (at your option) any later version.

  Stockfish is distributed in the hope that it will be useful,
  but WITHOUT ANY WARRANTY; without even the implied warranty of
  MERCHANTABILITY or FITNESS FOR A PARTICULAR PURPOSE.  See the
  GNU General Public License for more details.

  You should have received a copy of the GNU General Public License
  along with this program.  If not, see <http://www.gnu.org/licenses/>.
*/

#include <algorithm>
#include <cassert>
#include <cmath>
#include <cstring>   // For std::memset
#include <iostream>
#include <sstream>

#include "evaluate.h"
#include "misc.h"
#include "movegen.h"
#include "movepick.h"
#include "position.h"
#include "search.h"
#include "thread.h"
#include "timeman.h"
#include "tt.h"
#include "uci.h"
#include "syzygy/tbprobe.h"

namespace Search {

  LimitsType Limits;
}

namespace Tablebases {

  int Cardinality;
  bool RootInTB;
  bool UseRule50;
  Depth ProbeDepth;
}

namespace TB = Tablebases;

using std::string;
using Eval::evaluate;
using namespace Search;

namespace {

  // Different node types, used as a template parameter
  enum NodeType { NonPV, PV };

  // Sizes and phases of the skip-blocks, used for distributing search depths across the threads
  constexpr int SkipSize[]  = { 1, 1, 2, 2, 2, 2, 3, 3, 3, 3, 3, 3, 4, 4, 4, 4, 4, 4, 4, 4 };
  constexpr int SkipPhase[] = { 0, 1, 0, 1, 2, 3, 0, 1, 2, 3, 4, 5, 0, 1, 2, 3, 4, 5, 6, 7 };

  // Razor and futility margins
  constexpr int RazorMargin = 600;
  Value futility_margin(Depth d, bool improving) {
    return Value((175 - 50 * improving) * d / ONE_PLY);
  }

  // Futility and reductions lookup tables, initialized at startup
  int FutilityMoveCounts[2][16]; // [improving][depth]
  int Reductions[2][2][64][64];  // [pv][improving][depth][moveNumber]

  template <bool PvNode> Depth reduction(bool i, Depth d, int mn) {
    return Reductions[PvNode][i][std::min(d / ONE_PLY, 63)][std::min(mn, 63)] * ONE_PLY;
  }

  // History and stats update bonus, based on depth
  int stat_bonus(Depth depth) {
    int d = depth / ONE_PLY;
    return d > 17 ? 0 : 29 * d * d + 138 * d - 134;
  }

  // Skill structure is used to implement strength limit
  struct Skill {
    explicit Skill(int l) : level(l) {}
    bool enabled() const { return level < 20; }
    bool time_to_pick(Depth depth) const { return depth / ONE_PLY == 1 + level; }
    Move pick_best(size_t multiPV);

    int level;
    Move best = MOVE_NONE;
  };

  template <NodeType NT>
  Value search(Position& pos, Stack* ss, Value alpha, Value beta, Depth depth, bool cutNode);

  template <NodeType NT>
  Value qsearch(Position& pos, Stack* ss, Value alpha, Value beta, Depth depth = DEPTH_ZERO);

  Value value_to_tt(Value v, int ply);
  Value value_from_tt(Value v, int ply);
  void update_pv(Move* pv, Move move, Move* childPv);
  void update_continuation_histories(Stack* ss, Piece pc, Square to, int bonus);
  void update_quiet_stats(const Position& pos, Stack* ss, Move move, Move* quiets, int quietsCnt, int bonus);
  void update_capture_stats(const Position& pos, Move move, Move* captures, int captureCnt, int bonus);

  inline bool gives_check(const Position& pos, Move move) {
    Color us = pos.side_to_move();
    return  type_of(move) == NORMAL && !(pos.blockers_for_king(~us) & pos.pieces(us))
          ? pos.check_squares(type_of(pos.moved_piece(move))) & to_sq(move)
          : pos.gives_check(move);
  }

  // perft() is our utility to verify move generation. All the leaf nodes up
  // to the given depth are generated and counted, and the sum is returned.
  template<bool Root>
  uint64_t perft(Position& pos, Depth depth) {

    StateInfo st;
    uint64_t cnt, nodes = 0;
    const bool leaf = (depth == 2 * ONE_PLY);

    for (const auto& m : MoveList<LEGAL>(pos))
    {
        if (Root && depth <= ONE_PLY)
            cnt = 1, nodes++;
        else
        {
            pos.do_move(m, st);
            cnt = leaf ? MoveList<LEGAL>(pos).size() : perft<false>(pos, depth - ONE_PLY);
            nodes += cnt;
            pos.undo_move(m);
        }
        if (Root)
            sync_cout << UCI::move(m, pos.is_chess960()) << ": " << cnt << sync_endl;
    }
    return nodes;
  }

} // namespace


/// Search::init() is called at startup to initialize various lookup tables

void Search::init() {

  for (int imp = 0; imp <= 1; ++imp)
      for (int d = 1; d < 64; ++d)
          for (int mc = 1; mc < 64; ++mc)
          {
              double r = log(d) * log(mc) / 1.95;

              Reductions[NonPV][imp][d][mc] = int(std::round(r));
              Reductions[PV][imp][d][mc] = std::max(Reductions[NonPV][imp][d][mc] - 1, 0);

              // Increase reduction for non-PV nodes when eval is not improving
              if (!imp && r > 1.0)
                Reductions[NonPV][imp][d][mc]++;
          }

  for (int d = 0; d < 16; ++d)
  {
      FutilityMoveCounts[0][d] = int(2.4 + 0.74 * pow(d, 1.78));
      FutilityMoveCounts[1][d] = int(5.0 + 1.00 * pow(d, 2.00));
  }
}


/// Search::clear() resets search state to its initial value

void Search::clear() {

  Threads.main()->wait_for_search_finished();

  Time.availableNodes = 0;
  TT.clear();
  Threads.clear();
}


/// MainThread::search() is called by the main thread when the program receives
/// the UCI 'go' command. It searches from the root position and outputs the "bestmove".

void MainThread::search() {

  if (Limits.perft)
  {
      nodes = perft<true>(rootPos, Limits.perft * ONE_PLY);
      sync_cout << "\nNodes searched: " << nodes << "\n" << sync_endl;
      return;
  }

  Color us = rootPos.side_to_move();
  Time.init(Limits, us, rootPos.game_ply());
  TT.new_search();

  if (rootMoves.empty())
  {
      rootMoves.emplace_back(MOVE_NONE);
      sync_cout << "info depth 0 score "
                << UCI::value(rootPos.checkers() ? -VALUE_MATE : VALUE_DRAW)
                << sync_endl;
  }
  else
  {
      for (Thread* th : Threads)
          if (th != this)
              th->start_searching();

      Thread::search(); // Let's start searching!
  }

  // When we reach the maximum depth, we can arrive here without a raise of
  // Threads.stop. However, if we are pondering or in an infinite search,
  // the UCI protocol states that we shouldn't print the best move before the
  // GUI sends a "stop" or "ponderhit" command. We therefore simply wait here
  // until the GUI sends one of those commands (which also raises Threads.stop).
  Threads.stopOnPonderhit = true;

  while (!Threads.stop && (Threads.ponder || Limits.infinite))
  {} // Busy wait for a stop or a ponder reset

  // Stop the threads if not already stopped (also raise the stop if
  // "ponderhit" just reset Threads.ponder).
  Threads.stop = true;

  // Wait until all threads have finished
  for (Thread* th : Threads)
      if (th != this)
          th->wait_for_search_finished();

  // When playing in 'nodes as time' mode, subtract the searched nodes from
  // the available ones before exiting.
  if (Limits.npmsec)
      Time.availableNodes += Limits.inc[us] - Threads.nodes_searched();

  // Check if there are threads with a better score than main thread
  Thread* bestThread = this;
  if (    Options["MultiPV"] == 1
      && !Limits.depth
      && !Skill(Options["Skill Level"]).enabled()
      &&  rootMoves[0].pv[0] != MOVE_NONE)
  {
      std::map<Move, int> votes;
      Value minScore = this->rootMoves[0].score;

      // Find out minimum score and reset votes for moves which can be voted
      for (Thread* th: Threads)
      {
          minScore = std::min(minScore, th->rootMoves[0].score);
          votes[th->rootMoves[0].pv[0]] = 0;
      }

      // Vote according to score and depth
      for (Thread* th : Threads)
          votes[th->rootMoves[0].pv[0]] +=  int(th->rootMoves[0].score - minScore)
                                          + int(th->completedDepth);

      // Select best thread
      int bestVote = votes[this->rootMoves[0].pv[0]];
      for (Thread* th : Threads)
      {
          if (votes[th->rootMoves[0].pv[0]] > bestVote)
          {
              bestVote = votes[th->rootMoves[0].pv[0]];
              bestThread = th;
          }
      }
  }

  previousScore = bestThread->rootMoves[0].score;

  // Send again PV info if we have a new best thread
  if (bestThread != this)
      sync_cout << UCI::pv(bestThread->rootPos, bestThread->completedDepth, -VALUE_INFINITE, VALUE_INFINITE) << sync_endl;

  sync_cout << "bestmove " << UCI::move(bestThread->rootMoves[0].pv[0], rootPos.is_chess960());

  if (bestThread->rootMoves[0].pv.size() > 1 || bestThread->rootMoves[0].extract_ponder_from_tt(rootPos))
      std::cout << " ponder " << UCI::move(bestThread->rootMoves[0].pv[1], rootPos.is_chess960());

  std::cout << sync_endl;
}


/// Thread::search() is the main iterative deepening loop. It calls search()
/// repeatedly with increasing depth until the allocated thinking time has been
/// consumed, the user stops the search, or the maximum search depth is reached.

void Thread::search() {

  Stack stack[MAX_PLY+7], *ss = stack+4; // To reference from (ss-4) to (ss+2)
  Value bestValue, alpha, beta, delta;
  Move  lastBestMove = MOVE_NONE;
  Depth lastBestMoveDepth = DEPTH_ZERO;
  MainThread* mainThread = (this == Threads.main() ? Threads.main() : nullptr);
  double timeReduction = 1.0;
  Color us = rootPos.side_to_move();
  bool failedLow;

  std::memset(ss-4, 0, 7 * sizeof(Stack));
  for (int i = 4; i > 0; i--)
     (ss-i)->continuationHistory = &this->continuationHistory[NO_PIECE][0]; // Use as sentinel

  bestValue = delta = alpha = -VALUE_INFINITE;
  beta = VALUE_INFINITE;

  if (mainThread)
      mainThread->bestMoveChanges = 0, failedLow = false;

  size_t multiPV = Options["MultiPV"];
  Skill skill(Options["Skill Level"]);

  // When playing with strength handicap enable MultiPV search that we will
  // use behind the scenes to retrieve a set of possible moves.
  if (skill.enabled())
      multiPV = std::max(multiPV, (size_t)4);

  multiPV = std::min(multiPV, rootMoves.size());

  int ct = int(Options["Contempt"]) * PawnValueEg / 100; // From centipawns

  // In analysis mode, adjust contempt in accordance with user preference
  if (Limits.infinite || Options["UCI_AnalyseMode"])
      ct =  Options["Analysis Contempt"] == "Off"  ? 0
          : Options["Analysis Contempt"] == "Both" ? ct
          : Options["Analysis Contempt"] == "White" && us == BLACK ? -ct
          : Options["Analysis Contempt"] == "Black" && us == WHITE ? -ct
          : ct;

  // In evaluate.cpp the evaluation is from the white point of view
  contempt = (us == WHITE ?  make_score(ct, ct / 2)
                          : -make_score(ct, ct / 2));

  // Iterative deepening loop until requested to stop or the target depth is reached
  while (   (rootDepth += ONE_PLY) < DEPTH_MAX
         && !Threads.stop
         && !(Limits.depth && mainThread && rootDepth / ONE_PLY > Limits.depth))
  {
      // Distribute search depths across the helper threads
      if (idx > 0)
      {
          int i = (idx - 1) % 20;
          if (((rootDepth / ONE_PLY + SkipPhase[i]) / SkipSize[i]) % 2)
              continue;  // Retry with an incremented rootDepth
      }

      // Age out PV variability metric
      if (mainThread)
          mainThread->bestMoveChanges *= 0.517, failedLow = false;

      // Save the last iteration's scores before first PV line is searched and
      // all the move scores except the (new) PV are set to -VALUE_INFINITE.
      for (RootMove& rm : rootMoves)
          rm.previousScore = rm.score;

      size_t pvFirst = 0;
      pvLast = 0;

      // MultiPV loop. We perform a full root search for each PV line
      for (pvIdx = 0; pvIdx < multiPV && !Threads.stop; ++pvIdx)
      {
          if (pvIdx == pvLast)
          {
              pvFirst = pvLast;
              for (pvLast++; pvLast < rootMoves.size(); pvLast++)
                  if (rootMoves[pvLast].tbRank != rootMoves[pvFirst].tbRank)
                      break;
          }

          // Reset UCI info selDepth for each depth and each PV line
          selDepth = 0;

          // Reset aspiration window starting size
          if (rootDepth >= 5 * ONE_PLY)
          {
              Value previousScore = rootMoves[pvIdx].previousScore;
              delta = Value(18);
              alpha = std::max(previousScore - delta,-VALUE_INFINITE);
              beta  = std::min(previousScore + delta, VALUE_INFINITE);

              // Adjust contempt based on root move's previousScore (dynamic contempt)
              int dct = ct + 88 * previousScore / (abs(previousScore) + 200);

              contempt = (us == WHITE ?  make_score(dct, dct / 2)
                                      : -make_score(dct, dct / 2));
          }

          // Start with a small aspiration window and, in the case of a fail
          // high/low, re-search with a bigger window until we don't fail
          // high/low anymore.
          while (true)
          {
              bestValue = ::search<PV>(rootPos, ss, alpha, beta, rootDepth, false);

              // Bring the best move to the front. It is critical that sorting
              // is done with a stable algorithm because all the values but the
              // first and eventually the new best one are set to -VALUE_INFINITE
              // and we want to keep the same order for all the moves except the
              // new PV that goes to the front. Note that in case of MultiPV
              // search the already searched PV lines are preserved.
              std::stable_sort(rootMoves.begin() + pvIdx, rootMoves.begin() + pvLast);

              // If search has been stopped, we break immediately. Sorting is
              // safe because RootMoves is still valid, although it refers to
              // the previous iteration.
              if (Threads.stop)
                  break;

              // When failing high/low give some update (without cluttering
              // the UI) before a re-search.
              if (   mainThread
                  && multiPV == 1
                  && (bestValue <= alpha || bestValue >= beta)
                  && Time.elapsed() > 3000)
                  sync_cout << UCI::pv(rootPos, rootDepth, alpha, beta) << sync_endl;

              // In case of failing low/high increase aspiration window and
              // re-search, otherwise exit the loop.
              if (bestValue <= alpha)
              {
                  beta = (alpha + beta) / 2;
                  alpha = std::max(bestValue - delta, -VALUE_INFINITE);

                  if (mainThread)
                  {
                      failedLow = true;
                      Threads.stopOnPonderhit = false;
                  }
              }
              else if (bestValue >= beta)
                  beta = std::min(bestValue + delta, VALUE_INFINITE);
              else
                  break;

              delta += delta / 4 + 5;

              assert(alpha >= -VALUE_INFINITE && beta <= VALUE_INFINITE);
          }

          // Sort the PV lines searched so far and update the GUI
          std::stable_sort(rootMoves.begin() + pvFirst, rootMoves.begin() + pvIdx + 1);

          if (    mainThread
              && (Threads.stop || pvIdx + 1 == multiPV || Time.elapsed() > 3000))
              sync_cout << UCI::pv(rootPos, rootDepth, alpha, beta) << sync_endl;
      }

      if (!Threads.stop)
          completedDepth = rootDepth;

      if (rootMoves[0].pv[0] != lastBestMove) {
         lastBestMove = rootMoves[0].pv[0];
         lastBestMoveDepth = rootDepth;
      }

      // Have we found a "mate in x"?
      if (   Limits.mate
          && bestValue >= VALUE_MATE_IN_MAX_PLY
          && VALUE_MATE - bestValue <= 2 * Limits.mate)
          Threads.stop = true;

      if (!mainThread)
          continue;

      // If skill level is enabled and time is up, pick a sub-optimal best move
      if (skill.enabled() && skill.time_to_pick(rootDepth))
          skill.pick_best(multiPV);

      // Do we have time for the next iteration? Can we stop searching now?
      if (    Limits.use_time_management()
          && !Threads.stop
          && !Threads.stopOnPonderhit)
          {
              const int F[] = { failedLow,
                                bestValue - mainThread->previousScore };

              int improvingFactor = std::max(246, std::min(832, 306 + 119 * F[0] - 6 * F[1]));

              // If the bestMove is stable over several iterations, reduce time accordingly
              timeReduction = 1.0;
              for (int i : {3, 4, 5})
                  if (lastBestMoveDepth * i < completedDepth)
                     timeReduction *= 1.25;

              // Use part of the gained time from a previous stable move for the current move
              double bestMoveInstability = 1.0 + mainThread->bestMoveChanges;
              bestMoveInstability *= std::pow(mainThread->previousTimeReduction, 0.528) / timeReduction;

              // Stop the search if we have only one legal move, or if available time elapsed
              if (   rootMoves.size() == 1
                  || Time.elapsed() > Time.optimum() * bestMoveInstability * improvingFactor / 581)
              {
                  // If we are allowed to ponder do not stop the search now but
                  // keep pondering until the GUI sends "ponderhit" or "stop".
                  if (Threads.ponder)
                      Threads.stopOnPonderhit = true;
                  else
                      Threads.stop = true;
              }
          }
  }

  if (!mainThread)
      return;

  mainThread->previousTimeReduction = timeReduction;

  // If skill level is enabled, swap best PV line with the sub-optimal one
  if (skill.enabled())
      std::swap(rootMoves[0], *std::find(rootMoves.begin(), rootMoves.end(),
                skill.best ? skill.best : skill.pick_best(multiPV)));
}


namespace {

  // search<>() is the main search function for both PV and non-PV nodes

  template <NodeType NT>
  Value search(Position& pos, Stack* ss, Value alpha, Value beta, Depth depth, bool cutNode) {

    constexpr bool PvNode = NT == PV;
    const bool rootNode = PvNode && ss->ply == 0;

    // Dive into quiescence search when the depth reaches zero
    if (depth < ONE_PLY)
        return qsearch<NT>(pos, ss, alpha, beta);

    assert(-VALUE_INFINITE <= alpha && alpha < beta && beta <= VALUE_INFINITE);
    assert(PvNode || (alpha == beta - 1));
    assert(DEPTH_ZERO < depth && depth < DEPTH_MAX);
    assert(!(PvNode && cutNode));
    assert(depth / ONE_PLY * ONE_PLY == depth);

    Move pv[MAX_PLY+1], capturesSearched[32], quietsSearched[64];
    StateInfo st;
    TTEntry* tte;
    Key posKey;
    Move ttMove, move, excludedMove, bestMove;
    Depth extension, newDepth;
    Value bestValue, value, ttValue, eval;
    bool ttHit, inCheck, givesCheck, improving;
    bool captureOrPromotion, doFullDepthSearch, moveCountPruning, skipQuiets, ttCapture, pvExact;
    Piece movedPiece;
    int moveCount, captureCount, quietCount;

    // Step 1. Initialize node
    Thread* thisThread = pos.this_thread();
    inCheck = pos.checkers();
    Color us = pos.side_to_move();
    moveCount = captureCount = quietCount = ss->moveCount = 0;
    bestValue = -VALUE_INFINITE;

    // Check for the available remaining time
    if (thisThread == Threads.main())
        static_cast<MainThread*>(thisThread)->check_time();

    // Used to send selDepth info to GUI (selDepth counts from 1, ply from 0)
    if (PvNode && thisThread->selDepth < ss->ply + 1)
        thisThread->selDepth = ss->ply + 1;

    excludedMove = ss->excludedMove;
    posKey = pos.key() ^ Key(excludedMove);
    tte = TT.probe(posKey, ttHit);

    if (!rootNode)
    {
        // Check if we have an upcoming move which draws by repetition, or
        // if the opponent had an alternative move earlier to this position.
        if (pos.has_game_cycle(ss->ply))
        {
            alpha = std::max(alpha, VALUE_DRAW);
            if (VALUE_DRAW >= beta)
            {
                tte->save(posKey, VALUE_DRAW, BOUND_EXACT,
                          depth, MOVE_NONE, VALUE_NONE);

                return VALUE_DRAW;
            }
        }

        // Step 2. Check for aborted search and immediate draw
        if (pos.is_draw(ss->ply))
        {
            tte->save(posKey, VALUE_DRAW, BOUND_EXACT,
                      depth, MOVE_NONE, VALUE_NONE);

            return VALUE_DRAW;
        }

        if (Threads.stop.load(std::memory_order_relaxed) || ss->ply >= MAX_PLY)
            return ss->ply >= MAX_PLY && !inCheck ? evaluate(pos)
                                                  : VALUE_DRAW;

        // Step 3. Mate distance pruning. Even if we mate at the next move our score
        // would be at best mate_in(ss->ply+1), but if alpha is already bigger because
        // a shorter mate was found upward in the tree then there is no need to search
        // because we will never beat the current alpha. Same logic but with reversed
        // signs applies also in the opposite condition of being mated instead of giving
        // mate. In this case return a fail-high score.
        if (alpha >= mate_in(ss->ply+1))
            return alpha;
    }

    assert(0 <= ss->ply && ss->ply < MAX_PLY);

    (ss+1)->ply = ss->ply + 1;
    ss->currentMove = (ss+1)->excludedMove = bestMove = MOVE_NONE;
    ss->continuationHistory = &thisThread->continuationHistory[NO_PIECE][0];
    (ss+2)->killers[0] = (ss+2)->killers[1] = MOVE_NONE;
    Square prevSq = to_sq((ss-1)->currentMove);

    // Initialize statScore to zero for the grandchildren of the current position.
    // So statScore is shared between all grandchildren and only the first grandchild
    // starts with statScore = 0. Later grandchildren start with the last calculated
    // statScore of the previous grandchild. This influences the reduction rules in
    // LMR which are based on the statScore of parent position.
    (ss+2)->statScore = 0;

    // Step 4. Transposition table lookup. We don't want the score of a partial
    // search to overwrite a previous full search TT value, so we use a different
    // position key in case of an excluded move.
    ttValue = ttHit ? value_from_tt(tte->value(), ss->ply) : VALUE_NONE;
    ttMove =  rootNode ? thisThread->rootMoves[thisThread->pvIdx].pv[0]
            : ttHit    ? tte->move() : MOVE_NONE;

    // At non-PV nodes we check for an early TT cutoff
    if (  !PvNode
        && ttHit
        && tte->depth() >= depth
        && ttValue != VALUE_NONE // Possible in case of TT access race
        && (ttValue >= beta ? (tte->bound() & BOUND_LOWER)
                            : (tte->bound() & BOUND_UPPER)))
    {
        // If ttMove is quiet, update move sorting heuristics on TT hit
        if (ttMove)
        {
            if (ttValue >= beta)
            {
                if (!pos.capture_or_promotion(ttMove))
                    update_quiet_stats(pos, ss, ttMove, nullptr, 0, stat_bonus(depth));

                // Extra penalty for a quiet TT move in previous ply when it gets refuted
                if ((ss-1)->moveCount == 1 && !pos.captured_piece())
                    update_continuation_histories(ss-1, pos.piece_on(prevSq), prevSq, -stat_bonus(depth + ONE_PLY));
            }
            // Penalty for a quiet ttMove that fails low
            else if (!pos.capture_or_promotion(ttMove))
            {
                int penalty = -stat_bonus(depth);
                thisThread->mainHistory[us][from_to(ttMove)] << penalty;
                update_continuation_histories(ss, pos.moved_piece(ttMove), to_sq(ttMove), penalty);
            }
        }
        return ttValue;
    }

    // Step 5. Tablebases probe
    if (!rootNode && TB::Cardinality)
    {
        int piecesCount = popcount(pos.pieces());

        if (    piecesCount <= TB::Cardinality
            && (piecesCount <  TB::Cardinality || depth >= TB::ProbeDepth)
            &&  pos.rule50_count() == 0
            && !pos.can_castle(ANY_CASTLING))
        {
            TB::ProbeState err;
            TB::WDLScore v = Tablebases::probe_wdl(pos, &err);

            if (err != TB::ProbeState::FAIL)
            {
                thisThread->tbHits.fetch_add(1, std::memory_order_relaxed);

                int drawScore = TB::UseRule50 ? 1 : 0;

                int centiPly = PawnValueEg * ss->ply / 100;

                if (    abs(v) <= drawScore
                    || !ttHit
                    || (v < -drawScore && ttValue > -VALUE_TB_WIN + centiPly + PawnValueEg * popcount(pos.pieces( pos.side_to_move())))
                    || (v >  drawScore && ttValue <  VALUE_TB_WIN - centiPly - PawnValueEg * popcount(pos.pieces(~pos.side_to_move()))))
                {
                    value =  v < -drawScore ? -VALUE_TB_WIN + centiPly + PawnValueEg * popcount(pos.pieces( pos.side_to_move()))
                           : v >  drawScore ?  VALUE_TB_WIN - centiPly - PawnValueEg * popcount(pos.pieces(~pos.side_to_move()))
                                            :  VALUE_DRAW - v < 0 ? 2 * Eval::Tempo : VALUE_ZERO;

                    tte->save(posKey, value,
                              v > drawScore ? BOUND_LOWER : v < -drawScore ? BOUND_UPPER : BOUND_EXACT,
                              depth, MOVE_NONE, VALUE_NONE);

                    if (abs(v) <= drawScore)
                        return value;
                }
            }
        }
    }

    // Step 6. Static evaluation of the position
    if (inCheck)
    {
        ss->staticEval = eval = VALUE_NONE;
        improving = false;
        goto moves_loop;  // Skip early pruning when in check
    }
    else if (ttHit)
    {
        // Never assume anything on values stored in TT
        if ((ss->staticEval = eval = tte->eval()) == VALUE_NONE)
            eval = ss->staticEval = evaluate(pos);

        // Can ttValue be used as a better position evaluation?
        if (    ttValue != VALUE_NONE
            && (tte->bound() & (ttValue > eval ? BOUND_LOWER : BOUND_UPPER)))
            eval = ttValue;
    }
    else
    {
        ss->staticEval = eval =
        (ss-1)->currentMove != MOVE_NULL ? evaluate(pos)
                                         : -(ss-1)->staticEval + 2 * Eval::Tempo;

        tte->save(posKey, VALUE_NONE, BOUND_NONE, DEPTH_NONE, MOVE_NONE,
                  ss->staticEval);
    }

    // Step 7. Razoring (~2 Elo)
<<<<<<< HEAD
    if (   !PvNode
        &&  depth < 3 * ONE_PLY
        &&  eval <= alpha - RazorMargin[depth / ONE_PLY]
        &&  abs(eval) < 2 * VALUE_KNOWN_WIN)
    {
        Value ralpha = alpha - (depth >= 2 * ONE_PLY) * RazorMargin[depth / ONE_PLY];
        Value v = qsearch<NonPV>(pos, ss, ralpha, ralpha+1);
        if (depth < 2 * ONE_PLY || v <= ralpha)
            return v;
    }
=======
    if (   depth < 2 * ONE_PLY
        && eval <= alpha - RazorMargin)
        return qsearch<NT>(pos, ss, alpha, beta);
>>>>>>> 881cab25

    improving =   ss->staticEval >= (ss-2)->staticEval
               || (ss-2)->staticEval == VALUE_NONE;

    // Step 8. Futility pruning: child node (~30 Elo)
    if (   !PvNode
        &&  depth < 7 * ONE_PLY
        &&  eval - futility_margin(depth, improving) >= beta
        &&  eval < VALUE_KNOWN_WIN) // Do not return unproven wins
        return eval;

    // Step 9. Null move search with verification search (~40 Elo)
    if (   !PvNode
        && (ss-1)->currentMove != MOVE_NULL
        && (ss-1)->statScore < 23200
        &&  eval >= beta
        &&  ss->staticEval >= beta - 36 * depth / ONE_PLY + 225
        && !excludedMove
        &&  pos.non_pawn_material(us)
        && (ss->ply >= thisThread->nmpMinPly || us != thisThread->nmpColor)
        &&  abs(eval) < 2 * VALUE_KNOWN_WIN
        && !(depth > 4 * ONE_PLY && (MoveList<LEGAL, KING>(pos).size() < 1 || MoveList<LEGAL>(pos).size() < 6)))
    {
        assert(eval - beta >= 0);

        // Null move dynamic reduction based on depth and value
        Depth R = ((823 + 67 * depth / ONE_PLY) / 256 + std::min((eval - beta) / PawnValueMg, 3)) * ONE_PLY;

        ss->currentMove = MOVE_NULL;
        ss->continuationHistory = &thisThread->continuationHistory[NO_PIECE][0];

        pos.do_null_move(st);

        Value nullValue = -search<NonPV>(pos, ss+1, -beta, -beta+1, depth-R, !cutNode);

        pos.undo_null_move();

        if (nullValue >= beta)
        {
            // Do not return unproven mate scores
            if (nullValue >= VALUE_MATE_IN_MAX_PLY)
                nullValue = beta;

            if (thisThread->nmpMinPly || (abs(beta) < VALUE_KNOWN_WIN && depth < 12 * ONE_PLY))
                return nullValue;

            assert(!thisThread->nmpMinPly); // Recursive verification is not allowed

            // Do verification search at high depths, with null move pruning disabled
            // for us, until ply exceeds nmpMinPly.
            thisThread->nmpMinPly = ss->ply + 3 * (depth-R) / 4;
            thisThread->nmpColor = us;

            Value v = search<NonPV>(pos, ss, beta-1, beta, depth-R, false);

            thisThread->nmpMinPly = 0;

            if (v >= beta)
                return nullValue;
        }
    }

    // Step 10. ProbCut (~10 Elo)
    // If we have a good enough capture and a reduced search returns a value
    // much above beta, we can (almost) safely prune the previous move.
    if (   !PvNode
        &&  depth >= 5 * ONE_PLY
        &&  ss->ply % 2 == 0
        &&  abs(beta) < VALUE_MATE_IN_MAX_PLY
        &&  abs(eval) < 2 * VALUE_KNOWN_WIN)
    {
        Value rbeta = std::min(beta + 216 - 48 * improving, VALUE_INFINITE);
        MovePicker mp(pos, ttMove, rbeta - ss->staticEval, &thisThread->captureHistory);
        int probCutCount = 0;

        while (  (move = mp.next_move()) != MOVE_NONE
               && probCutCount < 3)
            if (pos.legal(move))
            {
                probCutCount++;

                ss->currentMove = move;
                ss->continuationHistory = &thisThread->continuationHistory[pos.moved_piece(move)][to_sq(move)];

                assert(depth >= 5 * ONE_PLY);

                pos.do_move(move, st);

                // Perform a preliminary qsearch to verify that the move holds
                value = -qsearch<NonPV>(pos, ss+1, -rbeta, -rbeta+1);

                // If the qsearch held perform the regular search
                if (value >= rbeta)
                    value = -search<NonPV>(pos, ss+1, -rbeta, -rbeta+1, depth - 4 * ONE_PLY, !cutNode);

                pos.undo_move(move);

                if (value >= rbeta)
                    return value;
            }
    }

    // Step 11. Internal iterative deepening (~2 Elo)
    if (    depth >= 8 * ONE_PLY
        && !ttMove)
    {
        search<NT>(pos, ss, alpha, beta, depth - 7 * ONE_PLY, cutNode);

        tte = TT.probe(posKey, ttHit);
        ttValue = ttHit ? value_from_tt(tte->value(), ss->ply) : VALUE_NONE;
        ttMove = ttHit ? tte->move() : MOVE_NONE;
    }

moves_loop: // When in check, search starts from here

    const PieceToHistory* contHist[] = { (ss-1)->continuationHistory, (ss-2)->continuationHistory, nullptr, (ss-4)->continuationHistory };
    Move countermove = thisThread->counterMoves[pos.piece_on(prevSq)][prevSq];

    MovePicker mp(pos, ttMove, depth, &thisThread->mainHistory,
                                      &thisThread->captureHistory,
                                      contHist,
                                      countermove,
                                      ss->killers);
    value = bestValue; // Workaround a bogus 'uninitialized' warning under gcc

    skipQuiets = false;
    ttCapture = false;
    pvExact = PvNode && ttHit && tte->bound() == BOUND_EXACT;

    // Step 12. Loop through all pseudo-legal moves until no moves remain
    // or a beta cutoff occurs.
    while ((move = mp.next_move(skipQuiets)) != MOVE_NONE)
    {
      assert(is_ok(move));

      if (move == excludedMove)
          continue;

      // At root obey the "searchmoves" option and skip moves not listed in Root
      // Move List. As a consequence any illegal move is also skipped. In MultiPV
      // mode we also skip PV moves which have been already searched and those
      // of lower "TB rank" if we are in a TB root position.
      if (rootNode && !std::count(thisThread->rootMoves.begin() + thisThread->pvIdx,
                                  thisThread->rootMoves.begin() + thisThread->pvLast, move))
          continue;

      ss->moveCount = ++moveCount;

      if (rootNode && thisThread == Threads.main() && Time.elapsed() > 3000)
          sync_cout << "info depth " << depth / ONE_PLY
                    << " currmove " << UCI::move(move, pos.is_chess960())
                    << " currmovenumber " << moveCount + thisThread->pvIdx << sync_endl;
      if (PvNode)
          (ss+1)->pv = nullptr;

      extension = DEPTH_ZERO;
      captureOrPromotion = pos.capture_or_promotion(move);
      movedPiece = pos.moved_piece(move);
      givesCheck = gives_check(pos, move);

      moveCountPruning =   depth < 16 * ONE_PLY
                        && moveCount >= FutilityMoveCounts[improving][depth / ONE_PLY];

      // Step 13. Extensions (~70 Elo)

      // Singular extension search (~60 Elo). If all moves but one fail low on a
      // search of (alpha-s, beta-s), and just one fails high on (alpha, beta),
      // then that move is singular and should be extended. To verify this we do
      // a reduced search on on all the other moves but the ttMove and if the
      // result is lower than ttValue minus a margin then we will extend the ttMove.
      if (    depth >= 8 * ONE_PLY
          &&  move == ttMove
          && !rootNode
          && !excludedMove // Recursive singular search is not allowed
          &&  ttValue != VALUE_NONE
          && (tte->bound() & BOUND_LOWER)
          &&  tte->depth() >= depth - 3 * ONE_PLY
          &&  pos.legal(move))
      {
          Value rBeta = std::max(ttValue - 2 * depth / ONE_PLY, -VALUE_MATE);
          ss->excludedMove = move;
          value = search<NonPV>(pos, ss, rBeta - 1, rBeta, depth / 2, cutNode);
          ss->excludedMove = MOVE_NONE;

          if (value < rBeta)
              extension = ONE_PLY;
      }
      else if (    givesCheck // Check extension (~2 Elo)
               && !moveCountPruning
               &&  pos.see_ge(move))
          extension = ONE_PLY;

      // Calculate new depth for this move
      newDepth = depth - ONE_PLY + extension;

      // Step 14. Pruning at shallow depth (~170 Elo)
      if (  !PvNode
          && pos.non_pawn_material(us)
          && bestValue > VALUE_MATED_IN_MAX_PLY)
      {
          if (   !captureOrPromotion
              && !givesCheck
              && (!pos.advanced_pawn_push(move) || pos.non_pawn_material() >= Value(5000)))
          {
              // Move count based pruning (~30 Elo)
              if (moveCountPruning)
              {
                  skipQuiets = true;
                  continue;
              }

              // Reduced depth of the next LMR search
              int lmrDepth = std::max(newDepth - reduction<PvNode>(improving, depth, moveCount), DEPTH_ZERO) / ONE_PLY;

              // Countermoves based pruning (~20 Elo)
              if (   lmrDepth < 3 + ((ss-1)->statScore > 0)
                  && (*contHist[0])[movedPiece][to_sq(move)] < CounterMovePruneThreshold
                  && (*contHist[1])[movedPiece][to_sq(move)] < CounterMovePruneThreshold)
                  continue;

              // Futility pruning: parent node (~2 Elo)
              if (   lmrDepth < 7
                  && !inCheck
                  && ss->staticEval + 256 + 200 * lmrDepth <= alpha)
                  continue;

              // Prune moves with negative SEE (~10 Elo)
              if (!pos.see_ge(move, Value(-29 * lmrDepth * lmrDepth)))
                  continue;
          }
          else if (   !extension // (~20 Elo)
                   && !pos.see_ge(move, -PawnValueEg * (depth / ONE_PLY)))
                  continue;
      }

      // Speculative prefetch as early as possible
      prefetch(TT.first_entry(pos.key_after(move)));

      // Check for legality just before making the move
      if (!rootNode && !pos.legal(move))
      {
          ss->moveCount = --moveCount;
          continue;
      }

      if (move == ttMove && captureOrPromotion)
          ttCapture = true;

      // Update the current move (this must be done after singular extension search)
      ss->currentMove = move;
      ss->continuationHistory = &thisThread->continuationHistory[movedPiece][to_sq(move)];

      // Step 15. Make the move
      pos.do_move(move, st, givesCheck);

      // Step 16. Reduced depth search (LMR). If the move fails high it will be
      // re-searched at full depth.
      if (    depth >= 3 * ONE_PLY
          &&  moveCount > 1
          && (!captureOrPromotion || moveCountPruning)
          &&  thisThread->selDepth > depth
          && !(depth >= 16 * ONE_PLY && ss->ply < 3 * ONE_PLY))
      {
          Depth r = reduction<PvNode>(improving, depth, moveCount);

          // Decrease reduction if opponent's move count is high (~10 Elo)
          if ((ss-1)->moveCount > 15)
              r -= ONE_PLY;

          if (!captureOrPromotion)
          {
              // Decrease reduction for exact PV nodes (~0 Elo)
              if (pvExact)
                  r -= ONE_PLY;

              // Increase reduction if ttMove is a capture (~0 Elo)
              if (ttCapture)
                  r += ONE_PLY;

              // Increase reduction for cut nodes (~5 Elo)
              if (cutNode)
                  r += 2 * ONE_PLY;

              // Decrease reduction for moves that escape a capture. Filter out
              // castling moves, because they are coded as "king captures rook" and
              // hence break make_move(). (~5 Elo)
              else if (    type_of(move) == NORMAL
                       && !pos.see_ge(make_move(to_sq(move), from_sq(move))))
                  r -= 2 * ONE_PLY;

              ss->statScore =  thisThread->mainHistory[us][from_to(move)]
                             + (*contHist[0])[movedPiece][to_sq(move)]
                             + (*contHist[1])[movedPiece][to_sq(move)]
                             + (*contHist[3])[movedPiece][to_sq(move)]
                             - 4000;

              // Decrease/increase reduction by comparing opponent's stat score (~10 Elo)
              if (ss->statScore >= 0 && (ss-1)->statScore < 0)
                  r -= ONE_PLY;

              else if ((ss-1)->statScore >= 0 && ss->statScore < 0)
                  r += ONE_PLY;

              // Decrease/increase reduction for moves with a good/bad history (~30 Elo)
              r -= ss->statScore / 20000 * ONE_PLY;
          }

          if (newDepth - r + 8 * ONE_PLY < thisThread->rootDepth)
              r = std::min(r, 3 * ONE_PLY);

          Depth d = std::max(newDepth - std::max(r, DEPTH_ZERO), ONE_PLY);

          value = -search<NonPV>(pos, ss+1, -(alpha+1), -alpha, d, true);

          doFullDepthSearch = (value > alpha && d != newDepth);
      }
      else
          doFullDepthSearch = !PvNode || moveCount > 1;

      // Step 17. Full depth search when LMR is skipped or fails high
      if (doFullDepthSearch)
          value = -search<NonPV>(pos, ss+1, -(alpha+1), -alpha, newDepth, !cutNode);

      // For PV nodes only, do a full PV search on the first move or after a fail
      // high (in the latter case search only if value < beta), otherwise let the
      // parent node fail low with value <= alpha and try another move.
      if (PvNode && (moveCount == 1 || (value > alpha && (rootNode || value < beta))))
      {
          (ss+1)->pv = pv;
          (ss+1)->pv[0] = MOVE_NONE;

          value = -search<PV>(pos, ss+1, -beta, -alpha, newDepth, false);
      }

      // Step 18. Undo move
      pos.undo_move(move);

      assert(value > -VALUE_INFINITE && value < VALUE_INFINITE);

      // Step 19. Check for a new best move
      // Finished searching the move. If a stop occurred, the return value of
      // the search cannot be trusted, and we return immediately without
      // updating best move, PV and TT.
      if (Threads.stop.load(std::memory_order_relaxed))
          return VALUE_ZERO;

      if (rootNode)
      {
          RootMove& rm = *std::find(thisThread->rootMoves.begin(),
                                    thisThread->rootMoves.end(), move);

          // PV move or new best move?
          if (moveCount == 1 || value > alpha)
          {
              rm.score = value;
              rm.selDepth = thisThread->selDepth;
              rm.pv.resize(1);

              assert((ss+1)->pv);

              for (Move* m = (ss+1)->pv; *m != MOVE_NONE; ++m)
                  rm.pv.push_back(*m);

              // We record how often the best move has been changed in each
              // iteration. This information is used for time management: When
              // the best move changes frequently, we allocate some more time.
              if (moveCount > 1 && thisThread == Threads.main())
                  ++static_cast<MainThread*>(thisThread)->bestMoveChanges;
          }
          else
              // All other moves but the PV are set to the lowest value: this
              // is not a problem when sorting because the sort is stable and the
              // move position in the list is preserved - just the PV is pushed up.
              rm.score = -VALUE_INFINITE;
      }

      if (value > bestValue)
      {
          bestValue = value;

          if (value > alpha)
          {
              bestMove = move;

              if (PvNode && !rootNode) // Update pv even in fail-high case
                  update_pv(ss->pv, move, (ss+1)->pv);

              if (PvNode && value < beta) // Update alpha! Always alpha < beta
                  alpha = value;
              else
              {
                  assert(value >= beta); // Fail high
                  ss->statScore = 0;
                  break;
              }
          }
      }

      if (move != bestMove)
      {
          if (captureOrPromotion && captureCount < 32)
              capturesSearched[captureCount++] = move;

          else if (!captureOrPromotion && quietCount < 64)
              quietsSearched[quietCount++] = move;
      }
    }

    // The following condition would detect a stop only after move loop has been
    // completed. But in this case bestValue is valid because we have fully
    // searched our subtree, and we can anyhow save the result in TT.
    /*
       if (Threads.stop)
        return VALUE_DRAW;
    */

    // Step 20. Check for mate and stalemate
    // All legal moves have been searched and if there are no legal moves, it
    // must be a mate or a stalemate. If we are in a singular extension search then
    // return a fail low score.

    assert(moveCount || !inCheck || excludedMove || !MoveList<LEGAL>(pos).size());

    if (!moveCount)
        bestValue = excludedMove ? alpha
                   :     inCheck ? mated_in(ss->ply) : VALUE_DRAW;
    else if (bestMove)
    {
        // Quiet best move: update move sorting heuristics
        if (!pos.capture_or_promotion(bestMove))
            update_quiet_stats(pos, ss, bestMove, quietsSearched, quietCount,
                               stat_bonus(depth + (bestValue > beta + PawnValueMg ? ONE_PLY : DEPTH_ZERO)));

        update_capture_stats(pos, bestMove, capturesSearched, captureCount, stat_bonus(depth + ONE_PLY));

        // Extra penalty for a quiet TT move in previous ply when it gets refuted
        if ((ss-1)->moveCount == 1 && !pos.captured_piece())
            update_continuation_histories(ss-1, pos.piece_on(prevSq), prevSq, -stat_bonus(depth + ONE_PLY));
    }
    // Bonus for prior countermove that caused the fail low
    else if (   (depth >= 3 * ONE_PLY || PvNode)
             && !pos.captured_piece()
             && is_ok((ss-1)->currentMove))
        update_continuation_histories(ss-1, pos.piece_on(prevSq), prevSq, stat_bonus(depth));

    if (!excludedMove)
        tte->save(posKey, value_to_tt(bestValue, ss->ply),
                  bestValue >= beta ? BOUND_LOWER :
                  PvNode && bestMove ? BOUND_EXACT : BOUND_UPPER,
                  depth, bestMove, ss->staticEval);

    assert(bestValue > -VALUE_INFINITE && bestValue < VALUE_INFINITE);

    return bestValue;
  }


  // qsearch() is the quiescence search function, which is called by the main
  // search function with depth zero, or recursively with depth less than ONE_PLY.
  template <NodeType NT>
  Value qsearch(Position& pos, Stack* ss, Value alpha, Value beta, Depth depth) {

    constexpr bool PvNode = NT == PV;

    assert(alpha >= -VALUE_INFINITE && alpha < beta && beta <= VALUE_INFINITE);
    assert(PvNode || (alpha == beta - 1));
    assert(depth <= DEPTH_ZERO);
    assert(depth / ONE_PLY * ONE_PLY == depth);

    Move pv[MAX_PLY+1];
    StateInfo st;
    TTEntry* tte;
    Key posKey;
    Move ttMove, move, bestMove;
    Depth ttDepth;
    Value bestValue, value, ttValue, futilityValue, futilityBase, oldAlpha;
    bool ttHit, inCheck, givesCheck, evasionPrunable;
    int moveCount;

    if (PvNode)
    {
        oldAlpha = alpha; // To flag BOUND_EXACT when eval above alpha and no available moves
        (ss+1)->pv = pv;
        ss->pv[0] = MOVE_NONE;
    }

    Thread* thisThread = pos.this_thread();
    (ss+1)->ply = ss->ply + 1;
    ss->currentMove = bestMove = MOVE_NONE;
    ss->continuationHistory = &thisThread->continuationHistory[NO_PIECE][0];
    inCheck = pos.checkers();
    moveCount = 0;

    // Check for an immediate draw or maximum ply reached
    if (   pos.is_draw(ss->ply)
        || ss->ply >= MAX_PLY)
        return (ss->ply >= MAX_PLY && !inCheck) ? evaluate(pos) : VALUE_DRAW;

    if (alpha >= mate_in(ss->ply+1))
        return alpha;

    assert(0 <= ss->ply && ss->ply < MAX_PLY);

    // Decide whether or not to include checks: this fixes also the type of
    // TT entry depth that we are going to use. Note that in qsearch we use
    // only two types of depth in TT: DEPTH_QS_CHECKS or DEPTH_QS_NO_CHECKS.
    ttDepth = inCheck || depth >= DEPTH_QS_CHECKS ? DEPTH_QS_CHECKS
                                                  : DEPTH_QS_NO_CHECKS;
    // Transposition table lookup
    posKey = pos.key();
    tte = TT.probe(posKey, ttHit);
    ttValue = ttHit ? value_from_tt(tte->value(), ss->ply) : VALUE_NONE;
    ttMove = ttHit ? tte->move() : MOVE_NONE;

    if (  !PvNode
        && ttHit
        && tte->depth() >= ttDepth
        && ttValue != VALUE_NONE // Only in case of TT access race
        && (ttValue >= beta ? (tte->bound() & BOUND_LOWER)
                            : (tte->bound() & BOUND_UPPER)))
        return ttValue;

    // Evaluate the position statically
    if (inCheck)
    {
        ss->staticEval = VALUE_NONE;
        bestValue = futilityBase = -VALUE_INFINITE;
    }
    else
    {
        if (ttHit)
        {
            // Never assume anything on values stored in TT
            if ((ss->staticEval = bestValue = tte->eval()) == VALUE_NONE)
                ss->staticEval = bestValue = evaluate(pos);

            // Can ttValue be used as a better position evaluation?
            if (    ttValue != VALUE_NONE
                && (tte->bound() & (ttValue > bestValue ? BOUND_LOWER : BOUND_UPPER)))
                bestValue = ttValue;
        }
        else
            ss->staticEval = bestValue =
            (ss-1)->currentMove != MOVE_NULL ? evaluate(pos)
                                             : -(ss-1)->staticEval + 2 * Eval::Tempo;

        // Stand pat. Return immediately if static value is at least beta
        if (bestValue >= beta)
        {
            if (!ttHit)
                tte->save(posKey, value_to_tt(bestValue, ss->ply), BOUND_LOWER,
                          DEPTH_NONE, MOVE_NONE, ss->staticEval);

            return bestValue;
        }

        if (PvNode && bestValue > alpha)
            alpha = bestValue;

        futilityBase = bestValue + 128;
    }

    const PieceToHistory* contHist[] = { (ss-1)->continuationHistory, (ss-2)->continuationHistory, nullptr, (ss-4)->continuationHistory };

    // Initialize a MovePicker object for the current position, and prepare
    // to search the moves. Because the depth is <= 0 here, only captures,
    // queen promotions and checks (only if depth >= DEPTH_QS_CHECKS) will
    // be generated.
    MovePicker mp(pos, ttMove, depth, &thisThread->mainHistory,
                                      &thisThread->captureHistory,
                                      contHist,
                                      to_sq((ss-1)->currentMove));

    // Loop through the moves until no moves remain or a beta cutoff occurs
    while ((move = mp.next_move()) != MOVE_NONE)
    {
      assert(is_ok(move));

      givesCheck = gives_check(pos, move);

      moveCount++;

      // Futility pruning
      if (   !inCheck
          && !givesCheck
          &&  futilityBase > -VALUE_KNOWN_WIN
          && !pos.advanced_pawn_push(move))
      {
          assert(type_of(move) != ENPASSANT); // Due to !pos.advanced_pawn_push

          futilityValue = futilityBase + PieceValue[EG][pos.piece_on(to_sq(move))];

          if (futilityValue <= alpha)
          {
              bestValue = std::max(bestValue, futilityValue);
              continue;
          }

          if (futilityBase <= alpha && !pos.see_ge(move, VALUE_ZERO + 1))
          {
              bestValue = std::max(bestValue, futilityBase);
              continue;
          }
      }

      // Detect non-capture evasions that are candidates to be pruned
      evasionPrunable =    inCheck
                       &&  (depth != DEPTH_ZERO || moveCount > 2)
                       &&  bestValue > VALUE_MATED_IN_MAX_PLY
                       && !pos.capture(move);

      // Don't search moves with negative SEE values
      if (  (!inCheck || evasionPrunable)
          && !pos.see_ge(move))
          continue;

      // Speculative prefetch as early as possible
      prefetch(TT.first_entry(pos.key_after(move)));

      // Check for legality just before making the move
      if (!pos.legal(move))
      {
          moveCount--;
          continue;
      }

      ss->currentMove = move;
      ss->continuationHistory = &thisThread->continuationHistory[pos.moved_piece(move)][to_sq(move)];

      // Make and search the move
      pos.do_move(move, st, givesCheck);
      value = -qsearch<NT>(pos, ss+1, -beta, -alpha, depth - ONE_PLY);
      pos.undo_move(move);

      assert(value > -VALUE_INFINITE && value < VALUE_INFINITE);

      // Check for a new best move
      if (value > bestValue)
      {
          bestValue = value;

          if (value > alpha)
          {
              if (PvNode) // Update pv even in fail-high case
                  update_pv(ss->pv, move, (ss+1)->pv);

              if (PvNode && value < beta) // Update alpha here!
              {
                  alpha = value;
                  bestMove = move;
              }
              else // Fail high
              {
                  tte->save(posKey, value_to_tt(value, ss->ply), BOUND_LOWER,
                            ttDepth, move, ss->staticEval);

                  return value;
              }
          }
       }
    }

    // All legal moves have been searched. A special case: If we're in check
    // and no legal moves were found, it is checkmate.
    if (inCheck && bestValue == -VALUE_INFINITE)
        return mated_in(ss->ply); // Plies to mate from the root

    tte->save(posKey, value_to_tt(bestValue, ss->ply),
              PvNode && bestValue > oldAlpha ? BOUND_EXACT : BOUND_UPPER,
              ttDepth, bestMove, ss->staticEval);

    assert(bestValue > -VALUE_INFINITE && bestValue < VALUE_INFINITE);

    return bestValue;
  }


  // value_to_tt() adjusts a mate score from "plies to mate from the root" to
  // "plies to mate from the current position". Non-mate scores are unchanged.
  // The function is called before storing a value in the transposition table.

  Value value_to_tt(Value v, int ply) {

    assert(v != VALUE_NONE);

    return  v >= VALUE_MATE_IN_MAX_PLY  ? v + ply
          : v <= VALUE_MATED_IN_MAX_PLY ? v - ply : v;
  }


  // value_from_tt() is the inverse of value_to_tt(): It adjusts a mate score
  // from the transposition table (which refers to the plies to mate/be mated
  // from current position) to "plies to mate/be mated from the root".

  Value value_from_tt(Value v, int ply) {

    return  v == VALUE_NONE             ? VALUE_NONE
          : v >= VALUE_MATE_IN_MAX_PLY  ? v - ply
          : v <= VALUE_MATED_IN_MAX_PLY ? v + ply : v;
  }


  // update_pv() adds current move and appends child pv[]

  void update_pv(Move* pv, Move move, Move* childPv) {

    for (*pv++ = move; childPv && *childPv != MOVE_NONE; )
        *pv++ = *childPv++;
    *pv = MOVE_NONE;
  }


  // update_continuation_histories() updates histories of the move pairs formed
  // by moves at ply -1, -2, and -4 with current move.

  void update_continuation_histories(Stack* ss, Piece pc, Square to, int bonus) {

    for (int i : {1, 2, 4})
        if (is_ok((ss-i)->currentMove))
            (*(ss-i)->continuationHistory)[pc][to] << bonus;
  }


  // update_capture_stats() updates move sorting heuristics when a new capture best move is found

  void update_capture_stats(const Position& pos, Move move,
                            Move* captures, int captureCnt, int bonus) {

      CapturePieceToHistory& captureHistory =  pos.this_thread()->captureHistory;
      Piece moved_piece = pos.moved_piece(move);
      PieceType captured = type_of(pos.piece_on(to_sq(move)));

      if (pos.capture_or_promotion(move))
          captureHistory[moved_piece][to_sq(move)][captured] << bonus;

      // Decrease all the other played capture moves
      for (int i = 0; i < captureCnt; ++i)
      {
          moved_piece = pos.moved_piece(captures[i]);
          captured = type_of(pos.piece_on(to_sq(captures[i])));
          captureHistory[moved_piece][to_sq(captures[i])][captured] << -bonus;
      }
  }


  // update_quiet_stats() updates move sorting heuristics when a new quiet best move is found

  void update_quiet_stats(const Position& pos, Stack* ss, Move move,
                          Move* quiets, int quietsCnt, int bonus) {

    if (ss->killers[0] != move)
    {
        ss->killers[1] = ss->killers[0];
        ss->killers[0] = move;
    }

    Color us = pos.side_to_move();
    Thread* thisThread = pos.this_thread();
    thisThread->mainHistory[us][from_to(move)] << bonus;
    update_continuation_histories(ss, pos.moved_piece(move), to_sq(move), bonus);

    if (is_ok((ss-1)->currentMove))
    {
        Square prevSq = to_sq((ss-1)->currentMove);
        thisThread->counterMoves[pos.piece_on(prevSq)][prevSq] = move;
    }

    // Decrease all the other played quiet moves
    for (int i = 0; i < quietsCnt; ++i)
    {
        thisThread->mainHistory[us][from_to(quiets[i])] << -bonus;
        update_continuation_histories(ss, pos.moved_piece(quiets[i]), to_sq(quiets[i]), -bonus);
    }
  }

  // When playing with strength handicap, choose best move among a set of RootMoves
  // using a statistical rule dependent on 'level'. Idea by Heinz van Saanen.

  Move Skill::pick_best(size_t multiPV) {

    const RootMoves& rootMoves = Threads.main()->rootMoves;
    static PRNG rng(now()); // PRNG sequence should be non-deterministic

    // RootMoves are already sorted by score in descending order
    Value topScore = rootMoves[0].score;
    int delta = std::min(topScore - rootMoves[multiPV - 1].score, PawnValueMg);
    int weakness = 120 - 2 * level;
    int maxScore = -VALUE_INFINITE;

    // Choose best move. For each move score we add two terms, both dependent on
    // weakness. One is deterministic and bigger for weaker levels, and one is
    // random. Then we choose the move with the resulting highest score.
    for (size_t i = 0; i < multiPV; ++i)
    {
        // This is our magic formula
        int push = (  weakness * int(topScore - rootMoves[i].score)
                    + delta * (rng.rand<unsigned>() % weakness)) / 128;

        if (rootMoves[i].score + push >= maxScore)
        {
            maxScore = rootMoves[i].score + push;
            best = rootMoves[i].pv[0];
        }
    }

    return best;
  }

} // namespace

/// MainThread::check_time() is used to print debug info and, more importantly,
/// to detect when we are out of available time and thus stop the search.

void MainThread::check_time() {

  if (--callsCnt > 0)
      return;

  // When using nodes, ensure checking rate is not lower than 0.1% of nodes
  callsCnt = Limits.nodes ? std::min(1024, int(Limits.nodes / 1024)) : 1024;

  static TimePoint lastInfoTime = now();

  TimePoint elapsed = Time.elapsed();
  TimePoint tick = Limits.startTime + elapsed;

  if (tick - lastInfoTime >= 1000)
  {
      lastInfoTime = tick;
      dbg_print();
  }

  // We should not stop pondering until told so by the GUI
  if (Threads.ponder)
      return;

  if (   (Limits.use_time_management() && elapsed > Time.maximum() - 10)
      || (Limits.movetime && elapsed >= Limits.movetime)
      || (Limits.nodes && Threads.nodes_searched() >= (uint64_t)Limits.nodes))
      Threads.stop = true;
}


/// UCI::pv() formats PV information according to the UCI protocol. UCI requires
/// that all (if any) unsearched PV lines are sent using a previous search score.

string UCI::pv(const Position& pos, Depth depth, Value alpha, Value beta) {

  std::stringstream ss;
  TimePoint elapsed = Time.elapsed() + 1;
  const RootMoves& rootMoves = pos.this_thread()->rootMoves;
  size_t pvIdx = pos.this_thread()->pvIdx;
  size_t multiPV = std::min((size_t)Options["MultiPV"], rootMoves.size());
  uint64_t nodesSearched = Threads.nodes_searched();
  uint64_t tbHits = Threads.tb_hits() + (TB::RootInTB ? rootMoves.size() : 0);

  for (size_t i = 0; i < multiPV; ++i)
  {
      bool updated = (i <= pvIdx && rootMoves[i].score != -VALUE_INFINITE);

      if (depth == ONE_PLY && !updated)
          continue;

      Depth d = updated ? depth : depth - ONE_PLY;
      Value v = updated ? rootMoves[i].score : rootMoves[i].previousScore;

      bool tb = TB::RootInTB && abs(v) < VALUE_TB_WIN - 5 * PawnValueEg;
      v = tb ? rootMoves[i].tbScore : v;

      if (ss.rdbuf()->in_avail()) // Not at first line
          ss << "\n";

      ss << "info"
         << " depth "    << d / ONE_PLY
         << " seldepth " << rootMoves[i].selDepth
         << " multipv "  << i + 1
         << " score "    << UCI::value(v);

      if (!tb && i == pvIdx)
          ss << (v >= beta ? " lowerbound" : v <= alpha ? " upperbound" : "");

      ss << " nodes "    << nodesSearched
         << " nps "      << nodesSearched * 1000 / elapsed;

      if (elapsed > 1000) // Earlier makes little sense
          ss << " hashfull " << TT.hashfull();

      ss << " tbhits "   << tbHits
         << " time "     << elapsed
         << " pv";

      for (Move m : rootMoves[i].pv)
          ss << " " << UCI::move(m, pos.is_chess960());
  }

  return ss.str();
}


/// RootMove::extract_ponder_from_tt() is called in case we have no ponder move
/// before exiting the search, for instance, in case we stop the search during a
/// fail high at root. We try hard to have a ponder move to return to the GUI,
/// otherwise in case of 'ponder on' we have nothing to think on.

bool RootMove::extract_ponder_from_tt(Position& pos) {

    StateInfo st;
    bool ttHit;

    assert(pv.size() == 1);

    if (!pv[0])
        return false;

    pos.do_move(pv[0], st);
    TTEntry* tte = TT.probe(pos.key(), ttHit);

    if (ttHit)
    {
        Move m = tte->move(); // Local copy to be SMP safe
        if (MoveList<LEGAL>(pos).contains(m))
            pv.push_back(m);
    }

    pos.undo_move(pv[0]);
    return pv.size() > 1;
}

void Tablebases::rank_root_moves(Position& pos, Search::RootMoves& rootMoves) {

    RootInTB = false;
    UseRule50 = bool(Options["Syzygy50MoveRule"]);
    ProbeDepth = int(Options["SyzygyProbeDepth"]) * ONE_PLY;
    Cardinality = int(Options["SyzygyProbeLimit"]);
    bool dtz_available = true;

    // Tables with fewer pieces than SyzygyProbeLimit are searched with
    // ProbeDepth == DEPTH_ZERO
    if (Cardinality > MaxCardinality)
    {
        Cardinality = MaxCardinality;
        ProbeDepth = DEPTH_ZERO;
    }

    if (Cardinality >= popcount(pos.pieces()) && !pos.can_castle(ANY_CASTLING))
    {
        // Rank moves using DTZ tables
        RootInTB = root_probe(pos, rootMoves);

        if (!RootInTB)
        {
            // DTZ tables are missing; try to rank moves using WDL tables
            dtz_available = false;
            RootInTB = root_probe_wdl(pos, rootMoves);
        }
    }

    if (RootInTB)
    {
        // Sort moves according to TB rank
        std::sort(rootMoves.begin(), rootMoves.end(),
                  [](const RootMove &a, const RootMove &b) { return a.tbRank > b.tbRank; } );

        // Probe during search only if DTZ is not available and we are winning
        if (dtz_available || rootMoves[0].tbScore <= VALUE_DRAW)
            Cardinality = 0;
    }
    else
    {
        // Assign the same rank to all moves
        for (auto& m : rootMoves)
            m.tbRank = 0;
    }
}<|MERGE_RESOLUTION|>--- conflicted
+++ resolved
@@ -731,22 +731,10 @@
     }
 
     // Step 7. Razoring (~2 Elo)
-<<<<<<< HEAD
-    if (   !PvNode
-        &&  depth < 3 * ONE_PLY
-        &&  eval <= alpha - RazorMargin[depth / ONE_PLY]
-        &&  abs(eval) < 2 * VALUE_KNOWN_WIN)
-    {
-        Value ralpha = alpha - (depth >= 2 * ONE_PLY) * RazorMargin[depth / ONE_PLY];
-        Value v = qsearch<NonPV>(pos, ss, ralpha, ralpha+1);
-        if (depth < 2 * ONE_PLY || v <= ralpha)
-            return v;
-    }
-=======
     if (   depth < 2 * ONE_PLY
-        && eval <= alpha - RazorMargin)
+        && eval <= alpha - RazorMargin
+        && abs(eval) < 2 * VALUE_KNOWN_WIN)
         return qsearch<NT>(pos, ss, alpha, beta);
->>>>>>> 881cab25
 
     improving =   ss->staticEval >= (ss-2)->staticEval
                || (ss-2)->staticEval == VALUE_NONE;
