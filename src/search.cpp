--- conflicted
+++ resolved
@@ -1101,12 +1101,9 @@
       // Step 15. Make the move
       pos.do_move(move, st, givesCheck);
 
-<<<<<<< HEAD
+
       bool CC = false, C = false;
-      // Step 16. Reduced depth search (LMR). If the move fails high it will be
-=======
       // Step 16. Reduced depth search (LMR, ~200 Elo). If the move fails high it will be
->>>>>>> 114ddb78
       // re-searched at full depth.
       if (    depth >= 3
           &&  moveCount > 1 + 2 * rootNode
