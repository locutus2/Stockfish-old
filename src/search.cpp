--- conflicted
+++ resolved
@@ -670,12 +670,8 @@
     // Step 6. Razoring (skipped when in check)
     if (   !PvNode
         &&  depth < 4 * ONE_PLY
-<<<<<<< HEAD
-        &&  eval + razor_margin[depth / ONE_PLY] <= alpha
+        &&  eval + razor_margin <= alpha
         &&  abs(eval) < 2 * VALUE_KNOWN_WIN)
-=======
-        &&  eval + razor_margin <= alpha)
->>>>>>> 254d995e
     {
         if (depth <= ONE_PLY)
             return qsearch<NonPV, false>(pos, ss, alpha, alpha+1);
@@ -697,13 +693,9 @@
     if (   !PvNode
         &&  eval >= beta
         &&  ss->staticEval >= beta - 36 * depth / ONE_PLY + 225
-<<<<<<< HEAD
-		&& (ss->ply >= thisThread->nmp_ply || ss->ply % 2 == thisThread->pair)
+		&& (ss->ply >= thisThread->nmp_ply || ss->ply % 2 != thisThread->nmp_odd)
         &&  abs(eval) < 2 * VALUE_KNOWN_WIN
         && !(depth > 4 * ONE_PLY && (MoveList<LEGAL, KING>(pos).size() < 1 || MoveList<LEGAL>(pos).size() < 6)))
-=======
-        && (ss->ply >= thisThread->nmp_ply || ss->ply % 2 != thisThread->nmp_odd))
->>>>>>> 254d995e
     {
         assert(eval - beta >= 0);
 
