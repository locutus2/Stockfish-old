/*
  Stockfish, a UCI chess playing engine derived from Glaurung 2.1
  Copyright (C) 2004-2008 Tord Romstad (Glaurung author)
  Copyright (C) 2008-2015 Marco Costalba, Joona Kiiski, Tord Romstad
  Copyright (C) 2015-2019 Marco Costalba, Joona Kiiski, Gary Linscott, Tord Romstad

  Stockfish is free software: you can redistribute it and/or modify
  it under the terms of the GNU General Public License as published by
  the Free Software Foundation, either version 3 of the License, or
  (at your option) any later version.

  Stockfish is distributed in the hope that it will be useful,
  but WITHOUT ANY WARRANTY; without even the implied warranty of
  MERCHANTABILITY or FITNESS FOR A PARTICULAR PURPOSE.  See the
  GNU General Public License for more details.

  You should have received a copy of the GNU General Public License
  along with this program.  If not, see <http://www.gnu.org/licenses/>.
*/

#include <algorithm>
#include <cassert>
#include <cmath>
#include <cstring>   // For std::memset
#include <iostream>
#include <sstream>

#include "evaluate.h"
#include "misc.h"
#include "movegen.h"
#include "movepick.h"
#include "position.h"
#include "search.h"
#include "thread.h"
#include "timeman.h"
#include "tt.h"
#include "uci.h"
#include "syzygy/tbprobe.h"

namespace Search {

  LimitsType Limits;
}

namespace Tablebases {

  int Cardinality;
  bool RootInTB;
  bool UseRule50;
  Depth ProbeDepth;
}

namespace TB = Tablebases;

using std::string;
using Eval::evaluate;
using namespace Search;

namespace {

  // Different node types, used as a template parameter
  enum NodeType { NonPV, PV };

  // Sizes and phases of the skip-blocks, used for distributing search depths across the threads
  constexpr int SkipSize[]  = { 1, 1, 2, 2, 2, 2, 3, 3, 3, 3, 3, 3, 4, 4, 4, 4, 4, 4, 4, 4 };
  constexpr int SkipPhase[] = { 0, 1, 0, 1, 2, 3, 0, 1, 2, 3, 4, 5, 0, 1, 2, 3, 4, 5, 6, 7 };

  // Razor and futility margins
  constexpr int RazorMargin = 600;
  Value futility_margin(Depth d, bool improving) {
    return Value((175 - 50 * improving) * d / ONE_PLY);
  }

  // Reductions lookup table, initialized at startup
  int Reductions[64]; // [depth or moveNumber]

  template <bool PvNode> Depth reduction(bool i, Depth d, int mn) {
    int r = Reductions[std::min(d / ONE_PLY, 63)] * Reductions[std::min(mn, 63)] / 1024;
    return ((r + 512) / 1024 + (!i && r > 1024) - PvNode) * ONE_PLY;
  }

  constexpr int futility_move_count(bool improving, int depth) {
    return (5 + depth * depth) * (1 + improving) / 2;
  }

  // History and stats update bonus, based on depth
  int stat_bonus(Depth depth) {
    int d = depth / ONE_PLY;
    return d > 17 ? 0 : 29 * d * d + 138 * d - 134;
  }

  // Skill structure is used to implement strength limit
  struct Skill {
    explicit Skill(int l) : level(l) {}
    bool enabled() const { return level < 20; }
    bool time_to_pick(Depth depth) const { return depth / ONE_PLY == 1 + level; }
    Move pick_best(size_t multiPV);

    int level;
    Move best = MOVE_NONE;
  };

  template <NodeType NT>
  Value search(Position& pos, Stack* ss, Value alpha, Value beta, Depth depth, bool cutNode);

  template <NodeType NT>
  Value qsearch(Position& pos, Stack* ss, Value alpha, Value beta, Depth depth = DEPTH_ZERO);

  Value value_to_tt(Value v, int ply);
  Value value_from_tt(Value v, int ply);
  void update_pv(Move* pv, Move move, Move* childPv);
  void update_continuation_histories(Stack* ss, Piece pc, Square to, int bonus);
  void update_quiet_stats(const Position& pos, Stack* ss, Move move, Move* quiets, int quietCount, int bonus);
  void update_capture_stats(const Position& pos, Move move, Move* captures, int captureCount, int bonus);

  inline bool gives_check(const Position& pos, Move move) {
    Color us = pos.side_to_move();
    return  type_of(move) == NORMAL && !(pos.blockers_for_king(~us) & pos.pieces(us))
          ? pos.check_squares(type_of(pos.moved_piece(move))) & to_sq(move)
          : pos.gives_check(move);
  }

  // perft() is our utility to verify move generation. All the leaf nodes up
  // to the given depth are generated and counted, and the sum is returned.
  template<bool Root>
  uint64_t perft(Position& pos, Depth depth) {

    StateInfo st;
    uint64_t cnt, nodes = 0;
    const bool leaf = (depth == 2 * ONE_PLY);

    for (const auto& m : MoveList<LEGAL>(pos))
    {
        if (Root && depth <= ONE_PLY)
            cnt = 1, nodes++;
        else
        {
            pos.do_move(m, st);
            cnt = leaf ? MoveList<LEGAL>(pos).size() : perft<false>(pos, depth - ONE_PLY);
            nodes += cnt;
            pos.undo_move(m);
        }
        if (Root)
            sync_cout << UCI::move(m, pos.is_chess960()) << ": " << cnt << sync_endl;
    }
    return nodes;
  }

} // namespace


/// Search::init() is called at startup to initialize various lookup tables

void Search::init() {

  for (int i = 1; i < 64; ++i)
      Reductions[i] = int(1024 * std::log(i) / std::sqrt(1.95));
}


/// Search::clear() resets search state to its initial value

void Search::clear() {

  Threads.main()->wait_for_search_finished();

  Time.availableNodes = 0;
  TT.clear();
  Threads.clear();
  Tablebases::init(Options["SyzygyPath"]); // Free up mapped files
}


/// MainThread::search() is called by the main thread when the program receives
/// the UCI 'go' command. It searches from the root position and outputs the "bestmove".

void MainThread::search() {

  if (Limits.perft)
  {
      nodes = perft<true>(rootPos, Limits.perft * ONE_PLY);
      sync_cout << "\nNodes searched: " << nodes << "\n" << sync_endl;
      return;
  }

  Color us = rootPos.side_to_move();
  Time.init(Limits, us, rootPos.game_ply());
  TT.new_search();

  if (rootMoves.empty())
  {
      rootMoves.emplace_back(MOVE_NONE);
      sync_cout << "info depth 0 score "
                << UCI::value(rootPos.checkers() ? -VALUE_MATE : VALUE_DRAW)
                << sync_endl;
  }
  else
  {
      for (Thread* th : Threads)
          if (th != this)
              th->start_searching();

      Thread::search(); // Let's start searching!
  }

  // When we reach the maximum depth, we can arrive here without a raise of
  // Threads.stop. However, if we are pondering or in an infinite search,
  // the UCI protocol states that we shouldn't print the best move before the
  // GUI sends a "stop" or "ponderhit" command. We therefore simply wait here
  // until the GUI sends one of those commands.

  while (!Threads.stop && (ponder || Limits.infinite))
  {} // Busy wait for a stop or a ponder reset

  // Stop the threads if not already stopped (also raise the stop if
  // "ponderhit" just reset Threads.ponder).
  Threads.stop = true;

  // Wait until all threads have finished
  for (Thread* th : Threads)
      if (th != this)
          th->wait_for_search_finished();

  // When playing in 'nodes as time' mode, subtract the searched nodes from
  // the available ones before exiting.
  if (Limits.npmsec)
      Time.availableNodes += Limits.inc[us] - Threads.nodes_searched();

  // Check if there are threads with a better score than main thread
  Thread* bestThread = this;
  if (    Options["MultiPV"] == 1
      && !Limits.depth
      && !Skill(Options["Skill Level"]).enabled()
      &&  rootMoves[0].pv[0] != MOVE_NONE)
  {
      std::map<Move, int64_t> votes;
      Value minScore = this->rootMoves[0].score;

      // Find out minimum score and reset votes for moves which can be voted
      for (Thread* th: Threads)
          minScore = std::min(minScore, th->rootMoves[0].score);

      // Vote according to score and depth
      for (Thread* th : Threads)
      {
          int64_t s = th->rootMoves[0].score - minScore + 1;
          votes[th->rootMoves[0].pv[0]] += 200 + s * s * int(th->completedDepth);
      }

      // Select best thread
      auto bestVote = votes[this->rootMoves[0].pv[0]];
      for (Thread* th : Threads)
          if (votes[th->rootMoves[0].pv[0]] > bestVote)
          {
              bestVote = votes[th->rootMoves[0].pv[0]];
              bestThread = th;
          }
  }

  previousScore = bestThread->rootMoves[0].score;

  // Send again PV info if we have a new best thread
  if (bestThread != this)
      sync_cout << UCI::pv(bestThread->rootPos, bestThread->completedDepth, -VALUE_INFINITE, VALUE_INFINITE) << sync_endl;

  sync_cout << "bestmove " << UCI::move(bestThread->rootMoves[0].pv[0], rootPos.is_chess960());

  if (bestThread->rootMoves[0].pv.size() > 1 || bestThread->rootMoves[0].extract_ponder_from_tt(rootPos))
      std::cout << " ponder " << UCI::move(bestThread->rootMoves[0].pv[1], rootPos.is_chess960());

  std::cout << sync_endl;
}


/// Thread::search() is the main iterative deepening loop. It calls search()
/// repeatedly with increasing depth until the allocated thinking time has been
/// consumed, the user stops the search, or the maximum search depth is reached.

void Thread::search() {

  // To allow access to (ss-5) up to (ss+2), the stack must be oversized.
  // The former is needed to allow update_continuation_histories(ss-1, ...),
  // which accesses its argument at ss-4, also near the root.
  // The latter is needed for statScores and killer initialization.
  Stack stack[MAX_PLY+10], *ss = stack+7;
  Move  pv[MAX_PLY+1];
  Value bestValue, alpha, beta, delta;
  Move  lastBestMove = MOVE_NONE;
  Depth lastBestMoveDepth = DEPTH_ZERO;
  MainThread* mainThread = (this == Threads.main() ? Threads.main() : nullptr);
  double timeReduction = 1.0;
  Color us = rootPos.side_to_move();
  bool failedLow;

  std::memset(ss-7, 0, 10 * sizeof(Stack));
  for (int i = 7; i > 0; i--)
     (ss-i)->continuationHistory = &this->continuationHistory[NO_PIECE][0]; // Use as sentinel
  ss->pv = pv;

  bestValue = delta = alpha = -VALUE_INFINITE;
  beta = VALUE_INFINITE;

  if (mainThread)
      mainThread->bestMoveChanges = 0, failedLow = false;

  size_t multiPV = Options["MultiPV"];
  Skill skill(Options["Skill Level"]);

  // When playing with strength handicap enable MultiPV search that we will
  // use behind the scenes to retrieve a set of possible moves.
  if (skill.enabled())
      multiPV = std::max(multiPV, (size_t)4);

  multiPV = std::min(multiPV, rootMoves.size());

  int ct = int(Options["Contempt"]) * PawnValueEg / 100; // From centipawns

  // In analysis mode, adjust contempt in accordance with user preference
  if (Limits.infinite || Options["UCI_AnalyseMode"])
      ct =  Options["Analysis Contempt"] == "Off"  ? 0
          : Options["Analysis Contempt"] == "Both" ? ct
          : Options["Analysis Contempt"] == "White" && us == BLACK ? -ct
          : Options["Analysis Contempt"] == "Black" && us == WHITE ? -ct
          : ct;

  // In evaluate.cpp the evaluation is from the white point of view
  contempt = (us == WHITE ?  make_score(ct, ct / 2)
                          : -make_score(ct, ct / 2));

  // Iterative deepening loop until requested to stop or the target depth is reached
  while (   (rootDepth += ONE_PLY) < DEPTH_MAX
         && !Threads.stop
         && !(Limits.depth && mainThread && rootDepth / ONE_PLY > Limits.depth))
  {
      // Distribute search depths across the helper threads
      if (idx > 0)
      {
          int i = (idx - 1) % 20;
          if (((rootDepth / ONE_PLY + SkipPhase[i]) / SkipSize[i]) % 2)
              continue;  // Retry with an incremented rootDepth
      }

      // Age out PV variability metric
      if (mainThread)
          mainThread->bestMoveChanges *= 0.517, failedLow = false;

      // Save the last iteration's scores before first PV line is searched and
      // all the move scores except the (new) PV are set to -VALUE_INFINITE.
      for (RootMove& rm : rootMoves)
          rm.previousScore = rm.score;

      size_t pvFirst = 0;
      pvLast = 0;

      // MultiPV loop. We perform a full root search for each PV line
      for (pvIdx = 0; pvIdx < multiPV && !Threads.stop; ++pvIdx)
      {
          if (pvIdx == pvLast)
          {
              pvFirst = pvLast;
              for (pvLast++; pvLast < rootMoves.size(); pvLast++)
                  if (rootMoves[pvLast].tbRank != rootMoves[pvFirst].tbRank)
                      break;
          }

          // Reset UCI info selDepth for each depth and each PV line
          selDepth = 0;

          // Reset aspiration window starting size
          if (rootDepth >= 5 * ONE_PLY)
          {
              Value previousScore = rootMoves[pvIdx].previousScore;
              delta = Value(20);
              alpha = std::max(previousScore - delta,-VALUE_INFINITE);
              beta  = std::min(previousScore + delta, VALUE_INFINITE);

              // Adjust contempt based on root move's previousScore (dynamic contempt)
              int dt = Options["Dynamic Contempt"];
              int dct = ct + dt * (88 * previousScore / (abs(previousScore) + 200));

              contempt = (us == WHITE ?  make_score(dct, dct / 2)
                                      : -make_score(dct, dct / 2));
          }

          // Start with a small aspiration window and, in the case of a fail
          // high/low, re-search with a bigger window until we don't fail
          // high/low anymore.
          while (true)
          {
              bestValue = ::search<PV>(rootPos, ss, alpha, beta, rootDepth, false);

              // Bring the best move to the front. It is critical that sorting
              // is done with a stable algorithm because all the values but the
              // first and eventually the new best one are set to -VALUE_INFINITE
              // and we want to keep the same order for all the moves except the
              // new PV that goes to the front. Note that in case of MultiPV
              // search the already searched PV lines are preserved.
              std::stable_sort(rootMoves.begin() + pvIdx, rootMoves.begin() + pvLast);

              // If search has been stopped, we break immediately. Sorting is
              // safe because RootMoves is still valid, although it refers to
              // the previous iteration.
              if (Threads.stop)
                  break;

              // When failing high/low give some update (without cluttering
              // the UI) before a re-search.
              if (   mainThread
                  && multiPV == 1
                  && (bestValue <= alpha || bestValue >= beta)
                  && Time.elapsed() > 3000)
                  sync_cout << UCI::pv(rootPos, rootDepth, alpha, beta) << sync_endl;

              // In case of failing low/high increase aspiration window and
              // re-search, otherwise exit the loop.
              if (bestValue <= alpha)
              {
                  beta = (alpha + beta) / 2;
                  alpha = std::max(bestValue - delta, -VALUE_INFINITE);

                  if (mainThread)
                  {
                      failedLow = true;
                      mainThread->stopOnPonderhit = false;
                  }
              }
              else if (bestValue >= beta)
                  beta = std::min(bestValue + delta, VALUE_INFINITE);
              else
                  break;

              delta += delta / 4 + 5;

              assert(alpha >= -VALUE_INFINITE && beta <= VALUE_INFINITE);
          }

          // Sort the PV lines searched so far and update the GUI
          std::stable_sort(rootMoves.begin() + pvFirst, rootMoves.begin() + pvIdx + 1);

          if (    mainThread
              && (Threads.stop || pvIdx + 1 == multiPV || Time.elapsed() > 3000))
              sync_cout << UCI::pv(rootPos, rootDepth, alpha, beta) << sync_endl;
      }

      if (!Threads.stop)
          completedDepth = rootDepth;

      if (rootMoves[0].pv[0] != lastBestMove) {
         lastBestMove = rootMoves[0].pv[0];
         lastBestMoveDepth = rootDepth;
      }

      // Have we found a "mate in x"?
      if (   Limits.mate
          && bestValue >= VALUE_MATE_IN_MAX_PLY
          && VALUE_MATE - bestValue <= 2 * Limits.mate)
          Threads.stop = true;

      if (!mainThread)
          continue;

      // If skill level is enabled and time is up, pick a sub-optimal best move
      if (skill.enabled() && skill.time_to_pick(rootDepth))
          skill.pick_best(multiPV);

      // Do we have time for the next iteration? Can we stop searching now?
      if (    Limits.use_time_management()
          && !Threads.stop
          && !mainThread->stopOnPonderhit)
      {
          double fallingEval = (306 + 119 * failedLow + 6 * (mainThread->previousScore - bestValue)) / 581.0;
          fallingEval        = std::max(0.5, std::min(1.5, fallingEval));

          // If the bestMove is stable over several iterations, reduce time accordingly
          timeReduction = lastBestMoveDepth + 10 * ONE_PLY < completedDepth ? 1.95 : 1.0;

          // Use part of the gained time from a previous stable move for the current move
          double bestMoveInstability = 1.0 + mainThread->bestMoveChanges;
          bestMoveInstability *= std::pow(mainThread->previousTimeReduction, 0.528) / timeReduction;

          // Stop the search if we have only one legal move, or if available time elapsed
          if (   rootMoves.size() == 1
              || Time.elapsed() > Time.optimum() * bestMoveInstability * fallingEval)
          {
              // If we are allowed to ponder do not stop the search now but
              // keep pondering until the GUI sends "ponderhit" or "stop".
              if (mainThread->ponder)
                  mainThread->stopOnPonderhit = true;
              else
                  Threads.stop = true;
          }
      }
  }

  if (!mainThread)
      return;

  mainThread->previousTimeReduction = timeReduction;

  // If skill level is enabled, swap best PV line with the sub-optimal one
  if (skill.enabled())
      std::swap(rootMoves[0], *std::find(rootMoves.begin(), rootMoves.end(),
                skill.best ? skill.best : skill.pick_best(multiPV)));
}


namespace {

  // search<>() is the main search function for both PV and non-PV nodes

  template <NodeType NT>
  Value search(Position& pos, Stack* ss, Value alpha, Value beta, Depth depth, bool cutNode) {

    constexpr bool PvNode = NT == PV;
    const bool rootNode = PvNode && ss->ply == 0;

    // Dive into quiescence search when the depth reaches zero
    if (depth < ONE_PLY)
        return qsearch<NT>(pos, ss, alpha, beta);

    assert(-VALUE_INFINITE <= alpha && alpha < beta && beta <= VALUE_INFINITE);
    assert(PvNode || (alpha == beta - 1));
    assert(DEPTH_ZERO < depth && depth < DEPTH_MAX);
    assert(!(PvNode && cutNode));
    assert(depth / ONE_PLY * ONE_PLY == depth);

    Move pv[MAX_PLY+1], capturesSearched[32], quietsSearched[64];
    StateInfo st;
    TTEntry* tte;
    Key posKey;
    Move ttMove, move, excludedMove, bestMove;
    Depth extension, newDepth;
<<<<<<< HEAD
    Value bestValue, value, ttValue, eval, pureStaticEval;
    bool ttHit, pvHit, inCheck, givesCheck, improving;
    bool captureOrPromotion, doFullDepthSearch, moveCountPruning, skipQuiets, ttCapture;
=======
    Value bestValue, value, ttValue, eval, maxValue, pureStaticEval;
    bool ttHit, ttPv, inCheck, givesCheck, improving;
    bool captureOrPromotion, doFullDepthSearch, moveCountPruning, ttCapture;
>>>>>>> 1aab5b4b
    Piece movedPiece;
    int moveCount, captureCount, quietCount;

    // Step 1. Initialize node
    Thread* thisThread = pos.this_thread();
    inCheck = pos.checkers();
    Color us = pos.side_to_move();
    moveCount = captureCount = quietCount = ss->moveCount = 0;
    bestValue = -VALUE_INFINITE;

    // Check for the available remaining time
    if (thisThread == Threads.main())
        static_cast<MainThread*>(thisThread)->check_time();

    // Used to send selDepth info to GUI (selDepth counts from 1, ply from 0)
    if (PvNode && thisThread->selDepth < ss->ply + 1)
        thisThread->selDepth = ss->ply + 1;

    excludedMove = ss->excludedMove;
    posKey = pos.key() ^ Key(excludedMove);
    tte = TT.probe(posKey, ttHit);
    pvHit = (ttHit && tte->pv_hit()) || (PvNode && depth > 4 * ONE_PLY);

    if (!rootNode)
    {
        // Check if we have an upcoming move which draws by repetition, or
        // if the opponent had an alternative move earlier to this position.
        if (pos.has_game_cycle(ss->ply))
        {
            if (VALUE_DRAW >= beta)
            {
                tte->save(posKey, VALUE_DRAW, pvHit, BOUND_EXACT,
                          depth, MOVE_NONE, VALUE_NONE);

                return VALUE_DRAW;
            }
            alpha = std::max(alpha, VALUE_DRAW);
        }

        // Step 2. Check for aborted search and immediate draw
        if (pos.is_draw(ss->ply))
            return VALUE_DRAW;

        if (Threads.stop.load(std::memory_order_relaxed) || ss->ply >= MAX_PLY)
            return ss->ply >= MAX_PLY && !inCheck ? evaluate(pos)
                                                  : VALUE_DRAW;

        // Step 3. Mate distance pruning. Even if we mate at the next move our score
        // would be at best mate_in(ss->ply+1), but if alpha is already bigger because
        // a shorter mate was found upward in the tree then there is no need to search
        // because we will never beat the current alpha. Same logic but with reversed
        // signs applies also in the opposite condition of being mated instead of giving
        // mate. In this case return a fail-high score.
        if (alpha >= mate_in(ss->ply+1))
            return alpha;
    }

    assert(0 <= ss->ply && ss->ply < MAX_PLY);

    (ss+1)->ply = ss->ply + 1;
    ss->currentMove = (ss+1)->excludedMove = bestMove = MOVE_NONE;
    ss->continuationHistory = &thisThread->continuationHistory[NO_PIECE][0];
    (ss+2)->killers[0] = (ss+2)->killers[1] = MOVE_NONE;
    Square prevSq = to_sq((ss-1)->currentMove);

    // Initialize statScore to zero for the grandchildren of the current position.
    // So statScore is shared between all grandchildren and only the first grandchild
    // starts with statScore = 0. Later grandchildren start with the last calculated
    // statScore of the previous grandchild. This influences the reduction rules in
    // LMR which are based on the statScore of parent position.
    (ss+2)->statScore = 0;

    // Step 4. Transposition table lookup. We don't want the score of a partial
    // search to overwrite a previous full search TT value, so we use a different
    // position key in case of an excluded move.
    ttValue = ttHit ? value_from_tt(tte->value(), ss->ply) : VALUE_NONE;
    ttMove =  rootNode ? thisThread->rootMoves[thisThread->pvIdx].pv[0]
            : ttHit    ? tte->move() : MOVE_NONE;
<<<<<<< HEAD
=======
    ttPv = (ttHit && tte->is_pv()) || (PvNode && depth > 4 * ONE_PLY);
>>>>>>> 1aab5b4b

    // At non-PV nodes we check for an early TT cutoff
    if (  !PvNode
        && ttHit
        && tte->depth() >= depth
        && ttValue != VALUE_NONE // Possible in case of TT access race
        && (ttValue != VALUE_DRAW || VALUE_DRAW >= beta)
        && (ttValue >= beta ? (tte->bound() & BOUND_LOWER)
                            : (tte->bound() & BOUND_UPPER)))
    {
        // If ttMove is quiet, update move sorting heuristics on TT hit
        if (ttMove)
        {
            if (ttValue >= beta)
            {
                if (!pos.capture_or_promotion(ttMove))
                    update_quiet_stats(pos, ss, ttMove, nullptr, 0, stat_bonus(depth));

                // Extra penalty for a quiet TT or main killer move in previous ply when it gets refuted
                if (    ((ss-1)->moveCount == 1 || (ss-1)->currentMove == (ss-1)->killers[0])
                     && !pos.captured_piece())
                        update_continuation_histories(ss-1, pos.piece_on(prevSq), prevSq, -stat_bonus(depth + ONE_PLY));
            }
            // Penalty for a quiet ttMove that fails low
            else if (!pos.capture_or_promotion(ttMove))
            {
                int penalty = -stat_bonus(depth);
                thisThread->mainHistory[us][from_to(ttMove)] << penalty;
                update_continuation_histories(ss, pos.moved_piece(ttMove), to_sq(ttMove), penalty);
            }
        }
        return ttValue;
    }

    // Step 5. Tablebases probe
    if (!rootNode && TB::Cardinality)
    {
        int piecesCount = popcount(pos.pieces());

        if (    piecesCount <= TB::Cardinality
            && (piecesCount <  TB::Cardinality || depth >= TB::ProbeDepth)
            &&  pos.rule50_count() == 0
            && !pos.can_castle(ANY_CASTLING))
        {
            TB::ProbeState err;
            TB::WDLScore v = Tablebases::probe_wdl(pos, &err);

            // Force check of time on the next occasion
            if (thisThread == Threads.main())
                static_cast<MainThread*>(thisThread)->callsCnt = 0;

            if (err != TB::ProbeState::FAIL)
            {
                thisThread->tbHits.fetch_add(1, std::memory_order_relaxed);

                int drawScore = TB::UseRule50 ? 1 : 0;

                int centiPly = PawnValueEg * ss->ply / 100;

                if (    abs(v) <= drawScore
                    || !ttHit
                    || (v < -drawScore && ttValue > -VALUE_TB_WIN + centiPly + PawnValueEg * popcount(pos.pieces( pos.side_to_move())))
                    || (v >  drawScore && ttValue <  VALUE_TB_WIN - centiPly - PawnValueEg * popcount(pos.pieces(~pos.side_to_move()))))
                {
<<<<<<< HEAD
                    value =  v < -drawScore ? -VALUE_TB_WIN + centiPly + PawnValueEg * popcount(pos.pieces( pos.side_to_move()))
                           : v >  drawScore ?  VALUE_TB_WIN - centiPly - PawnValueEg * popcount(pos.pieces(~pos.side_to_move()))
                                            :  VALUE_DRAW - v < 0 ? 2 * Eval::Tempo : VALUE_ZERO;
=======
                    tte->save(posKey, value_to_tt(value, ss->ply), ttPv, b,
                              std::min(DEPTH_MAX - ONE_PLY, depth + 6 * ONE_PLY),
                              MOVE_NONE, VALUE_NONE);
>>>>>>> 1aab5b4b

                    tte->save(posKey, value, pvHit,
                              v > drawScore ? BOUND_LOWER : v < -drawScore ? BOUND_UPPER : BOUND_EXACT,
                              depth, MOVE_NONE, VALUE_NONE);

                    if (abs(v) <= drawScore)
                        return value;
                }
            }
        }
    }

    // Step 6. Static evaluation of the position
    if (inCheck)
    {
        ss->staticEval = eval = pureStaticEval = VALUE_NONE;
        improving = false;
        goto moves_loop;  // Skip early pruning when in check
    }
    else if (ttHit)
    {
        // Never assume anything on values stored in TT
        ss->staticEval = eval = pureStaticEval = tte->eval();
        if (eval == VALUE_NONE)
            ss->staticEval = eval = pureStaticEval = evaluate(pos);

        // Can ttValue be used as a better position evaluation?
        if (    ttValue != VALUE_NONE
            && (tte->bound() & (ttValue > eval ? BOUND_LOWER : BOUND_UPPER)))
            eval = ttValue;
    }
    else
    {
        if ((ss-1)->currentMove != MOVE_NULL)
        {
            int bonus = -(ss-1)->statScore / 512;

            pureStaticEval = evaluate(pos);
            ss->staticEval = eval = pureStaticEval + bonus;
        }
        else
            ss->staticEval = eval = pureStaticEval = -(ss-1)->staticEval + 2 * Eval::Tempo;

        tte->save(posKey, VALUE_NONE, ttPv, BOUND_NONE, DEPTH_NONE, MOVE_NONE, pureStaticEval);
    }

    improving =   ss->staticEval >= (ss-2)->staticEval
               || (ss-2)->staticEval == VALUE_NONE;

    // Begin early pruning.
    if (   !PvNode
        && !excludedMove
        &&  abs(eval) < 2 * VALUE_KNOWN_WIN)
    {
       // Step 7. Razoring (~2 Elo)
       if (   depth < 2 * ONE_PLY
           && eval <= alpha - RazorMargin)
       {
           Value q = qsearch<NT>(pos, ss, alpha, beta);

           if (q <= alpha)
               return q;
       }

       // Step 8. Futility pruning: child node (~30 Elo)
       if (    depth < 7 * ONE_PLY
           &&  eval - futility_margin(depth, improving) >= beta
           &&  eval < VALUE_KNOWN_WIN) // Do not return unproven wins
           return eval;

       // Step 9. Null move search with verification search (~40 Elo)
       if (   (ss-1)->currentMove != MOVE_NULL
           && (ss-1)->statScore < 23200
           &&  eval >= beta
           &&  pureStaticEval >= beta - 36 * depth / ONE_PLY + 225
           &&  pos.non_pawn_material(us)
           && (ss->ply >= thisThread->nmpMinPly || us != thisThread->nmpColor)
           && !(depth > 4 * ONE_PLY && (MoveList<LEGAL, KING>(pos).size() < 1 || MoveList<LEGAL>(pos).size() < 6)))
       {
           assert(eval - beta >= 0);

           // Null move dynamic reduction based on depth and value
           Depth R = ((823 + 67 * depth / ONE_PLY) / 256 + std::min(int(eval - beta) / 200, 3)) * ONE_PLY;

           ss->currentMove = MOVE_NULL;
           ss->continuationHistory = &thisThread->continuationHistory[NO_PIECE][0];

           pos.do_null_move(st);

           Value nullValue = -search<NonPV>(pos, ss+1, -beta, -beta+1, depth-R, !cutNode);

           pos.undo_null_move();

           if (nullValue >= beta)
           {
               // Do not return unproven mate scores
               if (nullValue >= VALUE_MATE_IN_MAX_PLY)
                   nullValue = beta;

               if (thisThread->nmpMinPly || (abs(beta) < VALUE_KNOWN_WIN && depth < 12 * ONE_PLY))
                   return nullValue;

               assert(!thisThread->nmpMinPly); // Recursive verification is not allowed

               // Do verification search at high depths, with null move pruning disabled
               // for us, until ply exceeds nmpMinPly.
               thisThread->nmpMinPly = ss->ply + 3 * (depth-R) / 4;
               thisThread->nmpColor = us;

               Value v = search<NonPV>(pos, ss, beta-1, beta, depth-R, false);

               thisThread->nmpMinPly = 0;

<<<<<<< HEAD
               if (v >= beta)
                   return nullValue;
           }
       }
=======
        while (  (move = mp.next_move()) != MOVE_NONE
               && probCutCount < 2 + 2 * cutNode)
            if (move != excludedMove && pos.legal(move))
            {
                probCutCount++;
>>>>>>> 1aab5b4b

       // Step 10. ProbCut (~10 Elo)
       // If we have a good enough capture and a reduced search returns a value
       // much above beta, we can (almost) safely prune the previous move.
       if (    depth >= 5 * ONE_PLY
           &&  ss->ply % 2 == 0
           &&  abs(beta) < VALUE_MATE_IN_MAX_PLY)
       {
           Value raisedBeta = std::min(beta + 216 - 48 * improving, VALUE_INFINITE);
           MovePicker mp(pos, ttMove, raisedBeta - ss->staticEval, &thisThread->captureHistory);
           int probCutCount = 0;

           while (  (move = mp.next_move()) != MOVE_NONE
                  && probCutCount < 3)
               if (move != excludedMove)
               {
                   probCutCount++;

                   ss->currentMove = move;
                   ss->continuationHistory = &thisThread->continuationHistory[pos.moved_piece(move)][to_sq(move)];

                   assert(depth >= 5 * ONE_PLY);

<<<<<<< HEAD
                   pos.do_move(move, st);
=======
                // If the qsearch held, perform the regular search
                if (value >= raisedBeta)
                    value = -search<NonPV>(pos, ss+1, -raisedBeta, -raisedBeta+1, depth - 4 * ONE_PLY, !cutNode);
>>>>>>> 1aab5b4b

                   // Perform a preliminary qsearch to verify that the move holds
                   value = -qsearch<NonPV>(pos, ss+1, -raisedBeta, -raisedBeta+1);

                   // If the qsearch held perform the regular search
                   if (value >= raisedBeta)
                       value = -search<NonPV>(pos, ss+1, -raisedBeta, -raisedBeta+1, depth - 4 * ONE_PLY, !cutNode);

                   pos.undo_move(move);

                   if (value >= raisedBeta)
                       return value;
               }
       }
    } //End early Pruning

    // Step 11. Internal iterative deepening (~2 Elo)
    if (    depth >= 8 * ONE_PLY
        && !ttMove)
    {
        search<NT>(pos, ss, alpha, beta, depth - 7 * ONE_PLY, cutNode);

        tte = TT.probe(posKey, ttHit);
        ttValue = ttHit ? value_from_tt(tte->value(), ss->ply) : VALUE_NONE;
        ttMove = ttHit ? tte->move() : MOVE_NONE;
    }

moves_loop: // When in check, search starts from here

    const PieceToHistory* contHist[] = { (ss-1)->continuationHistory, (ss-2)->continuationHistory,
                                          nullptr, (ss-4)->continuationHistory,
                                          nullptr, (ss-6)->continuationHistory };
    Move countermove = thisThread->counterMoves[pos.piece_on(prevSq)][prevSq];

    MovePicker mp(pos, ttMove, depth, &thisThread->mainHistory,
                                      &thisThread->captureHistory,
                                      contHist,
                                      countermove,
                                      ss->killers);
    value = bestValue; // Workaround a bogus 'uninitialized' warning under gcc

    moveCountPruning = false;
    ttCapture = ttMove && pos.capture_or_promotion(ttMove);

    // Step 12. Loop through all pseudo-legal moves until no moves remain
    // or a beta cutoff occurs.
    while ((move = mp.next_move(moveCountPruning)) != MOVE_NONE)
    {
      assert(is_ok(move));

      if (move == excludedMove)
          continue;

      // At root obey the "searchmoves" option and skip moves not listed in Root
      // Move List. As a consequence any illegal move is also skipped. In MultiPV
      // mode we also skip PV moves which have been already searched and those
      // of lower "TB rank" if we are in a TB root position.
      if (rootNode && !std::count(thisThread->rootMoves.begin() + thisThread->pvIdx,
                                  thisThread->rootMoves.begin() + thisThread->pvLast, move))
          continue;

      ss->moveCount = ++moveCount;

      if (rootNode && thisThread == Threads.main() && Time.elapsed() > 3000)
          sync_cout << "info depth " << depth / ONE_PLY
                    << " currmove " << UCI::move(move, pos.is_chess960())
                    << " currmovenumber " << moveCount + thisThread->pvIdx << sync_endl;
      if (PvNode)
          (ss+1)->pv = nullptr;

      extension = DEPTH_ZERO;
      captureOrPromotion = pos.capture_or_promotion(move);
      movedPiece = pos.moved_piece(move);
      givesCheck = gives_check(pos, move);

<<<<<<< HEAD
      pos.do_move(move, st, givesCheck);
      bool isMate = pos.is_mate();
      pos.undo_move(move);

      if (isMate)
      {
          ss->currentMove = move;
          ss->continuationHistory = &thisThread->continuationHistory[movedPiece][to_sq(move)];
          value = mate_in(ss->ply+1);

          if (PvNode && (moveCount == 1 || (value > alpha && (rootNode || value < beta))))
          {
              (ss+1)->pv = pv;
              (ss+1)->pv[0] = MOVE_NONE;
          }
      }
      else
      {
      --thisThread->nodes;
      moveCountPruning =   depth < 16 * ONE_PLY
                        && moveCount >= FutilityMoveCounts[improving][depth / ONE_PLY];

=======
>>>>>>> 1aab5b4b
      // Step 13. Extensions (~70 Elo)

      // Singular extension search (~60 Elo). If all moves but one fail low on a
      // search of (alpha-s, beta-s), and just one fails high on (alpha, beta),
      // then that move is singular and should be extended. To verify this we do
      // a reduced search on all the other moves but the ttMove and if the
      // result is lower than ttValue minus a margin then we will extend the ttMove.
      if (    depth >= 8 * ONE_PLY
          &&  move == ttMove
          && !rootNode
          && !excludedMove // Avoid recursive singular search
          &&  ttValue != VALUE_NONE
          && (tte->bound() & BOUND_LOWER)
          &&  tte->depth() >= depth - 3 * ONE_PLY)
      {
          Value singularBeta = std::max(ttValue - 2 * depth / ONE_PLY, -VALUE_MATE);
          ss->excludedMove = move;
          value = search<NonPV>(pos, ss, singularBeta - 1, singularBeta, depth / 2, cutNode);
          ss->excludedMove = MOVE_NONE;

          if (value < singularBeta)
              extension = ONE_PLY;

          // Multi-cut pruning
          // Our ttMove is assumed to fail high, and now we failed high also on a reduced
          // search without the ttMove. So we assume this expected Cut-node is not singular,
          // that is multiple moves fail high, and we can prune the whole subtree by returning
          // the hard beta bound.
          else if (cutNode && singularBeta > beta)
              return beta;
      }

      // Check extension (~2 Elo)
      else if (    givesCheck
               && (pos.blockers_for_king(~us) & from_sq(move) || pos.see_ge(move)))
          extension = ONE_PLY;

      // Castling extension
      else if (type_of(move) == CASTLING)
          extension = ONE_PLY;

      // Calculate new depth for this move
      newDepth = depth - ONE_PLY + extension;

      // Step 14. Pruning at shallow depth (~170 Elo)
      if (  !PvNode
          && pos.non_pawn_material(us)
          && bestValue > VALUE_MATED_IN_MAX_PLY)
      {
          // Skip quiet moves if movecount exceeds our FutilityMoveCount threshold
          moveCountPruning = moveCount >= futility_move_count(improving,depth / ONE_PLY);

          if (   !captureOrPromotion
              && !givesCheck
              && !pos.advanced_pawn_push(move))
          {
              // Move count based pruning (~30 Elo)
              if (moveCountPruning)
                  continue;

              // Reduced depth of the next LMR search
              int lmrDepth = std::max(newDepth - reduction<PvNode>(improving, depth, moveCount), DEPTH_ZERO) / ONE_PLY;

              // Countermoves based pruning (~20 Elo)
              if (   lmrDepth < 3 + ((ss-1)->statScore > 0 || (ss-1)->moveCount == 1)
                  && (*contHist[0])[movedPiece][to_sq(move)] < CounterMovePruneThreshold
                  && (*contHist[1])[movedPiece][to_sq(move)] < CounterMovePruneThreshold)
                  continue;

              // Futility pruning: parent node (~2 Elo)
              if (   lmrDepth < 3
                  && !inCheck
                  && ss->staticEval + 256 + 200 * lmrDepth <= alpha)
                  continue;

              // Prune moves with negative SEE (~10 Elo)
              if (!pos.see_ge(move, Value(-29 * lmrDepth * lmrDepth)))
                  continue;
          }
          else if (   !extension // (~20 Elo)
                   && !pos.see_ge(move, -PawnValueEg * (depth / ONE_PLY)))
                   continue;
      }

      // Speculative prefetch as early as possible
      prefetch(TT.first_entry(pos.key_after(move)));

      // Update the current move (this must be done after singular extension search)
      ss->currentMove = move;
      ss->continuationHistory = &thisThread->continuationHistory[movedPiece][to_sq(move)];

      // Step 15. Make the move
      pos.do_move(move, st, givesCheck);

      // Step 16. Reduced depth search (LMR). If the move fails high it will be
      // re-searched at full depth.
      if (    depth >= 3 * ONE_PLY
          &&  moveCount > 1
          && (!captureOrPromotion || moveCountPruning)
          &&  thisThread->selDepth > depth)
      {
          Depth r = reduction<PvNode>(improving, depth, moveCount);

          // Decrease reduction if position is or has been on the PV
          if (ttPv)
              r -= ONE_PLY;

          // Decrease reduction if opponent's move count is high (~10 Elo)
          if ((ss-1)->moveCount > 15)
              r -= ONE_PLY;

          if (!PvNode && !captureOrPromotion)
          {
              // Increase reduction if ttMove is a capture (~0 Elo)
              if (ttCapture)
                  r += ONE_PLY;

              // Increase reduction for cut nodes (~5 Elo)
              if (cutNode)
                  r += 2 * ONE_PLY;

              // Decrease reduction for moves that escape a capture. Filter out
              // castling moves, because they are coded as "king captures rook" and
              // hence break make_move(). (~5 Elo)
              else if (    type_of(move) == NORMAL
                       && !pos.see_ge(make_move(to_sq(move), from_sq(move))))
                  r -= 2 * ONE_PLY;

              ss->statScore =  thisThread->mainHistory[us][from_to(move)]
                             + (*contHist[0])[movedPiece][to_sq(move)]
                             + (*contHist[1])[movedPiece][to_sq(move)]
                             + (*contHist[3])[movedPiece][to_sq(move)]
                             - 4000;

              // Decrease/increase reduction by comparing opponent's stat score (~10 Elo)
              if (ss->statScore >= 0 && (ss-1)->statScore < 0)
                  r -= ONE_PLY;

              else if ((ss-1)->statScore >= 0 && ss->statScore < 0)
                  r += ONE_PLY;

              // Decrease/increase reduction for moves with a good/bad history (~30 Elo)
              r -= ss->statScore / 20000 * ONE_PLY;
          }

          Depth rr = newDepth / (3 + ss->ply);

          r -= rr;

          Depth d = std::max(newDepth - std::max(r, DEPTH_ZERO), ONE_PLY);

          value = -search<NonPV>(pos, ss+1, -(alpha+1), -alpha, d, true);

          doFullDepthSearch = (value > alpha && d != newDepth);
      }
      else
          doFullDepthSearch = !PvNode || moveCount > 1;

      // Step 17. Full depth search when LMR is skipped or fails high
      if (doFullDepthSearch)
          value = -search<NonPV>(pos, ss+1, -(alpha+1), -alpha, newDepth, !cutNode);

      // For PV nodes only, do a full PV search on the first move or after a fail
      // high (in the latter case search only if value < beta), otherwise let the
      // parent node fail low with value <= alpha and try another move.
      if (PvNode && (moveCount == 1 || (value > alpha && (rootNode || value < beta))))
      {
          (ss+1)->pv = pv;
          (ss+1)->pv[0] = MOVE_NONE;

          value = -search<PV>(pos, ss+1, -beta, -alpha, newDepth, false);
      }

      // Step 18. Undo move
      pos.undo_move(move);
      }

      assert(value > -VALUE_INFINITE && value < VALUE_INFINITE);

      // Step 19. Check for a new best move
      // Finished searching the move. If a stop occurred, the return value of
      // the search cannot be trusted, and we return immediately without
      // updating best move, PV and TT.
      if (Threads.stop.load(std::memory_order_relaxed))
          return VALUE_ZERO;

      if (rootNode)
      {
          RootMove& rm = *std::find(thisThread->rootMoves.begin(),
                                    thisThread->rootMoves.end(), move);

          // PV move or new best move?
          if (moveCount == 1 || value > alpha)
          {
              rm.score = value;
              rm.selDepth = thisThread->selDepth;
              rm.pv.resize(1);

              assert((ss+1)->pv);

              for (Move* m = (ss+1)->pv; *m != MOVE_NONE; ++m)
                  rm.pv.push_back(*m);

              // We record how often the best move has been changed in each
              // iteration. This information is used for time management: When
              // the best move changes frequently, we allocate some more time.
              if (moveCount > 1 && thisThread == Threads.main())
                  ++static_cast<MainThread*>(thisThread)->bestMoveChanges;
          }
          else
              // All other moves but the PV are set to the lowest value: this
              // is not a problem when sorting because the sort is stable and the
              // move position in the list is preserved - just the PV is pushed up.
              rm.score = -VALUE_INFINITE;
      }

      if (value > bestValue)
      {
          bestValue = value;

          if (value > alpha)
          {
              bestMove = move;

              if (PvNode && !rootNode) // Update pv even in fail-high case
                  update_pv(ss->pv, move, (ss+1)->pv);

              if (PvNode && value < beta) // Update alpha! Always alpha < beta
                  alpha = value;
              else
              {
                  assert(value >= beta); // Fail high
                  ss->statScore = 0;
                  break;
              }
          }
      }

      if (move != bestMove)
      {
          if (captureOrPromotion && captureCount < 32)
              capturesSearched[captureCount++] = move;

          else if (!captureOrPromotion && quietCount < 64)
              quietsSearched[quietCount++] = move;
      }
    }

    // The following condition would detect a stop only after move loop has been
    // completed. But in this case bestValue is valid because we have fully
    // searched our subtree, and we can anyhow save the result in TT.
    /*
       if (Threads.stop)
        return VALUE_DRAW;
    */

    // Step 20. Check for mate and stalemate
    // All legal moves have been searched and if there are no legal moves, it
    // must be a mate or a stalemate. If we are in a singular extension search then
    // return a fail low score.

    assert(moveCount || !inCheck || excludedMove || !MoveList<LEGAL>(pos).size());

    if (!moveCount)
        bestValue = excludedMove ? alpha
                   :     inCheck ? mated_in(ss->ply) : VALUE_DRAW;
    else if (bestMove)
    {
        // Quiet best move: update move sorting heuristics
        if (!pos.capture_or_promotion(bestMove))
            update_quiet_stats(pos, ss, bestMove, quietsSearched, quietCount,
                               stat_bonus(depth + (bestValue > beta + PawnValueMg ? ONE_PLY : DEPTH_ZERO)));

        update_capture_stats(pos, bestMove, capturesSearched, captureCount, stat_bonus(depth + ONE_PLY));

        // Extra penalty for a quiet TT or main killer move in previous ply when it gets refuted
        if (   ((ss-1)->moveCount == 1 || ((ss-1)->currentMove == (ss-1)->killers[0]))
            && !pos.captured_piece())
                update_continuation_histories(ss-1, pos.piece_on(prevSq), prevSq, -stat_bonus(depth + ONE_PLY));

    }
    // Bonus for prior countermove that caused the fail low
    else if (   (depth >= 3 * ONE_PLY || PvNode)
             && !pos.captured_piece())
        update_continuation_histories(ss-1, pos.piece_on(prevSq), prevSq, stat_bonus(depth));

    if (!excludedMove)
        tte->save(posKey, value_to_tt(bestValue, ss->ply), ttPv,
                  bestValue >= beta ? BOUND_LOWER :
                  PvNode && bestMove ? BOUND_EXACT : BOUND_UPPER,
                  depth, bestMove, pureStaticEval);

    assert(bestValue > -VALUE_INFINITE && bestValue < VALUE_INFINITE);

    return bestValue;
  }


  // qsearch() is the quiescence search function, which is called by the main
  // search function with depth zero, or recursively with depth less than ONE_PLY.
  template <NodeType NT>
  Value qsearch(Position& pos, Stack* ss, Value alpha, Value beta, Depth depth) {

    constexpr bool PvNode = NT == PV;

    assert(alpha >= -VALUE_INFINITE && alpha < beta && beta <= VALUE_INFINITE);
    assert(PvNode || (alpha == beta - 1));
    assert(depth <= DEPTH_ZERO);
    assert(depth / ONE_PLY * ONE_PLY == depth);

    Move pv[MAX_PLY+1];
    StateInfo st;
    TTEntry* tte;
    Key posKey;
    Move ttMove, move, bestMove;
    Depth ttDepth;
    Value bestValue, value, ttValue, futilityValue, futilityBase, oldAlpha;
    bool ttHit, pvHit, inCheck, givesCheck, evasionPrunable;
    int moveCount;

    if (PvNode)
    {
        oldAlpha = alpha; // To flag BOUND_EXACT when eval above alpha and no available moves
        (ss+1)->pv = pv;
        ss->pv[0] = MOVE_NONE;
    }

    Thread* thisThread = pos.this_thread();
    (ss+1)->ply = ss->ply + 1;
    ss->currentMove = bestMove = MOVE_NONE;
    ss->continuationHistory = &thisThread->continuationHistory[NO_PIECE][0];
    inCheck = pos.checkers();
    moveCount = 0;

    if (pos.has_game_cycle(ss->ply))
    {
       if (VALUE_DRAW >= beta)
           return VALUE_DRAW;

       alpha = std::max(alpha, VALUE_DRAW);
    }

    if (pos.is_draw(ss->ply))
        return VALUE_DRAW;

    // Check for an immediate draw or maximum ply reached
    if (ss->ply >= MAX_PLY)
        return !inCheck ? evaluate(pos) : VALUE_DRAW;

    if (alpha >= mate_in(ss->ply+1))
        return alpha;

    assert(0 <= ss->ply && ss->ply < MAX_PLY);

    // Decide whether or not to include checks: this fixes also the type of
    // TT entry depth that we are going to use. Note that in qsearch we use
    // only two types of depth in TT: DEPTH_QS_CHECKS or DEPTH_QS_NO_CHECKS.
    ttDepth = inCheck || depth >= DEPTH_QS_CHECKS ? DEPTH_QS_CHECKS
                                                  : DEPTH_QS_NO_CHECKS;
    // Transposition table lookup
    posKey = pos.key();
    tte = TT.probe(posKey, ttHit);
    ttValue = ttHit ? value_from_tt(tte->value(), ss->ply) : VALUE_NONE;
    ttMove = ttHit ? tte->move() : MOVE_NONE;
    pvHit = ttHit && tte->is_pv();

    if (  !PvNode
        && ttHit
        && tte->depth() >= ttDepth
        && ttValue != VALUE_NONE // Only in case of TT access race
        && (ttValue != VALUE_DRAW || VALUE_DRAW >= beta)
        && (ttValue >= beta ? (tte->bound() & BOUND_LOWER)
                            : (tte->bound() & BOUND_UPPER)))
        return ttValue;

    // Evaluate the position statically
    if (inCheck)
    {
        ss->staticEval = VALUE_NONE;
        bestValue = futilityBase = -VALUE_INFINITE;
    }
    else
    {
        if (ttHit)
        {
            // Never assume anything on values stored in TT
            if ((ss->staticEval = bestValue = tte->eval()) == VALUE_NONE)
                ss->staticEval = bestValue = evaluate(pos);

            // Can ttValue be used as a better position evaluation?
            if (    ttValue != VALUE_NONE
                && (tte->bound() & (ttValue > bestValue ? BOUND_LOWER : BOUND_UPPER)))
                bestValue = ttValue;
        }
        else
            ss->staticEval = bestValue =
            (ss-1)->currentMove != MOVE_NULL ? evaluate(pos)
                                             : -(ss-1)->staticEval + 2 * Eval::Tempo;

        // Stand pat. Return immediately if static value is at least beta
        if (bestValue >= beta)
        {
            if (!ttHit)
                tte->save(posKey, value_to_tt(bestValue, ss->ply), pvHit, BOUND_LOWER,
                          DEPTH_NONE, MOVE_NONE, ss->staticEval);

            if (!PvNode)
                return bestValue;
        }

        if (PvNode && bestValue > alpha)
            alpha = bestValue;

        futilityBase = bestValue + 128;
    }

    const PieceToHistory* contHist[] = { (ss-1)->continuationHistory, (ss-2)->continuationHistory,
                                          nullptr, (ss-4)->continuationHistory,
                                          nullptr, (ss-6)->continuationHistory };

    // Initialize a MovePicker object for the current position, and prepare
    // to search the moves. Because the depth is <= 0 here, only captures,
    // queen promotions and checks (only if depth >= DEPTH_QS_CHECKS) will
    // be generated.
    MovePicker mp(pos, ttMove, depth, &thisThread->mainHistory,
                                      &thisThread->captureHistory,
                                      contHist,
                                      to_sq((ss-1)->currentMove));

    // Loop through the moves until no moves remain or a beta cutoff occurs
    while ((move = mp.next_move()) != MOVE_NONE)
    {
      assert(is_ok(move));

      givesCheck = gives_check(pos, move);

      moveCount++;

      if (!PvNode)
      {
         // Futility pruning
         if (   !inCheck
             && !givesCheck
             &&  futilityBase > -VALUE_KNOWN_WIN
             && !pos.advanced_pawn_push(move))
         {
             assert(type_of(move) != ENPASSANT); // Due to !pos.advanced_pawn_push

             futilityValue = futilityBase + PieceValue[EG][pos.piece_on(to_sq(move))];

             if (futilityValue <= alpha)
             {
                 bestValue = std::max(bestValue, futilityValue);
                 continue;
             }

             if (futilityBase <= alpha && !pos.see_ge(move, VALUE_ZERO + 1))
             {
                 bestValue = std::max(bestValue, futilityBase);
                 continue;
             }
         }

         // Detect non-capture evasions that are candidates to be pruned
         evasionPrunable =    inCheck
                          &&  (depth != DEPTH_ZERO || moveCount > 2)
                          &&  bestValue > VALUE_MATED_IN_MAX_PLY
                          && !pos.capture(move);

         // Don't search moves with negative SEE values
         if (  (!inCheck || evasionPrunable)
             && !pos.see_ge(move))
             continue;
      }

      // Speculative prefetch as early as possible
      prefetch(TT.first_entry(pos.key_after(move)));

      ss->currentMove = move;
      ss->continuationHistory = &thisThread->continuationHistory[pos.moved_piece(move)][to_sq(move)];

      // Make and search the move
      pos.do_move(move, st, givesCheck);
      value = -qsearch<NT>(pos, ss+1, -beta, -alpha, depth - ONE_PLY);
      pos.undo_move(move);

      assert(value > -VALUE_INFINITE && value < VALUE_INFINITE);

      // Check for a new best move
      if (value > bestValue)
      {
          bestValue = value;

          if (value > alpha)
          {
              bestMove = move;

              if (PvNode) // Update pv even in fail-high case
                  update_pv(ss->pv, move, (ss+1)->pv);

              if (PvNode && value < beta) // Update alpha here!
                  alpha = value;
              else
                  break; // Fail high
          }
       }
    }

    // All legal moves have been searched. A special case: If we're in check
    // and no legal moves were found, it is checkmate.
    if (inCheck && bestValue == -VALUE_INFINITE)
        return mated_in(ss->ply); // Plies to mate from the root

    tte->save(posKey, value_to_tt(bestValue, ss->ply), pvHit,
              bestValue >= beta ? BOUND_LOWER :
              PvNode && bestValue > oldAlpha  ? BOUND_EXACT : BOUND_UPPER,
              ttDepth, bestMove, ss->staticEval);

    assert(bestValue > -VALUE_INFINITE && bestValue < VALUE_INFINITE);

    return bestValue;
  }


  // value_to_tt() adjusts a mate score from "plies to mate from the root" to
  // "plies to mate from the current position". Non-mate scores are unchanged.
  // The function is called before storing a value in the transposition table.

  Value value_to_tt(Value v, int ply) {

    assert(v != VALUE_NONE);

    return  v >= VALUE_MATE_IN_MAX_PLY  ? v + ply
          : v <= VALUE_MATED_IN_MAX_PLY ? v - ply : v;
  }


  // value_from_tt() is the inverse of value_to_tt(): It adjusts a mate score
  // from the transposition table (which refers to the plies to mate/be mated
  // from current position) to "plies to mate/be mated from the root".

  Value value_from_tt(Value v, int ply) {

    return  v == VALUE_NONE             ? VALUE_NONE
          : v >= VALUE_MATE_IN_MAX_PLY  ? v - ply
          : v <= VALUE_MATED_IN_MAX_PLY ? v + ply : v;
  }


  // update_pv() adds current move and appends child pv[]

  void update_pv(Move* pv, Move move, Move* childPv) {

    for (*pv++ = move; childPv && *childPv != MOVE_NONE; )
        *pv++ = *childPv++;
    *pv = MOVE_NONE;
  }


  // update_continuation_histories() updates histories of the move pairs formed
  // by moves at ply -1, -2, and -4 with current move.

  void update_continuation_histories(Stack* ss, Piece pc, Square to, int bonus) {

    for (int i : {1, 2, 4, 6})
        if (is_ok((ss-i)->currentMove))
            (*(ss-i)->continuationHistory)[pc][to] << bonus;
  }


  // update_capture_stats() updates move sorting heuristics when a new capture best move is found

  void update_capture_stats(const Position& pos, Move move,
                            Move* captures, int captureCount, int bonus) {

      CapturePieceToHistory& captureHistory =  pos.this_thread()->captureHistory;
      Piece moved_piece = pos.moved_piece(move);
      PieceType captured = type_of(pos.piece_on(to_sq(move)));

      if (pos.capture_or_promotion(move))
          captureHistory[moved_piece][to_sq(move)][captured] << bonus;

      // Decrease all the other played capture moves
      for (int i = 0; i < captureCount; ++i)
      {
          moved_piece = pos.moved_piece(captures[i]);
          captured = type_of(pos.piece_on(to_sq(captures[i])));
          captureHistory[moved_piece][to_sq(captures[i])][captured] << -bonus;
      }
  }


  // update_quiet_stats() updates move sorting heuristics when a new quiet best move is found

  void update_quiet_stats(const Position& pos, Stack* ss, Move move,
                          Move* quiets, int quietCount, int bonus) {

    if (ss->killers[0] != move)
    {
        ss->killers[1] = ss->killers[0];
        ss->killers[0] = move;
    }

    Color us = pos.side_to_move();
    Thread* thisThread = pos.this_thread();
    thisThread->mainHistory[us][from_to(move)] << bonus;
    update_continuation_histories(ss, pos.moved_piece(move), to_sq(move), bonus);

    if (is_ok((ss-1)->currentMove))
    {
        Square prevSq = to_sq((ss-1)->currentMove);
        thisThread->counterMoves[pos.piece_on(prevSq)][prevSq] = move;
    }

    // Decrease all the other played quiet moves
    for (int i = 0; i < quietCount; ++i)
    {
        thisThread->mainHistory[us][from_to(quiets[i])] << -bonus;
        update_continuation_histories(ss, pos.moved_piece(quiets[i]), to_sq(quiets[i]), -bonus);
    }
  }

  // When playing with strength handicap, choose best move among a set of RootMoves
  // using a statistical rule dependent on 'level'. Idea by Heinz van Saanen.

  Move Skill::pick_best(size_t multiPV) {

    const RootMoves& rootMoves = Threads.main()->rootMoves;
    static PRNG rng(now()); // PRNG sequence should be non-deterministic

    // RootMoves are already sorted by score in descending order
    Value topScore = rootMoves[0].score;
    int delta = std::min(topScore - rootMoves[multiPV - 1].score, PawnValueMg);
    int weakness = 120 - 2 * level;
    int maxScore = -VALUE_INFINITE;

    // Choose best move. For each move score we add two terms, both dependent on
    // weakness. One is deterministic and bigger for weaker levels, and one is
    // random. Then we choose the move with the resulting highest score.
    for (size_t i = 0; i < multiPV; ++i)
    {
        // This is our magic formula
        int push = (  weakness * int(topScore - rootMoves[i].score)
                    + delta * (rng.rand<unsigned>() % weakness)) / 128;

        if (rootMoves[i].score + push >= maxScore)
        {
            maxScore = rootMoves[i].score + push;
            best = rootMoves[i].pv[0];
        }
    }

    return best;
  }

} // namespace

/// MainThread::check_time() is used to print debug info and, more importantly,
/// to detect when we are out of available time and thus stop the search.

void MainThread::check_time() {

  if (--callsCnt > 0)
      return;

  // When using nodes, ensure checking rate is not lower than 0.1% of nodes
  callsCnt = Limits.nodes ? std::min(1024, int(Limits.nodes / 1024)) : 1024;

  static TimePoint lastInfoTime = now();

  TimePoint elapsed = Time.elapsed();
  TimePoint tick = Limits.startTime + elapsed;

  if (tick - lastInfoTime >= 1000)
  {
      lastInfoTime = tick;
      dbg_print();
  }

  // We should not stop pondering until told so by the GUI
  if (ponder)
      return;

  if (   (Limits.use_time_management() && (elapsed > Time.maximum() - 10 || stopOnPonderhit))
      || (Limits.movetime && elapsed >= Limits.movetime)
      || (Limits.nodes && Threads.nodes_searched() >= (uint64_t)Limits.nodes))
      Threads.stop = true;
}


/// UCI::pv() formats PV information according to the UCI protocol. UCI requires
/// that all (if any) unsearched PV lines are sent using a previous search score.

string UCI::pv(const Position& pos, Depth depth, Value alpha, Value beta) {

  std::stringstream ss;
  TimePoint elapsed = Time.elapsed() + 1;
  const RootMoves& rootMoves = pos.this_thread()->rootMoves;
  size_t pvIdx = pos.this_thread()->pvIdx;
  size_t multiPV = std::min((size_t)Options["MultiPV"], rootMoves.size());
  uint64_t nodesSearched = Threads.nodes_searched();
  uint64_t tbHits = Threads.tb_hits() + (TB::RootInTB ? rootMoves.size() : 0);

  for (size_t i = 0; i < multiPV; ++i)
  {
      bool updated = (i <= pvIdx && rootMoves[i].score != -VALUE_INFINITE);

      if (depth == ONE_PLY && !updated)
          continue;

      Depth d = updated ? depth : depth - ONE_PLY;
      Value v = updated ? rootMoves[i].score : rootMoves[i].previousScore;

      bool tb = TB::RootInTB && abs(v) < VALUE_TB_WIN - 5 * PawnValueEg;
      v = tb ? rootMoves[i].tbScore : v;

      if (ss.rdbuf()->in_avail()) // Not at first line
          ss << "\n";

      ss << "info"
         << " depth "    << d / ONE_PLY
         << " seldepth " << rootMoves[i].selDepth
         << " multipv "  << i + 1
         << " score "    << UCI::value(v);

      if (!tb && i == pvIdx)
          ss << (v >= beta ? " lowerbound" : v <= alpha ? " upperbound" : "");

      ss << " nodes "    << nodesSearched
         << " nps "      << nodesSearched * 1000 / elapsed;

      if (elapsed > 1000) // Earlier makes little sense
          ss << " hashfull " << TT.hashfull();

      ss << " tbhits "   << tbHits
         << " time "     << elapsed
         << " pv";

      for (Move m : rootMoves[i].pv)
          ss << " " << UCI::move(m, pos.is_chess960());
  }

  return ss.str();
}


/// RootMove::extract_ponder_from_tt() is called in case we have no ponder move
/// before exiting the search, for instance, in case we stop the search during a
/// fail high at root. We try hard to have a ponder move to return to the GUI,
/// otherwise in case of 'ponder on' we have nothing to think on.

bool RootMove::extract_ponder_from_tt(Position& pos) {

    StateInfo st;
    bool ttHit;

    assert(pv.size() == 1);

    if (pv[0] == MOVE_NONE)
        return false;

    pos.do_move(pv[0], st);
    TTEntry* tte = TT.probe(pos.key(), ttHit);

    if (ttHit)
    {
        Move m = tte->move(); // Local copy to be SMP safe
        if (MoveList<LEGAL>(pos).contains(m))
            pv.push_back(m);
    }

    pos.undo_move(pv[0]);
    return pv.size() > 1;
}

void Tablebases::rank_root_moves(Position& pos, Search::RootMoves& rootMoves) {

    RootInTB = false;
    UseRule50 = bool(Options["Syzygy50MoveRule"]);
    ProbeDepth = int(Options["SyzygyProbeDepth"]) * ONE_PLY;
    Cardinality = int(Options["SyzygyProbeLimit"]);

    // Tables with fewer pieces than SyzygyProbeLimit are searched with
    // ProbeDepth == DEPTH_ZERO
    if (Cardinality > MaxCardinality)
    {
        Cardinality = MaxCardinality;
        ProbeDepth = DEPTH_ZERO;
    }

    if (Cardinality >= popcount(pos.pieces()) && !pos.can_castle(ANY_CASTLING))
    {
        // Rank moves using DTZ tables
        RootInTB = root_probe(pos, rootMoves);

        if (!RootInTB)
        {
            // DTZ tables are missing; try to rank moves using WDL tables
            RootInTB = root_probe_wdl(pos, rootMoves);
        }
    }

    if (RootInTB)
    {
        // Sort moves according to TB rank
        std::sort(rootMoves.begin(), rootMoves.end(),
                  [](const RootMove &a, const RootMove &b) { return a.tbRank > b.tbRank; } );
    }
    else
    {
        // Assign the same rank to all moves
        for (auto& m : rootMoves)
            m.tbRank = 0;
    }
}<|MERGE_RESOLUTION|>--- conflicted
+++ resolved
@@ -530,15 +530,9 @@
     Key posKey;
     Move ttMove, move, excludedMove, bestMove;
     Depth extension, newDepth;
-<<<<<<< HEAD
     Value bestValue, value, ttValue, eval, pureStaticEval;
-    bool ttHit, pvHit, inCheck, givesCheck, improving;
-    bool captureOrPromotion, doFullDepthSearch, moveCountPruning, skipQuiets, ttCapture;
-=======
-    Value bestValue, value, ttValue, eval, maxValue, pureStaticEval;
     bool ttHit, ttPv, inCheck, givesCheck, improving;
     bool captureOrPromotion, doFullDepthSearch, moveCountPruning, ttCapture;
->>>>>>> 1aab5b4b
     Piece movedPiece;
     int moveCount, captureCount, quietCount;
 
@@ -560,7 +554,7 @@
     excludedMove = ss->excludedMove;
     posKey = pos.key() ^ Key(excludedMove);
     tte = TT.probe(posKey, ttHit);
-    pvHit = (ttHit && tte->pv_hit()) || (PvNode && depth > 4 * ONE_PLY);
+    ttPv = (ttHit && tte->is_pv()) || (PvNode && depth > 4 * ONE_PLY);
 
     if (!rootNode)
     {
@@ -570,7 +564,7 @@
         {
             if (VALUE_DRAW >= beta)
             {
-                tte->save(posKey, VALUE_DRAW, pvHit, BOUND_EXACT,
+                tte->save(posKey, VALUE_DRAW, ttPv, BOUND_EXACT,
                           depth, MOVE_NONE, VALUE_NONE);
 
                 return VALUE_DRAW;
@@ -617,10 +611,6 @@
     ttValue = ttHit ? value_from_tt(tte->value(), ss->ply) : VALUE_NONE;
     ttMove =  rootNode ? thisThread->rootMoves[thisThread->pvIdx].pv[0]
             : ttHit    ? tte->move() : MOVE_NONE;
-<<<<<<< HEAD
-=======
-    ttPv = (ttHit && tte->is_pv()) || (PvNode && depth > 4 * ONE_PLY);
->>>>>>> 1aab5b4b
 
     // At non-PV nodes we check for an early TT cutoff
     if (  !PvNode
@@ -685,17 +675,11 @@
                     || (v < -drawScore && ttValue > -VALUE_TB_WIN + centiPly + PawnValueEg * popcount(pos.pieces( pos.side_to_move())))
                     || (v >  drawScore && ttValue <  VALUE_TB_WIN - centiPly - PawnValueEg * popcount(pos.pieces(~pos.side_to_move()))))
                 {
-<<<<<<< HEAD
                     value =  v < -drawScore ? -VALUE_TB_WIN + centiPly + PawnValueEg * popcount(pos.pieces( pos.side_to_move()))
                            : v >  drawScore ?  VALUE_TB_WIN - centiPly - PawnValueEg * popcount(pos.pieces(~pos.side_to_move()))
                                             :  VALUE_DRAW - v < 0 ? 2 * Eval::Tempo : VALUE_ZERO;
-=======
-                    tte->save(posKey, value_to_tt(value, ss->ply), ttPv, b,
-                              std::min(DEPTH_MAX - ONE_PLY, depth + 6 * ONE_PLY),
-                              MOVE_NONE, VALUE_NONE);
->>>>>>> 1aab5b4b
-
-                    tte->save(posKey, value, pvHit,
+
+                    tte->save(posKey, value, ttPv,
                               v > drawScore ? BOUND_LOWER : v < -drawScore ? BOUND_UPPER : BOUND_EXACT,
                               depth, MOVE_NONE, VALUE_NONE);
 
@@ -807,18 +791,10 @@
 
                thisThread->nmpMinPly = 0;
 
-<<<<<<< HEAD
                if (v >= beta)
                    return nullValue;
            }
        }
-=======
-        while (  (move = mp.next_move()) != MOVE_NONE
-               && probCutCount < 2 + 2 * cutNode)
-            if (move != excludedMove && pos.legal(move))
-            {
-                probCutCount++;
->>>>>>> 1aab5b4b
 
        // Step 10. ProbCut (~10 Elo)
        // If we have a good enough capture and a reduced search returns a value
@@ -832,8 +808,8 @@
            int probCutCount = 0;
 
            while (  (move = mp.next_move()) != MOVE_NONE
-                  && probCutCount < 3)
-               if (move != excludedMove)
+                  && probCutCount < 2 + 2 * cutNode)
+               if (move != excludedMove && pos.legal(move))
                {
                    probCutCount++;
 
@@ -842,13 +818,7 @@
 
                    assert(depth >= 5 * ONE_PLY);
 
-<<<<<<< HEAD
                    pos.do_move(move, st);
-=======
-                // If the qsearch held, perform the regular search
-                if (value >= raisedBeta)
-                    value = -search<NonPV>(pos, ss+1, -raisedBeta, -raisedBeta+1, depth - 4 * ONE_PLY, !cutNode);
->>>>>>> 1aab5b4b
 
                    // Perform a preliminary qsearch to verify that the move holds
                    value = -qsearch<NonPV>(pos, ss+1, -raisedBeta, -raisedBeta+1);
@@ -924,7 +894,6 @@
       movedPiece = pos.moved_piece(move);
       givesCheck = gives_check(pos, move);
 
-<<<<<<< HEAD
       pos.do_move(move, st, givesCheck);
       bool isMate = pos.is_mate();
       pos.undo_move(move);
@@ -944,11 +913,7 @@
       else
       {
       --thisThread->nodes;
-      moveCountPruning =   depth < 16 * ONE_PLY
-                        && moveCount >= FutilityMoveCounts[improving][depth / ONE_PLY];
-
-=======
->>>>>>> 1aab5b4b
+
       // Step 13. Extensions (~70 Elo)
 
       // Singular extension search (~60 Elo). If all moves but one fail low on a
