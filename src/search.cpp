/*
  Stockfish, a UCI chess playing engine derived from Glaurung 2.1
  Copyright (C) 2004-2008 Tord Romstad (Glaurung author)
  Copyright (C) 2008-2015 Marco Costalba, Joona Kiiski, Tord Romstad
  Copyright (C) 2015-2019 Marco Costalba, Joona Kiiski, Gary Linscott, Tord Romstad

  Stockfish is free software: you can redistribute it and/or modify
  it under the terms of the GNU General Public License as published by
  the Free Software Foundation, either version 3 of the License, or
  (at your option) any later version.

  Stockfish is distributed in the hope that it will be useful,
  but WITHOUT ANY WARRANTY; without even the implied warranty of
  MERCHANTABILITY or FITNESS FOR A PARTICULAR PURPOSE.  See the
  GNU General Public License for more details.

  You should have received a copy of the GNU General Public License
  along with this program.  If not, see <http://www.gnu.org/licenses/>.
*/

#include <algorithm>
#include <cassert>
#include <cmath>
#include <cstring>   // For std::memset
#include <iostream>
#include <sstream>

#include "evaluate.h"
#include "misc.h"
#include "movegen.h"
#include "movepick.h"
#include "position.h"
#include "search.h"
#include "thread.h"
#include "timeman.h"
#include "tt.h"
#include "uci.h"
#include "syzygy/tbprobe.h"

namespace Search {

  LimitsType Limits;
}

namespace Tablebases {

  int Cardinality;
  bool RootInTB;
  bool UseRule50;
  Depth ProbeDepth;
}

namespace TB = Tablebases;

using std::string;
using Eval::evaluate;
using namespace Search;

namespace {

  // Different node types, used as a template parameter
  enum NodeType { NonPV, PV };

  // Razor and futility margins
  constexpr int RazorMargin = 661;
  Value futility_margin(Depth d, bool improving) {
    return Value((168 - 51 * improving) * d / ONE_PLY);
  }

  // Reductions lookup table, initialized at startup
  int Reductions[MAX_MOVES]; // [depth or moveNumber]

  Depth reduction(bool i, Depth d, int mn) {
    int r = Reductions[d / ONE_PLY] * Reductions[mn];
    return ((r + 520) / 1024 + (!i && r > 999)) * ONE_PLY;
  }

  constexpr int futility_move_count(bool improving, int depth) {
    return (5 + depth * depth) * (1 + improving) / 2;
  }

  // History and stats update bonus, based on depth
  int stat_bonus(Depth depth) {
    int d = depth / ONE_PLY;
    return d > 17 ? -8 : 22 * d * d + 151 * d - 140;
  }

  // Skill structure is used to implement strength limit
  struct Skill {
    explicit Skill(int l) : level(l) {}
    bool enabled() const { return level < 20; }
    bool time_to_pick(Depth depth) const { return depth / ONE_PLY == 1 + level; }
    Move pick_best(size_t multiPV);

    int level;
    Move best = MOVE_NONE;
  };

  // Breadcrumbs are used to mark nodes as being searched by a given thread.
  struct Breadcrumb {
    std::atomic<Thread*> thread;
    std::atomic<Key> key;
  };
  std::array<Breadcrumb, 1024> breadcrumbs;

  // ThreadHolding keeps track of which thread left breadcrumbs at the given node for potential reductions.
  // A free node will be marked upon entering the moves loop, and unmarked upon leaving that loop, by the ctor/dtor of this struct.
  struct ThreadHolding {
    explicit ThreadHolding(Thread* thisThread, Key posKey, int ply) {
       location = ply < 8 ? &breadcrumbs[posKey & (breadcrumbs.size() - 1)] : nullptr;
       otherThread = false;
       owning = false;
       if (location)
       {
          // see if another already marked this location, if not, mark it ourselves.
          Thread* tmp = (*location).thread.load(std::memory_order_relaxed);
          if (tmp == nullptr)
          {
              (*location).thread.store(thisThread, std::memory_order_relaxed);
              (*location).key.store(posKey, std::memory_order_relaxed);
              owning = true;
          }
          else if (   tmp != thisThread
                   && (*location).key.load(std::memory_order_relaxed) == posKey)
              otherThread = true;
       }
    }

    ~ThreadHolding() {
       if (owning) // free the marked location.
           (*location).thread.store(nullptr, std::memory_order_relaxed);
    }

    bool marked() { return otherThread; }

    private:
    Breadcrumb* location;
    bool otherThread, owning;
  };

  template <NodeType NT>
  Value search(Position& pos, Stack* ss, Value alpha, Value beta, Depth depth, bool cutNode);

  template <NodeType NT>
  Value qsearch(Position& pos, Stack* ss, Value alpha, Value beta, Depth depth = DEPTH_ZERO);

  Value value_to_tt(Value v, int ply);
  Value value_from_tt(Value v, int ply);
  void update_pv(Move* pv, Move move, Move* childPv);
  void update_continuation_histories(Stack* ss, Piece pc, Square to, int bonus);
  void update_quiet_stats(const Position& pos, Stack* ss, Move move, Move* quiets, int quietCount, int bonus);
  void update_capture_stats(const Position& pos, Move move, Move* captures, int captureCount, int bonus);

  // perft() is our utility to verify move generation. All the leaf nodes up
  // to the given depth are generated and counted, and the sum is returned.
  template<bool Root>
  uint64_t perft(Position& pos, Depth depth) {

    StateInfo st;
    uint64_t cnt, nodes = 0;
    const bool leaf = (depth == 2 * ONE_PLY);

    for (const auto& m : MoveList<LEGAL>(pos))
    {
        if (Root && depth <= ONE_PLY)
            cnt = 1, nodes++;
        else
        {
            pos.do_move(m, st);
            cnt = leaf ? MoveList<LEGAL>(pos).size() : perft<false>(pos, depth - ONE_PLY);
            nodes += cnt;
            pos.undo_move(m);
        }
        if (Root)
            sync_cout << UCI::move(m, pos.is_chess960()) << ": " << cnt << sync_endl;
    }
    return nodes;
  }

} // namespace


/// Search::init() is called at startup to initialize various lookup tables

void Search::init() {

  for (int i = 1; i < MAX_MOVES; ++i)
      Reductions[i] = int(23.4 * std::log(i));
}


/// Search::clear() resets search state to its initial value

void Search::clear() {

  Threads.main()->wait_for_search_finished();

  Time.availableNodes = 0;
  TT.clear();
  Threads.clear();
  Tablebases::init(Options["SyzygyPath"]); // Free mapped files
}


/// MainThread::search() is started when the program receives the UCI 'go'
/// command. It searches from the root position and outputs the "bestmove".

void MainThread::search() {

  if (Limits.perft)
  {
      nodes = perft<true>(rootPos, Limits.perft * ONE_PLY);
      sync_cout << "\nNodes searched: " << nodes << "\n" << sync_endl;
      return;
  }

  Color us = rootPos.side_to_move();
  Time.init(Limits, us, rootPos.game_ply());
  TT.new_search();

  if (rootMoves.empty())
  {
      rootMoves.emplace_back(MOVE_NONE);
      sync_cout << "info depth 0 score "
                << UCI::value(rootPos.checkers() ? -VALUE_MATE : VALUE_DRAW)
                << sync_endl;
  }
  else
  {
      for (Thread* th : Threads)
      {
          th->bestMoveChanges = 0;
          if (th != this)
              th->start_searching();
      }

      Thread::search(); // Let's start searching!
  }

  // When we reach the maximum depth, we can arrive here without a raise of
  // Threads.stop. However, if we are pondering or in an infinite search,
  // the UCI protocol states that we shouldn't print the best move before the
  // GUI sends a "stop" or "ponderhit" command. We therefore simply wait here
  // until the GUI sends one of those commands.

  while (!Threads.stop && (ponder || Limits.infinite))
  {} // Busy wait for a stop or a ponder reset

  // Stop the threads if not already stopped (also raise the stop if
  // "ponderhit" just reset Threads.ponder).
  Threads.stop = true;

  // Wait until all threads have finished
  for (Thread* th : Threads)
      if (th != this)
          th->wait_for_search_finished();

  // When playing in 'nodes as time' mode, subtract the searched nodes from
  // the available ones before exiting.
  if (Limits.npmsec)
      Time.availableNodes += Limits.inc[us] - Threads.nodes_searched();

  Thread* bestThread = this;

  // Check if there are threads with a better score than main thread
  if (    Options["MultiPV"] == 1
      && !Limits.depth
      && !(Skill(Options["Skill Level"]).enabled() || Options["UCI_LimitStrength"])
      &&  rootMoves[0].pv[0] != MOVE_NONE)
  {
      std::map<Move, int64_t> votes;
      Value minScore = this->rootMoves[0].score;

      // Find out minimum score
      for (Thread* th: Threads)
          minScore = std::min(minScore, th->rootMoves[0].score);

      // Vote according to score and depth, and select the best thread
      for (Thread* th : Threads)
      {
          votes[th->rootMoves[0].pv[0]] +=
              (th->rootMoves[0].score - minScore + 14) * int(th->completedDepth);

          if (bestThread->rootMoves[0].score >= VALUE_MATE_IN_MAX_PLY)
          {
              // Make sure we pick the shortest mate
              if (th->rootMoves[0].score > bestThread->rootMoves[0].score)
                  bestThread = th;
          }
          else if (   th->rootMoves[0].score >= VALUE_MATE_IN_MAX_PLY
                   || votes[th->rootMoves[0].pv[0]] > votes[bestThread->rootMoves[0].pv[0]])
              bestThread = th;
      }
  }

  previousScore = bestThread->rootMoves[0].score;

  // Send again PV info if we have a new best thread
  if (bestThread != this)
      sync_cout << UCI::pv(bestThread->rootPos, bestThread->completedDepth, -VALUE_INFINITE, VALUE_INFINITE) << sync_endl;

  sync_cout << "bestmove " << UCI::move(bestThread->rootMoves[0].pv[0], rootPos.is_chess960());

  if (bestThread->rootMoves[0].pv.size() > 1 || bestThread->rootMoves[0].extract_ponder_from_tt(rootPos))
      std::cout << " ponder " << UCI::move(bestThread->rootMoves[0].pv[1], rootPos.is_chess960());

  std::cout << sync_endl;
}


/// Thread::search() is the main iterative deepening loop. It calls search()
/// repeatedly with increasing depth until the allocated thinking time has been
/// consumed, the user stops the search, or the maximum search depth is reached.

void Thread::search() {

  // To allow access to (ss-7) up to (ss+2), the stack must be oversized.
  // The former is needed to allow update_continuation_histories(ss-1, ...),
  // which accesses its argument at ss-6, also near the root.
  // The latter is needed for statScores and killer initialization.
  Stack stack[MAX_PLY+10], *ss = stack+7;
  Move  pv[MAX_PLY+1];
  Value bestValue, alpha, beta, delta;
  Move  lastBestMove = MOVE_NONE;
  Depth lastBestMoveDepth = DEPTH_ZERO;
  MainThread* mainThread = (this == Threads.main() ? Threads.main() : nullptr);
  double timeReduction = 1, totBestMoveChanges = 0;
  Color us = rootPos.side_to_move();

  std::memset(ss-7, 0, 10 * sizeof(Stack));
  for (int i = 7; i > 0; i--)
     (ss-i)->continuationHistory = &this->continuationHistory[NO_PIECE][0]; // Use as sentinel
  ss->pv = pv;

  bestValue = delta = alpha = -VALUE_INFINITE;
  beta = VALUE_INFINITE;

  size_t multiPV = Options["MultiPV"];

  // Pick integer skill levels, but non-deterministically round up or down
  // such that the average integer skill corresponds to the input floating point one.
  // UCI_Elo is converted to a suitable fractional skill level, using anchoring
  // to CCRL Elo (goldfish 1.13 = 2000) and a fit through Ordo derived Elo
  // for match (TC 60+0.6) results spanning a wide range of k values.
  PRNG rng(now());
  double floatLevel = Options["UCI_LimitStrength"] ?
                        clamp(std::pow((Options["UCI_Elo"] - 1346.6) / 143.4, 1 / 0.806), 0.0, 20.0) :
                        double(Options["Skill Level"]);
  int intLevel = int(floatLevel) +
                 ((floatLevel - int(floatLevel)) * 1024 > rng.rand<unsigned>() % 1024  ? 1 : 0);
  Skill skill(intLevel);

  // When playing with strength handicap enable MultiPV search that we will
  // use behind the scenes to retrieve a set of possible moves.
  if (skill.enabled())
      multiPV = std::max(multiPV, (size_t)4);

  multiPV = std::min(multiPV, rootMoves.size());

  int ct = int(Options["Contempt"]) * PawnValueEg / 100; // From centipawns

  // In analysis mode, adjust contempt in accordance with user preference
  if (Limits.infinite || Options["UCI_AnalyseMode"])
      ct =  Options["Analysis Contempt"] == "Off"  ? 0
          : Options["Analysis Contempt"] == "Both" ? ct
          : Options["Analysis Contempt"] == "White" && us == BLACK ? -ct
          : Options["Analysis Contempt"] == "Black" && us == WHITE ? -ct
          : ct;

  // Evaluation score is from the white point of view
  contempt = (us == WHITE ?  make_score(ct, ct / 2)
                          : -make_score(ct, ct / 2));

  // Iterative deepening loop until requested to stop or the target depth is reached
  while (   (rootDepth += ONE_PLY) < DEPTH_MAX
         && !Threads.stop
         && !(Limits.depth && mainThread && rootDepth / ONE_PLY > Limits.depth))
  {
      // Age out PV variability metric
      if (mainThread)
          totBestMoveChanges /= 2;

      // Save the last iteration's scores before first PV line is searched and
      // all the move scores except the (new) PV are set to -VALUE_INFINITE.
      for (RootMove& rm : rootMoves)
          rm.previousScore = rm.score;

      size_t pvFirst = 0;
      pvLast = 0;

      // MultiPV loop. We perform a full root search for each PV line
      for (pvIdx = 0; pvIdx < multiPV && !Threads.stop; ++pvIdx)
      {
          if (pvIdx == pvLast)
          {
              pvFirst = pvLast;
              for (pvLast++; pvLast < rootMoves.size(); pvLast++)
                  if (rootMoves[pvLast].tbRank != rootMoves[pvFirst].tbRank)
                      break;
          }

          // Reset UCI info selDepth for each depth and each PV line
          selDepth = 0;

          // Reset aspiration window starting size
          if (rootDepth >= 4 * ONE_PLY)
          {
              Value previousScore = rootMoves[pvIdx].previousScore;
              delta = Value(23);
              alpha = std::max(previousScore - delta,-VALUE_INFINITE);
              beta  = std::min(previousScore + delta, VALUE_INFINITE);

              // Adjust contempt based on root move's previousScore (dynamic contempt)
<<<<<<< HEAD
              int dt = Options["Dynamic Contempt"];
              int dct = ct + dt * (88 * previousScore / (abs(previousScore) + 200));
=======
              int dct = ct + 86 * previousScore / (abs(previousScore) + 176);
>>>>>>> fcee0ce6

              contempt = (us == WHITE ?  make_score(dct, dct / 2)
                                      : -make_score(dct, dct / 2));
          }

          // Start with a small aspiration window and, in the case of a fail
          // high/low, re-search with a bigger window until we don't fail
          // high/low anymore.
          while (true)
          {
              bestValue = ::search<PV>(rootPos, ss, alpha, beta, rootDepth, false);

              // Bring the best move to the front. It is critical that sorting
              // is done with a stable algorithm because all the values but the
              // first and eventually the new best one are set to -VALUE_INFINITE
              // and we want to keep the same order for all the moves except the
              // new PV that goes to the front. Note that in case of MultiPV
              // search the already searched PV lines are preserved.
              std::stable_sort(rootMoves.begin() + pvIdx, rootMoves.begin() + pvLast);

              // If search has been stopped, we break immediately. Sorting is
              // safe because RootMoves is still valid, although it refers to
              // the previous iteration.
              if (Threads.stop)
                  break;

              // When failing high/low give some update (without cluttering
              // the UI) before a re-search.
              if (   mainThread
                  && multiPV == 1
                  && (bestValue <= alpha || bestValue >= beta)
                  && Time.elapsed() > 3000)
                  sync_cout << UCI::pv(rootPos, rootDepth, alpha, beta) << sync_endl;

              // In case of failing low/high increase aspiration window and
              // re-search, otherwise exit the loop.
              if (bestValue <= alpha)
              {
                  beta = (alpha + beta) / 2;
                  alpha = std::max(bestValue - delta, -VALUE_INFINITE);

                  if (mainThread)
                      mainThread->stopOnPonderhit = false;
              }
              else if (bestValue >= beta)
                  beta = std::min(bestValue + delta, VALUE_INFINITE);

              else
                  break;

              delta += delta / 4 + 5;

              assert(alpha >= -VALUE_INFINITE && beta <= VALUE_INFINITE);
          }

          // Sort the PV lines searched so far and update the GUI
          std::stable_sort(rootMoves.begin() + pvFirst, rootMoves.begin() + pvIdx + 1);

          if (    mainThread
              && (Threads.stop || pvIdx + 1 == multiPV || Time.elapsed() > 3000))
              sync_cout << UCI::pv(rootPos, rootDepth, alpha, beta) << sync_endl;
      }

      if (!Threads.stop)
          completedDepth = rootDepth;

      if (rootMoves[0].pv[0] != lastBestMove) {
         lastBestMove = rootMoves[0].pv[0];
         lastBestMoveDepth = rootDepth;
      }

      // Have we found a "mate in x"?
      if (   Limits.mate
          && bestValue >= VALUE_MATE_IN_MAX_PLY
          && VALUE_MATE - bestValue <= 2 * Limits.mate)
          Threads.stop = true;

      if (!mainThread)
          continue;

      // If skill level is enabled and time is up, pick a sub-optimal best move
      if (skill.enabled() && skill.time_to_pick(rootDepth))
          skill.pick_best(multiPV);

      // Do we have time for the next iteration? Can we stop searching now?
      if (    Limits.use_time_management()
          && !Threads.stop
          && !mainThread->stopOnPonderhit)
      {
          double fallingEval = (354 + 10 * (mainThread->previousScore - bestValue)) / 692.0;
          fallingEval = clamp(fallingEval, 0.5, 1.5);

          // If the bestMove is stable over several iterations, reduce time accordingly
          timeReduction = lastBestMoveDepth + 9 * ONE_PLY < completedDepth ? 1.97 : 0.98;
          double reduction = (1.36 + mainThread->previousTimeReduction) / (2.29 * timeReduction);

          // Use part of the gained time from a previous stable move for the current move
          for (Thread* th : Threads)
          {
              totBestMoveChanges += th->bestMoveChanges;
              th->bestMoveChanges = 0;
          }
          double bestMoveInstability = 1 + totBestMoveChanges / Threads.size();

          // Stop the search if we have only one legal move, or if available time elapsed
          if (   rootMoves.size() == 1
              || Time.elapsed() > Time.optimum() * fallingEval * reduction * bestMoveInstability)
          {
              // If we are allowed to ponder do not stop the search now but
              // keep pondering until the GUI sends "ponderhit" or "stop".
              if (mainThread->ponder)
                  mainThread->stopOnPonderhit = true;
              else
                  Threads.stop = true;
          }
      }
  }

  if (!mainThread)
      return;

  mainThread->previousTimeReduction = timeReduction;

  // If skill level is enabled, swap best PV line with the sub-optimal one
  if (skill.enabled())
      std::swap(rootMoves[0], *std::find(rootMoves.begin(), rootMoves.end(),
                skill.best ? skill.best : skill.pick_best(multiPV)));
}


namespace {

  // search<>() is the main search function for both PV and non-PV nodes

  template <NodeType NT>
  Value search(Position& pos, Stack* ss, Value alpha, Value beta, Depth depth, bool cutNode) {

    constexpr bool PvNode = NT == PV;
    const bool rootNode = PvNode && ss->ply == 0;

    // Dive into quiescence search when the depth reaches zero
    if (depth < ONE_PLY)
        return qsearch<NT>(pos, ss, alpha, beta);

    assert(-VALUE_INFINITE <= alpha && alpha < beta && beta <= VALUE_INFINITE);
    assert(PvNode || (alpha == beta - 1));
    assert(DEPTH_ZERO < depth && depth < DEPTH_MAX);
    assert(!(PvNode && cutNode));
    assert(depth / ONE_PLY * ONE_PLY == depth);

    Move pv[MAX_PLY+1], capturesSearched[32], quietsSearched[64];
    StateInfo st;
    TTEntry* tte;
    Key posKey;
    Move ttMove, move, excludedMove, bestMove;
    Depth extension, newDepth;
<<<<<<< HEAD
    Value bestValue, value, ttValue, eval;
    bool ttHit, ttPv, inCheck, givesCheck, improving, isMate;
=======
    Value bestValue, value, ttValue, eval, maxValue;
    bool ttHit, ttPv, inCheck, givesCheck, improving, doLMR;
>>>>>>> fcee0ce6
    bool captureOrPromotion, doFullDepthSearch, moveCountPruning, ttCapture;
    Piece movedPiece;
    int moveCount, captureCount, quietCount, singularLMR;

    // Step 1. Initialize node
    Thread* thisThread = pos.this_thread();
    inCheck = pos.checkers();
    Color us = pos.side_to_move();
    moveCount = captureCount = quietCount = singularLMR = ss->moveCount = 0;
    bestValue = -VALUE_INFINITE;

    // Check for the available remaining time
    if (thisThread == Threads.main())
        static_cast<MainThread*>(thisThread)->check_time();

    // Used to send selDepth info to GUI (selDepth counts from 1, ply from 0)
    if (PvNode && thisThread->selDepth < ss->ply + 1)
        thisThread->selDepth = ss->ply + 1;

    excludedMove = ss->excludedMove;
    posKey = pos.key() ^ Key(excludedMove);
    tte = TT.probe(posKey, ttHit);
    ttPv = PvNode || (ttHit && tte->is_pv());

    if (!rootNode)
    {
        // Check if we have an upcoming move which draws by repetition, or
        // if the opponent had an alternative move earlier to this position.
        if (pos.has_game_cycle(ss->ply))
        {
            if (VALUE_DRAW >= beta)
            {
                tte->save(posKey, VALUE_DRAW, ttPv, BOUND_EXACT,
                          depth, MOVE_NONE, VALUE_NONE);

                return VALUE_DRAW;
            }
            alpha = std::max(alpha, VALUE_DRAW);
        }

        // Step 2. Check for aborted search and immediate draw
        if (pos.is_draw(ss->ply))
            return VALUE_DRAW;

        if (Threads.stop.load(std::memory_order_relaxed) || ss->ply >= MAX_PLY)
            return ss->ply >= MAX_PLY && !inCheck ? evaluate(pos)
                                                  : VALUE_DRAW;

        // Step 3. Mate distance pruning. Even if we mate at the next move our score
        // would be at best mate_in(ss->ply+1), but if alpha is already bigger because
        // a shorter mate was found upward in the tree then there is no need to search
        // because we will never beat the current alpha. Same logic but with reversed
        // signs applies also in the opposite condition of being mated instead of giving
        // mate. In this case return a fail-high score.
        if (alpha >= mate_in(ss->ply+1))
            return alpha;
    }

    assert(0 <= ss->ply && ss->ply < MAX_PLY);

    (ss+1)->ply = ss->ply + 1;
    (ss+1)->excludedMove = bestMove = MOVE_NONE;
    (ss+2)->killers[0] = (ss+2)->killers[1] = MOVE_NONE;
    Square prevSq = to_sq((ss-1)->currentMove);

    // Initialize statScore to zero for the grandchildren of the current position.
    // So statScore is shared between all grandchildren and only the first grandchild
    // starts with statScore = 0. Later grandchildren start with the last calculated
    // statScore of the previous grandchild. This influences the reduction rules in
    // LMR which are based on the statScore of parent position.
    if (rootNode)
        (ss + 4)->statScore = 0;
    else
        (ss + 2)->statScore = 0;

    // Step 4. Transposition table lookup. We don't want the score of a partial
    // search to overwrite a previous full search TT value, so we use a different
    // position key in case of an excluded move.
    ttValue = ttHit ? value_from_tt(tte->value(), ss->ply) : VALUE_NONE;
    ttMove =  rootNode ? thisThread->rootMoves[thisThread->pvIdx].pv[0]
            : ttHit    ? tte->move() : MOVE_NONE;

    // At non-PV nodes we check for an early TT cutoff
    if (  !PvNode
        && ttHit
        && tte->depth() >= depth
        && ttValue != VALUE_NONE // Possible in case of TT access race
        && (ttValue != VALUE_DRAW || VALUE_DRAW >= beta)
        && (ttValue >= beta ? (tte->bound() & BOUND_LOWER)
                            : (tte->bound() & BOUND_UPPER)))
    {
        // If ttMove is quiet, update move sorting heuristics on TT hit
        if (ttMove)
        {
            if (ttValue >= beta)
            {
                if (!pos.capture_or_promotion(ttMove))
                    update_quiet_stats(pos, ss, ttMove, nullptr, 0, stat_bonus(depth));

                // Extra penalty for early quiet moves of the previous ply
                if ((ss-1)->moveCount <= 2 && !pos.captured_piece())
                        update_continuation_histories(ss-1, pos.piece_on(prevSq), prevSq, -stat_bonus(depth + ONE_PLY));
            }
            // Penalty for a quiet ttMove that fails low
            else if (!pos.capture_or_promotion(ttMove))
            {
                int penalty = -stat_bonus(depth);
                thisThread->mainHistory[us][from_to(ttMove)] << penalty;
                update_continuation_histories(ss, pos.moved_piece(ttMove), to_sq(ttMove), penalty);
            }
        }
        return ttValue;
    }

    // Step 5. Tablebases probe
    if (!rootNode && TB::Cardinality)
    {
        int piecesCount = popcount(pos.pieces());

        if (    piecesCount <= TB::Cardinality
            && (piecesCount <  TB::Cardinality || depth >= TB::ProbeDepth)
            &&  pos.rule50_count() == 0
            && !pos.can_castle(ANY_CASTLING))
        {
            TB::ProbeState err;
            TB::WDLScore v = Tablebases::probe_wdl(pos, &err);

            // Force check of time on the next occasion
            if (thisThread == Threads.main())
                static_cast<MainThread*>(thisThread)->callsCnt = 0;

            if (err != TB::ProbeState::FAIL)
            {
                thisThread->tbHits.fetch_add(1, std::memory_order_relaxed);

                int drawScore = TB::UseRule50 ? 1 : 0;

                int centiPly = PawnValueEg * ss->ply / 100;

                if (    abs(v) <= drawScore
                    || !ttHit
                    || (v < -drawScore && ttValue > -VALUE_TB_WIN + centiPly + PawnValueEg * popcount(pos.pieces( pos.side_to_move())))
                    || (v >  drawScore && ttValue <  VALUE_TB_WIN - centiPly - PawnValueEg * popcount(pos.pieces(~pos.side_to_move()))))
                {
                    value =  v < -drawScore ? -VALUE_TB_WIN + centiPly + PawnValueEg * popcount(pos.pieces( pos.side_to_move()))
                           : v >  drawScore ?  VALUE_TB_WIN - centiPly - PawnValueEg * popcount(pos.pieces(~pos.side_to_move()))
                                            :  VALUE_DRAW - v < 0 ? 2 * Eval::Tempo : VALUE_ZERO;

                    tte->save(posKey, value, ttPv,
                              v > drawScore ? BOUND_LOWER : v < -drawScore ? BOUND_UPPER : BOUND_EXACT,
                              depth, MOVE_NONE, VALUE_NONE);

                    if (abs(v) <= drawScore)
                        return value;
                }
            }
        }
    }

    // Step 6. Static evaluation of the position
    if (inCheck)
    {
        ss->staticEval = eval = VALUE_NONE;
        improving = false;
        goto moves_loop;  // Skip early pruning when in check
    }
    else if (ttHit)
    {
        // Never assume anything about values stored in TT
        ss->staticEval = eval = tte->eval();
        if (eval == VALUE_NONE)
            ss->staticEval = eval = evaluate(pos);

        // Can ttValue be used as a better position evaluation?
        if (    ttValue != VALUE_NONE
            && (tte->bound() & (ttValue > eval ? BOUND_LOWER : BOUND_UPPER)))
            eval = ttValue;
    }
    else
    {
        if ((ss-1)->currentMove != MOVE_NULL)
        {
            int bonus = -(ss-1)->statScore / 512;

            ss->staticEval = eval = evaluate(pos) + bonus;
        }
        else
            ss->staticEval = eval = -(ss-1)->staticEval + 2 * Eval::Tempo;

        tte->save(posKey, VALUE_NONE, ttPv, BOUND_NONE, DEPTH_NONE, MOVE_NONE, eval);
    }

    improving =   ss->staticEval >= (ss-2)->staticEval
               || (ss-2)->staticEval == VALUE_NONE;

    // Begin early pruning.
    if (   !PvNode
<<<<<<< HEAD
=======
        &&  depth < 7 * ONE_PLY
        &&  eval - futility_margin(depth, improving) >= beta
        &&  eval < VALUE_KNOWN_WIN) // Do not return unproven wins
        return eval;

    // Step 9. Null move search with verification search (~40 Elo)
    if (   !PvNode
        && (ss-1)->currentMove != MOVE_NULL
        && (ss-1)->statScore < 22661
        &&  eval >= beta
        &&  ss->staticEval >= beta - 33 * depth / ONE_PLY + 299
>>>>>>> fcee0ce6
        && !excludedMove
        &&  abs(eval) < 2 * VALUE_KNOWN_WIN)
    {
       // Step 7. Razoring (~2 Elo)
       if (   depth < 2 * ONE_PLY
           && eval <= alpha - RazorMargin)
       {
           Value q = qsearch<NonPV>(pos, ss, alpha, beta);

<<<<<<< HEAD
           if (q <= alpha)
               return q;
       }
=======
        // Null move dynamic reduction based on depth and value
        Depth R = ((835 + 70 * depth / ONE_PLY) / 256 + std::min(int(eval - beta) / 185, 3)) * ONE_PLY;
>>>>>>> fcee0ce6

       // Step 8. Futility pruning: child node (~30 Elo)
       if (    depth < 7 * ONE_PLY
           &&  eval - futility_margin(depth, improving) >= beta
           &&  eval < VALUE_KNOWN_WIN) // Do not return unproven wins
           return eval;

       // Step 9. Null move search with verification search (~40 Elo)
       if (   (ss-1)->currentMove != MOVE_NULL
           && (ss-1)->statScore < 23200
           &&  eval >= beta
           &&  ss->staticEval >= beta - 36 * depth / ONE_PLY + 225
           &&  pos.non_pawn_material(us)
           && (ss->ply >= thisThread->nmpMinPly || us != thisThread->nmpColor)
           && !(depth > 4 * ONE_PLY && (MoveList<LEGAL, KING>(pos).size() < 1 || MoveList<LEGAL>(pos).size() < 6)))
       {
           assert(eval - beta >= 0);

           // Null move dynamic reduction based on depth and value
           Depth R = ((823 + 67 * depth / ONE_PLY) / 256 + std::min(int(eval - beta) / 200, 3)) * ONE_PLY;

           ss->currentMove = MOVE_NULL;
           ss->continuationHistory = &thisThread->continuationHistory[NO_PIECE][0];

           pos.do_null_move(st);

           Value nullValue = -search<NonPV>(pos, ss+1, -beta, -beta+1, depth-R, !cutNode);

<<<<<<< HEAD
           pos.undo_null_move();
=======
            if (thisThread->nmpMinPly || (abs(beta) < VALUE_KNOWN_WIN && depth < 13 * ONE_PLY))
                return nullValue;
>>>>>>> fcee0ce6

           if (nullValue >= beta)
           {
               // Do not return unproven mate scores
               if (nullValue >= VALUE_MATE_IN_MAX_PLY)
                   nullValue = beta;

               if (thisThread->nmpMinPly || (abs(beta) < VALUE_KNOWN_WIN && depth < 12 * ONE_PLY))
                   return nullValue;

               assert(!thisThread->nmpMinPly); // Recursive verification is not allowed

               // Do verification search at high depths, with null move pruning disabled
               // for us, until ply exceeds nmpMinPly.
               thisThread->nmpMinPly = ss->ply + 3 * (depth-R) / (4 * ONE_PLY);
               thisThread->nmpColor = us;

               Value v = search<NonPV>(pos, ss, beta-1, beta, depth-R, false);

<<<<<<< HEAD
               thisThread->nmpMinPly = 0;
=======
    // Step 10. ProbCut (~10 Elo)
    // If we have a good enough capture and a reduced search returns a value
    // much above beta, we can (almost) safely prune the previous move.
    if (   !PvNode
        &&  depth >= 5 * ONE_PLY
        &&  abs(beta) < VALUE_MATE_IN_MAX_PLY)
    {
        Value raisedBeta = std::min(beta + 191 - 46 * improving, VALUE_INFINITE);
        MovePicker mp(pos, ttMove, raisedBeta - ss->staticEval, &thisThread->captureHistory);
        int probCutCount = 0;
>>>>>>> fcee0ce6

               if (v >= beta)
                   return nullValue;
           }
       }

       // Step 10. ProbCut (~10 Elo)
       // If we have a good enough capture and a reduced search returns a value
       // much above beta, we can (almost) safely prune the previous move.
       if (    depth >= 5 * ONE_PLY
           &&  ss->ply % 2 == 0
           &&  abs(beta) < VALUE_MATE_IN_MAX_PLY)
       {
           Value raisedBeta = std::min(beta + 216 - 48 * improving, VALUE_INFINITE);
           MovePicker mp(pos, ttMove, raisedBeta - ss->staticEval, &thisThread->captureHistory);
           int probCutCount = 0;

           while (  (move = mp.next_move()) != MOVE_NONE
                  && probCutCount < 2 + 2 * cutNode)
               if (move != excludedMove)
               {
                   probCutCount++;

                   ss->currentMove = move;
                   ss->continuationHistory = &thisThread->continuationHistory[pos.moved_piece(move)][to_sq(move)];

                   assert(depth >= 5 * ONE_PLY);

                   pos.do_move(move, st);

                   // Perform a preliminary qsearch to verify that the move holds
                   value = -qsearch<NonPV>(pos, ss+1, -raisedBeta, -raisedBeta+1);

                   // If the qsearch held perform the regular search
                   if (value >= raisedBeta)
                       value = -search<NonPV>(pos, ss+1, -raisedBeta, -raisedBeta+1, depth - 4 * ONE_PLY, !cutNode);

                   pos.undo_move(move);

                   if (value >= raisedBeta)
                       return value;
               }
       }
    } //End early Pruning

    // Step 11. Internal iterative deepening (~2 Elo)
    if (depth >= 7 * ONE_PLY && !ttMove)
    {
        search<NT>(pos, ss, alpha, beta, depth - 7 * ONE_PLY, cutNode);

        tte = TT.probe(posKey, ttHit);
        ttValue = ttHit ? value_from_tt(tte->value(), ss->ply) : VALUE_NONE;
        ttMove = ttHit ? tte->move() : MOVE_NONE;
    }

moves_loop: // When in check, search starts from here

    const PieceToHistory* contHist[] = { (ss-1)->continuationHistory, (ss-2)->continuationHistory,
                                          nullptr, (ss-4)->continuationHistory,
                                          nullptr, (ss-6)->continuationHistory };

    Move countermove = thisThread->counterMoves[pos.piece_on(prevSq)][prevSq];

    MovePicker mp(pos, ttMove, depth, &thisThread->mainHistory,
                                      &thisThread->captureHistory,
                                      contHist,
                                      countermove,
                                      ss->killers);

    value = bestValue; // Workaround a bogus 'uninitialized' warning under gcc
    moveCountPruning = false;
    ttCapture = ttMove && pos.capture_or_promotion(ttMove);

    // Mark this node as being searched.
    ThreadHolding th(thisThread, posKey, ss->ply);

    // Step 12. Loop through all pseudo-legal moves until no moves remain
    // or a beta cutoff occurs.
    while ((move = mp.next_move(moveCountPruning)) != MOVE_NONE)
    {
      assert(is_ok(move));

      if (move == excludedMove)
          continue;

      // At root obey the "searchmoves" option and skip moves not listed in Root
      // Move List. As a consequence any illegal move is also skipped. In MultiPV
      // mode we also skip PV moves which have been already searched and those
      // of lower "TB rank" if we are in a TB root position.
      if (rootNode && !std::count(thisThread->rootMoves.begin() + thisThread->pvIdx,
                                  thisThread->rootMoves.begin() + thisThread->pvLast, move))
          continue;

      ss->moveCount = ++moveCount;

      if (rootNode && thisThread == Threads.main() && Time.elapsed() > 3000)
          sync_cout << "info depth " << depth / ONE_PLY
                    << " currmove " << UCI::move(move, pos.is_chess960())
                    << " currmovenumber " << moveCount + thisThread->pvIdx << sync_endl;
      if (PvNode)
          (ss+1)->pv = nullptr;

      extension = DEPTH_ZERO;
      captureOrPromotion = pos.capture_or_promotion(move);
      movedPiece = pos.moved_piece(move);
      givesCheck = pos.gives_check(move);
      isMate = false;

      if (givesCheck)
      {
          pos.do_move(move, st, givesCheck);
          isMate = MoveList<LEGAL>(pos).size() == 0;
          pos.undo_move(move);

          if (!isMate) // Don't double count nodes
              thisThread->nodes.fetch_sub(1, std::memory_order_relaxed);
      }

      if (isMate)
      {
          ss->currentMove = move;
          ss->continuationHistory = &thisThread->continuationHistory[movedPiece][to_sq(move)];
          value = mate_in(ss->ply+1);

          if (PvNode && (moveCount == 1 || (value > alpha && (rootNode || value < beta))))
          {
              (ss+1)->pv = pv;
              (ss+1)->pv[0] = MOVE_NONE;
          }
      }
      else
      {

      // Step 13. Extensions (~70 Elo)

      // Singular extension search (~60 Elo). If all moves but one fail low on a
      // search of (alpha-s, beta-s), and just one fails high on (alpha, beta),
      // then that move is singular and should be extended. To verify this we do
      // a reduced search on all the other moves but the ttMove and if the
      // result is lower than ttValue minus a margin then we will extend the ttMove.
      if (    depth >= 6 * ONE_PLY
          &&  move == ttMove
          && !rootNode
          && !excludedMove // Avoid recursive singular search
          &&  ttValue != VALUE_NONE
          && (tte->bound() & BOUND_LOWER)
          &&  tte->depth() >= depth - 3 * ONE_PLY)
      {
          Value singularBeta = std::max(ttValue - 2 * depth / ONE_PLY, mated_in(ss->ply));
          Depth halfDepth = depth / (2 * ONE_PLY) * ONE_PLY; // ONE_PLY invariant
          ss->excludedMove = move;
          value = search<NonPV>(pos, ss, singularBeta - 1, singularBeta, halfDepth, cutNode);
          ss->excludedMove = MOVE_NONE;

          if (value < singularBeta)
          {
              extension = ONE_PLY;
              singularLMR++;

              if (value < singularBeta - std::min(4 * depth / ONE_PLY, 36))
                  singularLMR++;
          }

          // Multi-cut pruning
          // Our ttMove is assumed to fail high, and now we failed high also on a reduced
          // search without the ttMove. So we assume this expected Cut-node is not singular,
          // that multiple moves fail high, and we can prune the whole subtree by returning
          // a soft bound.
          else if (   eval >= beta
                   && singularBeta >= beta)
              return singularBeta;
      }

      // Check extension (~2 Elo)
      else if (    givesCheck
               && (pos.is_discovery_check_on_king(~us, move) || pos.see_ge(move)))
          extension = ONE_PLY;

      // Castling extension
      else if (type_of(move) == CASTLING)
          extension = ONE_PLY;

      // Shuffle extension
      else if (   PvNode
               && pos.rule50_count() > 18
               && depth < 3 * ONE_PLY
               && thisThread->selDepth < 102
               && ++thisThread->shuffleExts < thisThread->nodes.load(std::memory_order_relaxed) / 4)  // To avoid too many extensions
          extension = ONE_PLY;

      // Passed pawn extension
      else if (   move == ss->killers[0]
               && pos.advanced_pawn_push(move)
               && pos.pawn_passed(us, to_sq(move)))
          extension = ONE_PLY;

      // Calculate new depth for this move
      newDepth = depth - ONE_PLY + extension;

      // Step 14. Pruning at shallow depth (~170 Elo)
      if (  !PvNode
          && pos.non_pawn_material(us)
          && bestValue > VALUE_MATED_IN_MAX_PLY)
      {
          // Skip quiet moves if movecount exceeds our FutilityMoveCount threshold
          moveCountPruning = moveCount >= futility_move_count(improving, depth / ONE_PLY);

          if (   !captureOrPromotion
              && !givesCheck
              && (!pos.advanced_pawn_push(move) || pos.non_pawn_material(~us) > BishopValueMg))
          {
              // Move count based pruning
              if (moveCountPruning)
                  continue;

              // Reduced depth of the next LMR search
              int lmrDepth = std::max(newDepth - reduction(improving, depth, moveCount), DEPTH_ZERO);
              lmrDepth /= ONE_PLY;

              // Countermoves based pruning (~20 Elo)
              if (   lmrDepth < 4 + ((ss-1)->statScore > 0 || (ss-1)->moveCount == 1)
                  && (*contHist[0])[movedPiece][to_sq(move)] < CounterMovePruneThreshold
                  && (*contHist[1])[movedPiece][to_sq(move)] < CounterMovePruneThreshold)
                  continue;

              // Futility pruning: parent node (~2 Elo)
<<<<<<< HEAD
              if (   lmrDepth < 3
=======
              if (   lmrDepth < 6
>>>>>>> fcee0ce6
                  && !inCheck
                  && ss->staticEval + 250 + 211 * lmrDepth <= alpha)
                  continue;

              // Prune moves with negative SEE (~10 Elo)
              if (!pos.see_ge(move, Value(-(31 - std::min(lmrDepth, 18)) * lmrDepth * lmrDepth)))
                  continue;
          }
          else if (  (!givesCheck || !extension)
                   && !pos.see_ge(move, Value(-199) * (depth / ONE_PLY))) // (~20 Elo)
                  continue;
      }

      // Speculative prefetch as early as possible
      prefetch(TT.first_entry(pos.key_after(move)));

      // Update the current move (this must be done after singular extension search)
      ss->currentMove = move;
      ss->continuationHistory = &thisThread->continuationHistory[movedPiece][to_sq(move)];

      // Step 15. Make the move
      pos.do_move(move, st, givesCheck);

      // Step 16. Reduced depth search (LMR). If the move fails high it will be
      // re-searched at full depth.
      if (    depth >= 3 * ONE_PLY
          &&  moveCount > 1 + 3 * rootNode
          && (!captureOrPromotion || moveCountPruning || ss->staticEval + PieceValue[EG][pos.captured_piece()] <= alpha)
          &&  thisThread->selDepth * ONE_PLY > depth)
      {
          Depth r = reduction(improving, depth, moveCount);

          // Reduction if other threads are searching this position.
          if (th.marked())
              r += ONE_PLY;

          // Decrease reduction if position is or has been on the PV
          if (ttPv)
              r -= 2 * ONE_PLY;

          // Decrease reduction if opponent's move count is high (~10 Elo)
          if ((ss-1)->moveCount > 15)
              r -= ONE_PLY;

          // Decrease reduction if move has been singularly extended
          r -= singularLMR * ONE_PLY;

          if (!PvNode && !captureOrPromotion)
          {
              // Increase reduction if ttMove is a capture (~0 Elo)
              if (ttCapture)
                  r += ONE_PLY;

              // Increase reduction for cut nodes (~5 Elo)
              if (cutNode)
                  r += 2 * ONE_PLY;

              // Decrease reduction for moves that escape a capture. Filter out
              // castling moves, because they are coded as "king captures rook" and
              // hence break make_move(). (~5 Elo)
              else if (    type_of(move) == NORMAL
                       && !pos.see_ge(make_move(to_sq(move), from_sq(move))))
                  r -= 2 * ONE_PLY;

              ss->statScore =  thisThread->mainHistory[us][from_to(move)]
                             + (*contHist[0])[movedPiece][to_sq(move)]
                             + (*contHist[1])[movedPiece][to_sq(move)]
                             + (*contHist[3])[movedPiece][to_sq(move)]
                             - 4729;

              // Reset statScore to zero if negative and most stats shows >= 0
              if (    ss->statScore < 0
                  && (*contHist[0])[movedPiece][to_sq(move)] >= 0
                  && (*contHist[1])[movedPiece][to_sq(move)] >= 0
                  && thisThread->mainHistory[us][from_to(move)] >= 0)
                  ss->statScore = 0;

              // Decrease/increase reduction by comparing opponent's stat score (~10 Elo)
              if (ss->statScore >= -99 && (ss-1)->statScore < -116)
                  r -= ONE_PLY;

              else if ((ss-1)->statScore >= -117 && ss->statScore < -144)
                  r += ONE_PLY;

              // Decrease/increase reduction for moves with a good/bad history (~30 Elo)
              r -= ss->statScore / 16384 * ONE_PLY;
          }

          Depth rr = newDepth / (3 * ONE_PLY + ss->ply);

          r -= rr;

          Depth d = clamp(newDepth - r, ONE_PLY, newDepth);

          value = -search<NonPV>(pos, ss+1, -(alpha+1), -alpha, d, true);

          doFullDepthSearch = (value > alpha && d != newDepth), doLMR = true;
      }
      else
          doFullDepthSearch = !PvNode || moveCount > 1, doLMR = false;

      // Step 17. Full depth search when LMR is skipped or fails high
      if (doFullDepthSearch)
      {
          value = -search<NonPV>(pos, ss+1, -(alpha+1), -alpha, newDepth, !cutNode);

          if (doLMR && !captureOrPromotion)
          {
              int bonus = value > alpha ?  stat_bonus(newDepth)
                                        : -stat_bonus(newDepth);

              if (move == ss->killers[0])
                  bonus += bonus / 4;

              update_continuation_histories(ss, movedPiece, to_sq(move), bonus);
          }
      }

      // For PV nodes only, do a full PV search on the first move or after a fail
      // high (in the latter case search only if value < beta), otherwise let the
      // parent node fail low with value <= alpha and try another move.
      if (PvNode && (moveCount == 1 || (value > alpha && (rootNode || value < beta))))
      {
          (ss+1)->pv = pv;
          (ss+1)->pv[0] = MOVE_NONE;

          value = -search<PV>(pos, ss+1, -beta, -alpha, newDepth, false);
      }

      // Step 18. Undo move
      pos.undo_move(move);
      }

      assert(value > -VALUE_INFINITE && value < VALUE_INFINITE);

      // Step 19. Check for a new best move
      // Finished searching the move. If a stop occurred, the return value of
      // the search cannot be trusted, and we return immediately without
      // updating best move, PV and TT.
      if (Threads.stop.load(std::memory_order_relaxed))
          return VALUE_ZERO;

      if (rootNode)
      {
          RootMove& rm = *std::find(thisThread->rootMoves.begin(),
                                    thisThread->rootMoves.end(), move);

          // PV move or new best move?
          if (moveCount == 1 || value > alpha)
          {
              rm.score = value;
              rm.selDepth = thisThread->selDepth;
              rm.pv.resize(1);

              assert((ss+1)->pv);

              for (Move* m = (ss+1)->pv; *m != MOVE_NONE; ++m)
                  rm.pv.push_back(*m);

              // We record how often the best move has been changed in each
              // iteration. This information is used for time management: When
              // the best move changes frequently, we allocate some more time.
              if (moveCount > 1)
                  ++thisThread->bestMoveChanges;
          }
          else
              // All other moves but the PV are set to the lowest value: this
              // is not a problem when sorting because the sort is stable and the
              // move position in the list is preserved - just the PV is pushed up.
              rm.score = -VALUE_INFINITE;
      }

      if (value > bestValue)
      {
          bestValue = value;

          if (value > alpha)
          {
              bestMove = move;

              if (PvNode && !rootNode) // Update pv even in fail-high case
                  update_pv(ss->pv, move, (ss+1)->pv);

              if (PvNode && value < beta) // Update alpha! Always alpha < beta
                  alpha = value;
              else
              {
                  assert(value >= beta); // Fail high
                  ss->statScore = 0;
                  break;
              }
          }
      }

      if (move != bestMove)
      {
          if (captureOrPromotion && captureCount < 32)
              capturesSearched[captureCount++] = move;

          else if (!captureOrPromotion && quietCount < 64)
              quietsSearched[quietCount++] = move;
      }
    }

    // The following condition would detect a stop only after move loop has been
    // completed. But in this case bestValue is valid because we have fully
    // searched our subtree, and we can anyhow save the result in TT.
    /*
       if (Threads.stop)
        return VALUE_DRAW;
    */

    // Step 20. Check for mate and stalemate
    // All legal moves have been searched and if there are no legal moves, it
    // must be a mate or a stalemate. If we are in a singular extension search then
    // return a fail low score.

    assert(moveCount || !inCheck || excludedMove || !MoveList<LEGAL>(pos).size());

    if (!moveCount)
        bestValue = excludedMove ? alpha
                   :     inCheck ? mated_in(ss->ply) : VALUE_DRAW;
    else if (bestMove)
    {
        // Quiet best move: update move sorting heuristics
        if (!pos.capture_or_promotion(bestMove))
            update_quiet_stats(pos, ss, bestMove, quietsSearched, quietCount,
                               stat_bonus(depth + (bestValue > beta + PawnValueMg ? ONE_PLY : DEPTH_ZERO)));

        update_capture_stats(pos, bestMove, capturesSearched, captureCount, stat_bonus(depth + ONE_PLY));

        // Extra penalty for a quiet TT or main killer move in previous ply when it gets refuted
        if (   ((ss-1)->moveCount == 1 || ((ss-1)->currentMove == (ss-1)->killers[0]))
            && !pos.captured_piece())
                update_continuation_histories(ss-1, pos.piece_on(prevSq), prevSq, -stat_bonus(depth + ONE_PLY));

    }
    // Bonus for prior countermove that caused the fail low
    else if (   (depth >= 3 * ONE_PLY || PvNode)
             && !pos.captured_piece())
        update_continuation_histories(ss-1, pos.piece_on(prevSq), prevSq, stat_bonus(depth));

    if (!excludedMove)
        tte->save(posKey, value_to_tt(bestValue, ss->ply), ttPv,
                  bestValue >= beta ? BOUND_LOWER :
                  PvNode && bestMove ? BOUND_EXACT : BOUND_UPPER,
                  depth, bestMove, ss->staticEval);

    assert(bestValue > -VALUE_INFINITE && bestValue < VALUE_INFINITE);

    return bestValue;
  }


  // qsearch() is the quiescence search function, which is called by the main search
  // function with zero depth, or recursively with further decreasing depth per call.
  template <NodeType NT>
  Value qsearch(Position& pos, Stack* ss, Value alpha, Value beta, Depth depth) {

    constexpr bool PvNode = NT == PV;

    assert(alpha >= -VALUE_INFINITE && alpha < beta && beta <= VALUE_INFINITE);
    assert(PvNode || (alpha == beta - 1));
    assert(depth <= DEPTH_ZERO);
    assert(depth / ONE_PLY * ONE_PLY == depth);

    Move pv[MAX_PLY+1];
    StateInfo st;
    TTEntry* tte;
    Key posKey;
    Move ttMove, move, bestMove;
    Depth ttDepth;
    Value bestValue, value, ttValue, futilityValue, futilityBase, oldAlpha;
    bool ttHit, pvHit, inCheck, givesCheck, evasionPrunable;
    int moveCount;

    if (PvNode)
    {
        oldAlpha = alpha; // To flag BOUND_EXACT when eval above alpha and no available moves
        (ss+1)->pv = pv;
        ss->pv[0] = MOVE_NONE;
    }

    Thread* thisThread = pos.this_thread();
    (ss+1)->ply = ss->ply + 1;
    bestMove = MOVE_NONE;
    inCheck = pos.checkers();
    moveCount = 0;

    if (pos.has_game_cycle(ss->ply))
    {
       if (VALUE_DRAW >= beta)
           return VALUE_DRAW;

       alpha = std::max(alpha, VALUE_DRAW);
    }

    if (pos.is_draw(ss->ply))
        return VALUE_DRAW;

    // Check for an immediate draw or maximum ply reached
    if (ss->ply >= MAX_PLY)
        return !inCheck ? evaluate(pos) : VALUE_DRAW;

    if (alpha >= mate_in(ss->ply+1))
        return alpha;

    assert(0 <= ss->ply && ss->ply < MAX_PLY);

    // Decide whether or not to include checks: this fixes also the type of
    // TT entry depth that we are going to use. Note that in qsearch we use
    // only two types of depth in TT: DEPTH_QS_CHECKS or DEPTH_QS_NO_CHECKS.
    ttDepth = inCheck || depth >= DEPTH_QS_CHECKS ? DEPTH_QS_CHECKS
                                                  : DEPTH_QS_NO_CHECKS;
    // Transposition table lookup
    posKey = pos.key();
    tte = TT.probe(posKey, ttHit);
    ttValue = ttHit ? value_from_tt(tte->value(), ss->ply) : VALUE_NONE;
    ttMove = ttHit ? tte->move() : MOVE_NONE;
    pvHit = ttHit && tte->is_pv();

    if (  !PvNode
        && ttHit
        && tte->depth() >= ttDepth
        && ttValue != VALUE_NONE // Only in case of TT access race
        && (ttValue != VALUE_DRAW || VALUE_DRAW >= beta)
        && (ttValue >= beta ? (tte->bound() & BOUND_LOWER)
                            : (tte->bound() & BOUND_UPPER)))
        return ttValue;

    // Evaluate the position statically
    if (inCheck)
    {
        ss->staticEval = VALUE_NONE;
        bestValue = futilityBase = -VALUE_INFINITE;
    }
    else
    {
        if (ttHit)
        {
            // Never assume anything about values stored in TT
            if ((ss->staticEval = bestValue = tte->eval()) == VALUE_NONE)
                ss->staticEval = bestValue = evaluate(pos);

            // Can ttValue be used as a better position evaluation?
            if (    ttValue != VALUE_NONE
                && (tte->bound() & (ttValue > bestValue ? BOUND_LOWER : BOUND_UPPER)))
                bestValue = ttValue;
        }
        else
            ss->staticEval = bestValue =
            (ss-1)->currentMove != MOVE_NULL ? evaluate(pos)
                                             : -(ss-1)->staticEval + 2 * Eval::Tempo;

        // Stand pat. Return immediately if static value is at least beta
        if (bestValue >= beta)
        {
            if (!ttHit)
                tte->save(posKey, value_to_tt(bestValue, ss->ply), pvHit, BOUND_LOWER,
                          DEPTH_NONE, MOVE_NONE, ss->staticEval);

            return bestValue;
        }

        if (PvNode && bestValue > alpha)
            alpha = bestValue;

        futilityBase = bestValue + 153;
    }

    const PieceToHistory* contHist[] = { (ss-1)->continuationHistory, (ss-2)->continuationHistory,
                                          nullptr, (ss-4)->continuationHistory,
                                          nullptr, (ss-6)->continuationHistory };

    // Initialize a MovePicker object for the current position, and prepare
    // to search the moves. Because the depth is <= 0 here, only captures,
    // queen promotions and checks (only if depth >= DEPTH_QS_CHECKS) will
    // be generated.
    MovePicker mp(pos, ttMove, depth, &thisThread->mainHistory,
                                      &thisThread->captureHistory,
                                      contHist,
                                      to_sq((ss-1)->currentMove));

    // Loop through the moves until no moves remain or a beta cutoff occurs
    while ((move = mp.next_move()) != MOVE_NONE)
    {
      assert(is_ok(move));

      givesCheck = pos.gives_check(move);

      moveCount++;

      if (!PvNode)
      {
         // Futility pruning
         if (   !inCheck
             && !givesCheck
             &&  futilityBase > -VALUE_KNOWN_WIN
             && !pos.advanced_pawn_push(move))
         {
             assert(type_of(move) != ENPASSANT); // Due to !pos.advanced_pawn_push

             futilityValue = futilityBase + PieceValue[EG][pos.piece_on(to_sq(move))];

             if (futilityValue <= alpha)
             {
                 bestValue = std::max(bestValue, futilityValue);
                 continue;
             }

             if (futilityBase <= alpha && !pos.see_ge(move, VALUE_ZERO + 1))
             {
                 bestValue = std::max(bestValue, futilityBase);
                 continue;
             }
         }

         // Detect non-capture evasions that are candidates to be pruned
         evasionPrunable =    inCheck
                          &&  (depth != DEPTH_ZERO || moveCount > 2)
                          &&  bestValue > VALUE_MATED_IN_MAX_PLY
                          && !pos.capture(move);

         // Don't search moves with negative SEE values
         if (  (!inCheck || evasionPrunable)
             && (!givesCheck || !(pos.blockers_for_king(~pos.side_to_move()) & from_sq(move)))
             && !pos.see_ge(move))
             continue;
      }

      // Speculative prefetch as early as possible
      prefetch(TT.first_entry(pos.key_after(move)));

      ss->currentMove = move;
      ss->continuationHistory = &thisThread->continuationHistory[pos.moved_piece(move)][to_sq(move)];

      // Make and search the move
      pos.do_move(move, st, givesCheck);
      value = -qsearch<NT>(pos, ss+1, -beta, -alpha, depth - ONE_PLY);
      pos.undo_move(move);

      assert(value > -VALUE_INFINITE && value < VALUE_INFINITE);

      // Check for a new best move
      if (value > bestValue)
      {
          bestValue = value;

          if (value > alpha)
          {
              bestMove = move;

              if (PvNode) // Update pv even in fail-high case
                  update_pv(ss->pv, move, (ss+1)->pv);

              if (PvNode && value < beta) // Update alpha here!
                  alpha = value;
              else
                  break; // Fail high
          }
       }
    }

    // All legal moves have been searched. A special case: If we're in check
    // and no legal moves were found, it is checkmate.
    if (inCheck && bestValue == -VALUE_INFINITE)
        return mated_in(ss->ply); // Plies to mate from the root

    tte->save(posKey, value_to_tt(bestValue, ss->ply), pvHit,
              bestValue >= beta ? BOUND_LOWER :
              PvNode && bestValue > oldAlpha  ? BOUND_EXACT : BOUND_UPPER,
              ttDepth, bestMove, ss->staticEval);

    assert(bestValue > -VALUE_INFINITE && bestValue < VALUE_INFINITE);

    return bestValue;
  }


  // value_to_tt() adjusts a mate score from "plies to mate from the root" to
  // "plies to mate from the current position". Non-mate scores are unchanged.
  // The function is called before storing a value in the transposition table.

  Value value_to_tt(Value v, int ply) {

    assert(v != VALUE_NONE);

    return  v >= VALUE_MATE_IN_MAX_PLY  ? v + ply
          : v <= VALUE_MATED_IN_MAX_PLY ? v - ply : v;
  }


  // value_from_tt() is the inverse of value_to_tt(): It adjusts a mate score
  // from the transposition table (which refers to the plies to mate/be mated
  // from current position) to "plies to mate/be mated from the root".

  Value value_from_tt(Value v, int ply) {

    return  v == VALUE_NONE             ? VALUE_NONE
          : v >= VALUE_MATE_IN_MAX_PLY  ? v - ply
          : v <= VALUE_MATED_IN_MAX_PLY ? v + ply : v;
  }


  // update_pv() adds current move and appends child pv[]

  void update_pv(Move* pv, Move move, Move* childPv) {

    for (*pv++ = move; childPv && *childPv != MOVE_NONE; )
        *pv++ = *childPv++;
    *pv = MOVE_NONE;
  }


  // update_continuation_histories() updates histories of the move pairs formed
  // by moves at ply -1, -2, and -4 with current move.

  void update_continuation_histories(Stack* ss, Piece pc, Square to, int bonus) {

    for (int i : {1, 2, 4, 6})
        if (is_ok((ss-i)->currentMove))
            (*(ss-i)->continuationHistory)[pc][to] << bonus;
  }


  // update_capture_stats() updates move sorting heuristics when a new capture best move is found

  void update_capture_stats(const Position& pos, Move move,
                            Move* captures, int captureCount, int bonus) {

      CapturePieceToHistory& captureHistory = pos.this_thread()->captureHistory;
      Piece moved_piece = pos.moved_piece(move);
      PieceType captured = type_of(pos.piece_on(to_sq(move)));

      if (pos.capture_or_promotion(move))
          captureHistory[moved_piece][to_sq(move)][captured] << bonus;

      // Decrease all the other played capture moves
      for (int i = 0; i < captureCount; ++i)
      {
          moved_piece = pos.moved_piece(captures[i]);
          captured = type_of(pos.piece_on(to_sq(captures[i])));
          captureHistory[moved_piece][to_sq(captures[i])][captured] << -bonus;
      }
  }


  // update_quiet_stats() updates move sorting heuristics when a new quiet best move is found

  void update_quiet_stats(const Position& pos, Stack* ss, Move move,
                          Move* quiets, int quietCount, int bonus) {

    if (ss->killers[0] != move)
    {
        ss->killers[1] = ss->killers[0];
        ss->killers[0] = move;
    }

    Color us = pos.side_to_move();
    Thread* thisThread = pos.this_thread();
    thisThread->mainHistory[us][from_to(move)] << bonus;
    update_continuation_histories(ss, pos.moved_piece(move), to_sq(move), bonus);

    if (is_ok((ss-1)->currentMove))
    {
        Square prevSq = to_sq((ss-1)->currentMove);
        thisThread->counterMoves[pos.piece_on(prevSq)][prevSq] = move;
    }

    // Decrease all the other played quiet moves
    for (int i = 0; i < quietCount; ++i)
    {
        thisThread->mainHistory[us][from_to(quiets[i])] << -bonus;
        update_continuation_histories(ss, pos.moved_piece(quiets[i]), to_sq(quiets[i]), -bonus);
    }
  }

  // When playing with strength handicap, choose best move among a set of RootMoves
  // using a statistical rule dependent on 'level'. Idea by Heinz van Saanen.

  Move Skill::pick_best(size_t multiPV) {

    const RootMoves& rootMoves = Threads.main()->rootMoves;
    static PRNG rng(now()); // PRNG sequence should be non-deterministic

    // RootMoves are already sorted by score in descending order
    Value topScore = rootMoves[0].score;
    int delta = std::min(topScore - rootMoves[multiPV - 1].score, PawnValueMg);
    int weakness = 120 - 2 * level;
    int maxScore = -VALUE_INFINITE;

    // Choose best move. For each move score we add two terms, both dependent on
    // weakness. One is deterministic and bigger for weaker levels, and one is
    // random. Then we choose the move with the resulting highest score.
    for (size_t i = 0; i < multiPV; ++i)
    {
        // This is our magic formula
        int push = (  weakness * int(topScore - rootMoves[i].score)
                    + delta * (rng.rand<unsigned>() % weakness)) / 128;

        if (rootMoves[i].score + push >= maxScore)
        {
            maxScore = rootMoves[i].score + push;
            best = rootMoves[i].pv[0];
        }
    }

    return best;
  }

} // namespace

/// MainThread::check_time() is used to print debug info and, more importantly,
/// to detect when we are out of available time and thus stop the search.

void MainThread::check_time() {

  if (--callsCnt > 0)
      return;

  // When using nodes, ensure checking rate is not lower than 0.1% of nodes
  callsCnt = Limits.nodes ? std::min(1024, int(Limits.nodes / 1024)) : 1024;

  static TimePoint lastInfoTime = now();

  TimePoint elapsed = Time.elapsed();
  TimePoint tick = Limits.startTime + elapsed;

  if (tick - lastInfoTime >= 1000)
  {
      lastInfoTime = tick;
      dbg_print();
  }

  // We should not stop pondering until told so by the GUI
  if (ponder)
      return;

  if (   (Limits.use_time_management() && (elapsed > Time.maximum() - 10 || stopOnPonderhit))
      || (Limits.movetime && elapsed >= Limits.movetime)
      || (Limits.nodes && Threads.nodes_searched() >= (uint64_t)Limits.nodes))
      Threads.stop = true;
}


/// UCI::pv() formats PV information according to the UCI protocol. UCI requires
/// that all (if any) unsearched PV lines are sent using a previous search score.

string UCI::pv(const Position& pos, Depth depth, Value alpha, Value beta) {

  std::stringstream ss;
  TimePoint elapsed = Time.elapsed() + 1;
  const RootMoves& rootMoves = pos.this_thread()->rootMoves;
  size_t pvIdx = pos.this_thread()->pvIdx;
  size_t multiPV = std::min((size_t)Options["MultiPV"], rootMoves.size());
  uint64_t nodesSearched = Threads.nodes_searched();
  uint64_t tbHits = Threads.tb_hits() + (TB::RootInTB ? rootMoves.size() : 0);

  for (size_t i = 0; i < multiPV; ++i)
  {
      bool updated = (i <= pvIdx && rootMoves[i].score != -VALUE_INFINITE);

      if (depth == ONE_PLY && !updated)
          continue;

      Depth d = updated ? depth : depth - ONE_PLY;
      Value v = updated ? rootMoves[i].score : rootMoves[i].previousScore;

      bool tb = TB::RootInTB && abs(v) < VALUE_TB_WIN - 5 * PawnValueEg;
      v = tb ? rootMoves[i].tbScore : v;

      if (ss.rdbuf()->in_avail()) // Not at first line
          ss << "\n";

      ss << "info"
         << " depth "    << d / ONE_PLY
         << " seldepth " << rootMoves[i].selDepth
         << " multipv "  << i + 1
         << " score "    << UCI::value(v);

      if (!tb && i == pvIdx)
          ss << (v >= beta ? " lowerbound" : v <= alpha ? " upperbound" : "");

      ss << " nodes "    << nodesSearched
         << " nps "      << nodesSearched * 1000 / elapsed;

      if (elapsed > 1000) // Earlier makes little sense
          ss << " hashfull " << TT.hashfull();

      ss << " tbhits "   << tbHits
         << " time "     << elapsed
         << " pv";

      for (Move m : rootMoves[i].pv)
          ss << " " << UCI::move(m, pos.is_chess960());
  }

  return ss.str();
}


/// RootMove::extract_ponder_from_tt() is called in case we have no ponder move
/// before exiting the search, for instance, in case we stop the search during a
/// fail high at root. We try hard to have a ponder move to return to the GUI,
/// otherwise in case of 'ponder on' we have nothing to think on.

bool RootMove::extract_ponder_from_tt(Position& pos) {

    StateInfo st;
    bool ttHit;

    assert(pv.size() == 1);

    if (pv[0] == MOVE_NONE)
        return false;

    pos.do_move(pv[0], st);
    TTEntry* tte = TT.probe(pos.key(), ttHit);

    if (ttHit)
    {
        Move m = tte->move(); // Local copy to be SMP safe
        if (MoveList<LEGAL>(pos).contains(m))
            pv.push_back(m);
    }

    pos.undo_move(pv[0]);
    return pv.size() > 1;
}

void Tablebases::rank_root_moves(Position& pos, Search::RootMoves& rootMoves) {

    RootInTB = false;
    UseRule50 = bool(Options["Syzygy50MoveRule"]);
    ProbeDepth = int(Options["SyzygyProbeDepth"]) * ONE_PLY;
    Cardinality = int(Options["SyzygyProbeLimit"]);

    // Tables with fewer pieces than SyzygyProbeLimit are searched with
    // ProbeDepth == DEPTH_ZERO
    if (Cardinality > MaxCardinality)
    {
        Cardinality = MaxCardinality;
        ProbeDepth = DEPTH_ZERO;
    }

    if (Cardinality >= popcount(pos.pieces()) && !pos.can_castle(ANY_CASTLING))
    {
        // Rank moves using DTZ tables
        RootInTB = root_probe(pos, rootMoves);

        if (!RootInTB)
        {
            // DTZ tables are missing; try to rank moves using WDL tables
            RootInTB = root_probe_wdl(pos, rootMoves);
        }
    }

    if (RootInTB)
    {
        // Sort moves according to TB rank
        std::sort(rootMoves.begin(), rootMoves.end(),
                  [](const RootMove &a, const RootMove &b) { return a.tbRank > b.tbRank; } );
    }
    else
    {
        // Clean up if root_probe() and root_probe_wdl() have failed
        for (auto& m : rootMoves)
            m.tbRank = 0;
    }
}<|MERGE_RESOLUTION|>--- conflicted
+++ resolved
@@ -411,12 +411,8 @@
               beta  = std::min(previousScore + delta, VALUE_INFINITE);
 
               // Adjust contempt based on root move's previousScore (dynamic contempt)
-<<<<<<< HEAD
               int dt = Options["Dynamic Contempt"];
-              int dct = ct + dt * (88 * previousScore / (abs(previousScore) + 200));
-=======
-              int dct = ct + 86 * previousScore / (abs(previousScore) + 176);
->>>>>>> fcee0ce6
+              int dct = ct + dt * (86 * previousScore / (abs(previousScore) + 176));
 
               contempt = (us == WHITE ?  make_score(dct, dct / 2)
                                       : -make_score(dct, dct / 2));
@@ -573,13 +569,8 @@
     Key posKey;
     Move ttMove, move, excludedMove, bestMove;
     Depth extension, newDepth;
-<<<<<<< HEAD
     Value bestValue, value, ttValue, eval;
-    bool ttHit, ttPv, inCheck, givesCheck, improving, isMate;
-=======
-    Value bestValue, value, ttValue, eval, maxValue;
-    bool ttHit, ttPv, inCheck, givesCheck, improving, doLMR;
->>>>>>> fcee0ce6
+    bool ttHit, ttPv, inCheck, givesCheck, improving, doLMR, isMate;
     bool captureOrPromotion, doFullDepthSearch, moveCountPruning, ttCapture;
     Piece movedPiece;
     int moveCount, captureCount, quietCount, singularLMR;
@@ -777,20 +768,6 @@
 
     // Begin early pruning.
     if (   !PvNode
-<<<<<<< HEAD
-=======
-        &&  depth < 7 * ONE_PLY
-        &&  eval - futility_margin(depth, improving) >= beta
-        &&  eval < VALUE_KNOWN_WIN) // Do not return unproven wins
-        return eval;
-
-    // Step 9. Null move search with verification search (~40 Elo)
-    if (   !PvNode
-        && (ss-1)->currentMove != MOVE_NULL
-        && (ss-1)->statScore < 22661
-        &&  eval >= beta
-        &&  ss->staticEval >= beta - 33 * depth / ONE_PLY + 299
->>>>>>> fcee0ce6
         && !excludedMove
         &&  abs(eval) < 2 * VALUE_KNOWN_WIN)
     {
@@ -800,14 +777,9 @@
        {
            Value q = qsearch<NonPV>(pos, ss, alpha, beta);
 
-<<<<<<< HEAD
            if (q <= alpha)
                return q;
        }
-=======
-        // Null move dynamic reduction based on depth and value
-        Depth R = ((835 + 70 * depth / ONE_PLY) / 256 + std::min(int(eval - beta) / 185, 3)) * ONE_PLY;
->>>>>>> fcee0ce6
 
        // Step 8. Futility pruning: child node (~30 Elo)
        if (    depth < 7 * ONE_PLY
@@ -817,9 +789,9 @@
 
        // Step 9. Null move search with verification search (~40 Elo)
        if (   (ss-1)->currentMove != MOVE_NULL
-           && (ss-1)->statScore < 23200
+           && (ss-1)->statScore < 22661
            &&  eval >= beta
-           &&  ss->staticEval >= beta - 36 * depth / ONE_PLY + 225
+           &&  ss->staticEval >= beta - 33 * depth / ONE_PLY + 299
            &&  pos.non_pawn_material(us)
            && (ss->ply >= thisThread->nmpMinPly || us != thisThread->nmpColor)
            && !(depth > 4 * ONE_PLY && (MoveList<LEGAL, KING>(pos).size() < 1 || MoveList<LEGAL>(pos).size() < 6)))
@@ -827,7 +799,7 @@
            assert(eval - beta >= 0);
 
            // Null move dynamic reduction based on depth and value
-           Depth R = ((823 + 67 * depth / ONE_PLY) / 256 + std::min(int(eval - beta) / 200, 3)) * ONE_PLY;
+           Depth R = ((835 + 70 * depth / ONE_PLY) / 256 + std::min(int(eval - beta) / 185, 3)) * ONE_PLY;
 
            ss->currentMove = MOVE_NULL;
            ss->continuationHistory = &thisThread->continuationHistory[NO_PIECE][0];
@@ -836,12 +808,7 @@
 
            Value nullValue = -search<NonPV>(pos, ss+1, -beta, -beta+1, depth-R, !cutNode);
 
-<<<<<<< HEAD
            pos.undo_null_move();
-=======
-            if (thisThread->nmpMinPly || (abs(beta) < VALUE_KNOWN_WIN && depth < 13 * ONE_PLY))
-                return nullValue;
->>>>>>> fcee0ce6
 
            if (nullValue >= beta)
            {
@@ -849,7 +816,7 @@
                if (nullValue >= VALUE_MATE_IN_MAX_PLY)
                    nullValue = beta;
 
-               if (thisThread->nmpMinPly || (abs(beta) < VALUE_KNOWN_WIN && depth < 12 * ONE_PLY))
+               if (thisThread->nmpMinPly || (abs(beta) < VALUE_KNOWN_WIN && depth < 13 * ONE_PLY))
                    return nullValue;
 
                assert(!thisThread->nmpMinPly); // Recursive verification is not allowed
@@ -861,20 +828,7 @@
 
                Value v = search<NonPV>(pos, ss, beta-1, beta, depth-R, false);
 
-<<<<<<< HEAD
                thisThread->nmpMinPly = 0;
-=======
-    // Step 10. ProbCut (~10 Elo)
-    // If we have a good enough capture and a reduced search returns a value
-    // much above beta, we can (almost) safely prune the previous move.
-    if (   !PvNode
-        &&  depth >= 5 * ONE_PLY
-        &&  abs(beta) < VALUE_MATE_IN_MAX_PLY)
-    {
-        Value raisedBeta = std::min(beta + 191 - 46 * improving, VALUE_INFINITE);
-        MovePicker mp(pos, ttMove, raisedBeta - ss->staticEval, &thisThread->captureHistory);
-        int probCutCount = 0;
->>>>>>> fcee0ce6
 
                if (v >= beta)
                    return nullValue;
@@ -888,7 +842,7 @@
            &&  ss->ply % 2 == 0
            &&  abs(beta) < VALUE_MATE_IN_MAX_PLY)
        {
-           Value raisedBeta = std::min(beta + 216 - 48 * improving, VALUE_INFINITE);
+           Value raisedBeta = std::min(beta + 191 - 46 * improving, VALUE_INFINITE);
            MovePicker mp(pos, ttMove, raisedBeta - ss->staticEval, &thisThread->captureHistory);
            int probCutCount = 0;
 
@@ -1101,11 +1055,7 @@
                   continue;
 
               // Futility pruning: parent node (~2 Elo)
-<<<<<<< HEAD
               if (   lmrDepth < 3
-=======
-              if (   lmrDepth < 6
->>>>>>> fcee0ce6
                   && !inCheck
                   && ss->staticEval + 250 + 211 * lmrDepth <= alpha)
                   continue;
