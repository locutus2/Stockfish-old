/*
  Stockfish, a UCI chess playing engine derived from Glaurung 2.1
  Copyright (C) 2004-2021 The Stockfish developers (see AUTHORS file)

  Stockfish is free software: you can redistribute it and/or modify
  it under the terms of the GNU General Public License as published by
  the Free Software Foundation, either version 3 of the License, or
  (at your option) any later version.

  Stockfish is distributed in the hope that it will be useful,
  but WITHOUT ANY WARRANTY; without even the implied warranty of
  MERCHANTABILITY or FITNESS FOR A PARTICULAR PURPOSE.  See the
  GNU General Public License for more details.

  You should have received a copy of the GNU General Public License
  along with this program.  If not, see <http://www.gnu.org/licenses/>.
*/

#include <algorithm>
#include <cassert>
#include <cmath>
#include <cstring>   // For std::memset
#include <iostream>
#include <sstream>

#include "evaluate.h"
#include "misc.h"
#include "movegen.h"
#include "movepick.h"
#include "position.h"
#include "search.h"
#include "thread.h"
#include "timeman.h"
#include "tt.h"
#include "uci.h"
#include "syzygy/tbprobe.h"

namespace Stockfish {

namespace Search {

  LimitsType Limits;

  int params[N_PARAMS];
  double best = 0;

  struct Param {
	  int v;
	  std::string s;

	  Param(int x = 0, const std::string& r = "") : v(x), s(r) {}
	  operator int () const { return v; }
  };

  std::vector<Param> lastC;

#define PARAM(x) Param((x),#x)

  void printParams(std::ostream& out)
  {
	  out << "V=" << best << " =>";
	  for(int i = 0; i < N_PARAMS; ++i)
	  {
		  if(params[i])
		  {
			  out << " " << (params[i] > 0 ? "+ ": "- ") << std::abs(params[i]) << " * " << lastC[i].s;
		  }
	  }
	  out << std::endl;
  }

  int getParam(int n)
  {
	  return params[n];
  }

  void setParam(int n, int v)
  {
	  params[n] = v;
  }

  int getValue(const std::vector<Param>& C)
  {
	  int v = 0;
	  for(int i = 0; i < N_PARAMS; ++i)
	  {
		  v += params[i] * int(C[i]);
	  }
	  return v;
  }

  void addData(bool T, const std::vector<Param>& C)
  {
	  lastC = C;
	  int V = getValue(C);
	  dbg_corr_of(V, T, 1000);
	  for(int i = 0; i < N_PARAMS; ++i)
	  {
		  int V0 = V - int(C[i]);
		  int V1 = V + int(C[i]);
		  dbg_corr_of(V0, T, 10*i);
		  dbg_corr_of(V1, T, 10*i+1);
	  }
  }

  bool searchBest()
  {
	  bool found = false;
	  int besti = -1; int bestj = -1;
	  for(int i = 0; i < N_PARAMS; ++i)
	  {
		  for(int j = 0; j < 2; ++j)
		  {
		      double corr = get_corr_of(10*i+j);
		      if(std::isnormal(corr) && corr > best)
		      {
			      best = corr;
			      besti = i;
			      bestj = j;
			      found = true;
		      }
		  }
	  }
	  if(found)
	  {
		  params[besti] += 2 * bestj - 1;
	  }
	  return found;
  }
}

namespace Tablebases {

  int Cardinality;
  bool RootInTB;
  bool UseRule50;
  Depth ProbeDepth;
}

namespace TB = Tablebases;

using std::string;
using Eval::evaluate;
using namespace Search;

namespace {

  // Different node types, used as a template parameter
  enum NodeType { NonPV, PV, Root };

  // Futility margin
  Value futility_margin(Depth d, bool improving) {
    return Value(214 * (d - improving));
  }

  // Reductions lookup table, initialized at startup
  int Reductions[MAX_MOVES]; // [depth or moveNumber]

  Depth reduction(bool i, Depth d, int mn, bool rangeReduction) {
    int r = Reductions[d] * Reductions[mn];
    return (r + 534) / 1024 + (!i && r > 904) + rangeReduction;
  }

  constexpr int futility_move_count(bool improving, Depth depth) {
    return (3 + depth * depth) / (2 - improving);
  }

  // History and stats update bonus, based on depth
  int stat_bonus(Depth d) {
    return d > 14 ? 73 : 6 * d * d + 229 * d - 215;
  }

  // Add a small random component to draw evaluations to avoid 3-fold blindness
  Value value_draw(Thread* thisThread) {
    return VALUE_DRAW + Value(2 * (thisThread->nodes & 1) - 1);
  }

  // Check if the current thread is in a search explosion
  ExplosionState search_explosion(Thread* thisThread) {

    uint64_t nodesNow = thisThread->nodes;
    bool explosive =    thisThread->doubleExtensionAverage[WHITE].is_greater(2, 100)
                     || thisThread->doubleExtensionAverage[BLACK].is_greater(2, 100);

    if (explosive)
       thisThread->nodesLastExplosive = nodesNow;
    else
       thisThread->nodesLastNormal = nodesNow;

    if (   explosive
        && thisThread->state == EXPLOSION_NONE
        && nodesNow - thisThread->nodesLastNormal > 6000000)
        thisThread->state = MUST_CALM_DOWN;

    if (   thisThread->state == MUST_CALM_DOWN
        && nodesNow - thisThread->nodesLastExplosive > 6000000)
        thisThread->state = EXPLOSION_NONE;

    return thisThread->state;
  }

  // Skill structure is used to implement strength limit
  struct Skill {
    explicit Skill(int l) : level(l) {}
    bool enabled() const { return level < 20; }
    bool time_to_pick(Depth depth) const { return depth == 1 + level; }
    Move pick_best(size_t multiPV);

    int level;
    Move best = MOVE_NONE;
  };

  template <NodeType nodeType>
  Value search(Position& pos, Stack* ss, Value alpha, Value beta, Depth depth, bool cutNode);

  template <NodeType nodeType>
  Value qsearch(Position& pos, Stack* ss, Value alpha, Value beta, Depth depth = 0);

  Value value_to_tt(Value v, int ply);
  Value value_from_tt(Value v, int ply, int r50c);
  void update_pv(Move* pv, Move move, Move* childPv);
  void update_continuation_histories(Stack* ss, Piece pc, Square to, int bonus);
  void update_quiet_stats(const Position& pos, Stack* ss, Move move, int bonus, int depth);
  void update_all_stats(const Position& pos, Stack* ss, Move bestMove, Value bestValue, Value beta, Square prevSq,
                        Move* quietsSearched, int quietCount, Move* capturesSearched, int captureCount, Depth depth);

  // perft() is our utility to verify move generation. All the leaf nodes up
  // to the given depth are generated and counted, and the sum is returned.
  template<bool Root>
  uint64_t perft(Position& pos, Depth depth) {

    StateInfo st;
    ASSERT_ALIGNED(&st, Eval::NNUE::CacheLineSize);

    uint64_t cnt, nodes = 0;
    const bool leaf = (depth == 2);

    for (const auto& m : MoveList<LEGAL>(pos))
    {
        if (Root && depth <= 1)
            cnt = 1, nodes++;
        else
        {
            pos.do_move(m, st);
            cnt = leaf ? MoveList<LEGAL>(pos).size() : perft<false>(pos, depth - 1);
            nodes += cnt;
            pos.undo_move(m);
        }
        if (Root)
            sync_cout << UCI::move(m, pos.is_chess960()) << ": " << cnt << sync_endl;
    }
    return nodes;
  }

} // namespace


/// Search::init() is called at startup to initialize various lookup tables

void Search::init() {

  for (int i = 1; i < MAX_MOVES; ++i)
      Reductions[i] = int(21.9 * std::log(i));
}


/// Search::clear() resets search state to its initial value

void Search::clear() {

  Threads.main()->wait_for_search_finished();

  Time.availableNodes = 0;
  TT.clear();
  Threads.clear();
  Tablebases::init(Options["SyzygyPath"]); // Free mapped files
}


/// MainThread::search() is started when the program receives the UCI 'go'
/// command. It searches from the root position and outputs the "bestmove".

void MainThread::search() {

  if (Limits.perft)
  {
      nodes = perft<true>(rootPos, Limits.perft);
      sync_cout << "\nNodes searched: " << nodes << "\n" << sync_endl;
      return;
  }

  Color us = rootPos.side_to_move();
  Time.init(Limits, us, rootPos.game_ply());
  TT.new_search();

  Eval::NNUE::verify();

  if (rootMoves.empty())
  {
      rootMoves.emplace_back(MOVE_NONE);
      sync_cout << "info depth 0 score "
                << UCI::value(rootPos.checkers() ? -VALUE_MATE : VALUE_DRAW)
                << sync_endl;
  }
  else
  {
      Threads.start_searching(); // start non-main threads
      Thread::search();          // main thread start searching
  }

  // When we reach the maximum depth, we can arrive here without a raise of
  // Threads.stop. However, if we are pondering or in an infinite search,
  // the UCI protocol states that we shouldn't print the best move before the
  // GUI sends a "stop" or "ponderhit" command. We therefore simply wait here
  // until the GUI sends one of those commands.

  while (!Threads.stop && (ponder || Limits.infinite))
  {} // Busy wait for a stop or a ponder reset

  // Stop the threads if not already stopped (also raise the stop if
  // "ponderhit" just reset Threads.ponder).
  Threads.stop = true;

  // Wait until all threads have finished
  Threads.wait_for_search_finished();

  // When playing in 'nodes as time' mode, subtract the searched nodes from
  // the available ones before exiting.
  if (Limits.npmsec)
      Time.availableNodes += Limits.inc[us] - Threads.nodes_searched();

  Thread* bestThread = this;

  if (   int(Options["MultiPV"]) == 1
      && !Limits.depth
      && !(Skill(Options["Skill Level"]).enabled() || int(Options["UCI_LimitStrength"]))
      && rootMoves[0].pv[0] != MOVE_NONE)
      bestThread = Threads.get_best_thread();

  bestPreviousScore = bestThread->rootMoves[0].score;

  // Send again PV info if we have a new best thread
  if (bestThread != this)
      sync_cout << UCI::pv(bestThread->rootPos, bestThread->completedDepth, -VALUE_INFINITE, VALUE_INFINITE) << sync_endl;

  sync_cout << "bestmove " << UCI::move(bestThread->rootMoves[0].pv[0], rootPos.is_chess960());

  if (bestThread->rootMoves[0].pv.size() > 1 || bestThread->rootMoves[0].extract_ponder_from_tt(rootPos))
      std::cout << " ponder " << UCI::move(bestThread->rootMoves[0].pv[1], rootPos.is_chess960());

  std::cout << sync_endl;
}


/// Thread::search() is the main iterative deepening loop. It calls search()
/// repeatedly with increasing depth until the allocated thinking time has been
/// consumed, the user stops the search, or the maximum search depth is reached.

void Thread::search() {

  // To allow access to (ss-7) up to (ss+2), the stack must be oversized.
  // The former is needed to allow update_continuation_histories(ss-1, ...),
  // which accesses its argument at ss-6, also near the root.
  // The latter is needed for statScore and killer initialization.
  Stack stack[MAX_PLY+10], *ss = stack+7;
  Move  pv[MAX_PLY+1];
  Value bestValue, alpha, beta, delta;
  Move  lastBestMove = MOVE_NONE;
  Depth lastBestMoveDepth = 0;
  MainThread* mainThread = (this == Threads.main() ? Threads.main() : nullptr);
  double timeReduction = 1, totBestMoveChanges = 0;
  Color us = rootPos.side_to_move();
  int iterIdx = 0;

  std::memset(ss-7, 0, 10 * sizeof(Stack));
  for (int i = 7; i > 0; i--)
      (ss-i)->continuationHistory = &this->continuationHistory[0][0][NO_PIECE][0]; // Use as a sentinel

  for (int i = 0; i <= MAX_PLY + 2; ++i)
      (ss+i)->ply = i;

  ss->pv = pv;

  bestValue = delta = alpha = -VALUE_INFINITE;
  beta = VALUE_INFINITE;

  if (mainThread)
  {
      if (mainThread->bestPreviousScore == VALUE_INFINITE)
          for (int i = 0; i < 4; ++i)
              mainThread->iterValue[i] = VALUE_ZERO;
      else
          for (int i = 0; i < 4; ++i)
              mainThread->iterValue[i] = mainThread->bestPreviousScore;
  }

  std::copy(&lowPlyHistory[2][0], &lowPlyHistory.back().back() + 1, &lowPlyHistory[0][0]);
  std::fill(&lowPlyHistory[MAX_LPH - 2][0], &lowPlyHistory.back().back() + 1, 0);

  size_t multiPV = size_t(Options["MultiPV"]);

  // Pick integer skill levels, but non-deterministically round up or down
  // such that the average integer skill corresponds to the input floating point one.
  // UCI_Elo is converted to a suitable fractional skill level, using anchoring
  // to CCRL Elo (goldfish 1.13 = 2000) and a fit through Ordo derived Elo
  // for match (TC 60+0.6) results spanning a wide range of k values.
  PRNG rng(now());
  double floatLevel = Options["UCI_LimitStrength"] ?
                      std::clamp(std::pow((Options["UCI_Elo"] - 1346.6) / 143.4, 1 / 0.806), 0.0, 20.0) :
                        double(Options["Skill Level"]);
  int intLevel = int(floatLevel) +
                 ((floatLevel - int(floatLevel)) * 1024 > rng.rand<unsigned>() % 1024  ? 1 : 0);
  Skill skill(intLevel);

  // When playing with strength handicap enable MultiPV search that we will
  // use behind the scenes to retrieve a set of possible moves.
  if (skill.enabled())
      multiPV = std::max(multiPV, (size_t)4);

  multiPV = std::min(multiPV, rootMoves.size());

  ttHitAverage.set(50, 100);                  // initialize the running average at 50%
  doubleExtensionAverage[WHITE].set(0, 100);  // initialize the running average at 0%
  doubleExtensionAverage[BLACK].set(0, 100);  // initialize the running average at 0%

  nodesLastExplosive = nodes;
  nodesLastNormal    = nodes;
  state = EXPLOSION_NONE;
  trend = SCORE_ZERO;

  int searchAgainCounter = 0;

  // Iterative deepening loop until requested to stop or the target depth is reached
  while (   ++rootDepth < MAX_PLY
         && !Threads.stop
         && !(Limits.depth && mainThread && rootDepth > Limits.depth))
  {
      // Age out PV variability metric
      if (mainThread)
          totBestMoveChanges /= 2;

      // Save the last iteration's scores before first PV line is searched and
      // all the move scores except the (new) PV are set to -VALUE_INFINITE.
      for (RootMove& rm : rootMoves)
          rm.previousScore = rm.score;

      size_t pvFirst = 0;
      pvLast = 0;

      if (!Threads.increaseDepth)
         searchAgainCounter++;

      // MultiPV loop. We perform a full root search for each PV line
      for (pvIdx = 0; pvIdx < multiPV && !Threads.stop; ++pvIdx)
      {
          if (pvIdx == pvLast)
          {
              pvFirst = pvLast;
              for (pvLast++; pvLast < rootMoves.size(); pvLast++)
                  if (rootMoves[pvLast].tbRank != rootMoves[pvFirst].tbRank)
                      break;
          }

          // Reset UCI info selDepth for each depth and each PV line
          selDepth = 0;

          // Reset aspiration window starting size
          if (rootDepth >= 4)
          {
              Value prev = rootMoves[pvIdx].previousScore;
              delta = Value(17);
              alpha = std::max(prev - delta,-VALUE_INFINITE);
              beta  = std::min(prev + delta, VALUE_INFINITE);

              // Adjust trend based on root move's previousScore (dynamic contempt)
              int tr = 113 * prev / (abs(prev) + 147);

              trend = (us == WHITE ?  make_score(tr, tr / 2)
                                   : -make_score(tr, tr / 2));
          }

          // Start with a small aspiration window and, in the case of a fail
          // high/low, re-search with a bigger window until we don't fail
          // high/low anymore.
          int failedHighCnt = 0;
          while (true)
          {
              Depth adjustedDepth = std::max(1, rootDepth - failedHighCnt - searchAgainCounter);
              bestValue = Stockfish::search<Root>(rootPos, ss, alpha, beta, adjustedDepth, false);

              // Bring the best move to the front. It is critical that sorting
              // is done with a stable algorithm because all the values but the
              // first and eventually the new best one are set to -VALUE_INFINITE
              // and we want to keep the same order for all the moves except the
              // new PV that goes to the front. Note that in case of MultiPV
              // search the already searched PV lines are preserved.
              std::stable_sort(rootMoves.begin() + pvIdx, rootMoves.begin() + pvLast);

              // If search has been stopped, we break immediately. Sorting is
              // safe because RootMoves is still valid, although it refers to
              // the previous iteration.
              if (Threads.stop)
                  break;

              // When failing high/low give some update (without cluttering
              // the UI) before a re-search.
              if (   mainThread
                  && multiPV == 1
                  && (bestValue <= alpha || bestValue >= beta)
                  && Time.elapsed() > 3000)
                  sync_cout << UCI::pv(rootPos, rootDepth, alpha, beta) << sync_endl;

              // In case of failing low/high increase aspiration window and
              // re-search, otherwise exit the loop.
              if (bestValue <= alpha)
              {
                  beta = (alpha + beta) / 2;
                  alpha = std::max(bestValue - delta, -VALUE_INFINITE);

                  failedHighCnt = 0;
                  if (mainThread)
                      mainThread->stopOnPonderhit = false;
              }
              else if (bestValue >= beta)
              {
                  beta = std::min(bestValue + delta, VALUE_INFINITE);
                  ++failedHighCnt;
              }
              else
                  break;

              delta += delta / 4 + 5;

              assert(alpha >= -VALUE_INFINITE && beta <= VALUE_INFINITE);
          }

          // Sort the PV lines searched so far and update the GUI
          std::stable_sort(rootMoves.begin() + pvFirst, rootMoves.begin() + pvIdx + 1);

          if (    mainThread
              && (Threads.stop || pvIdx + 1 == multiPV || Time.elapsed() > 3000))
              sync_cout << UCI::pv(rootPos, rootDepth, alpha, beta) << sync_endl;
      }

      if (!Threads.stop)
          completedDepth = rootDepth;

      if (rootMoves[0].pv[0] != lastBestMove) {
         lastBestMove = rootMoves[0].pv[0];
         lastBestMoveDepth = rootDepth;
      }

      // Have we found a "mate in x"?
      if (   Limits.mate
          && bestValue >= VALUE_MATE_IN_MAX_PLY
          && VALUE_MATE - bestValue <= 2 * Limits.mate)
          Threads.stop = true;

      if (!mainThread)
          continue;

      // If skill level is enabled and time is up, pick a sub-optimal best move
      if (skill.enabled() && skill.time_to_pick(rootDepth))
          skill.pick_best(multiPV);

      // Do we have time for the next iteration? Can we stop searching now?
      if (    Limits.use_time_management()
          && !Threads.stop
          && !mainThread->stopOnPonderhit)
      {
          double fallingEval = (318 + 6 * (mainThread->bestPreviousScore - bestValue)
                                    + 6 * (mainThread->iterValue[iterIdx] - bestValue)) / 825.0;
          fallingEval = std::clamp(fallingEval, 0.5, 1.5);

          // If the bestMove is stable over several iterations, reduce time accordingly
          timeReduction = lastBestMoveDepth + 9 < completedDepth ? 1.92 : 0.95;
          double reduction = (1.47 + mainThread->previousTimeReduction) / (2.32 * timeReduction);

          // Use part of the gained time from a previous stable move for the current move
          for (Thread* th : Threads)
          {
              totBestMoveChanges += th->bestMoveChanges;
              th->bestMoveChanges = 0;
          }
          double bestMoveInstability = 1.073 + std::max(1.0, 2.25 - 9.9 / rootDepth)
                                              * totBestMoveChanges / Threads.size();
          double totalTime = Time.optimum() * fallingEval * reduction * bestMoveInstability;

          // Cap used time in case of a single legal move for a better viewer experience in tournaments
          // yielding correct scores and sufficiently fast moves.
          if (rootMoves.size() == 1)
              totalTime = std::min(500.0, totalTime);

          // Stop the search if we have exceeded the totalTime
          if (Time.elapsed() > totalTime)
          {
              // If we are allowed to ponder do not stop the search now but
              // keep pondering until the GUI sends "ponderhit" or "stop".
              if (mainThread->ponder)
                  mainThread->stopOnPonderhit = true;
              else
                  Threads.stop = true;
          }
          else if (   Threads.increaseDepth
                   && !mainThread->ponder
                   && Time.elapsed() > totalTime * 0.58)
                   Threads.increaseDepth = false;
          else
                   Threads.increaseDepth = true;
      }

      mainThread->iterValue[iterIdx] = bestValue;
      iterIdx = (iterIdx + 1) & 3;
  }

  if (!mainThread)
      return;

  mainThread->previousTimeReduction = timeReduction;

  // If skill level is enabled, swap best PV line with the sub-optimal one
  if (skill.enabled())
      std::swap(rootMoves[0], *std::find(rootMoves.begin(), rootMoves.end(),
                skill.best ? skill.best : skill.pick_best(multiPV)));
}


namespace {

  // search<>() is the main search function for both PV and non-PV nodes

  template <NodeType nodeType>
  Value search(Position& pos, Stack* ss, Value alpha, Value beta, Depth depth, bool cutNode) {

    Thread* thisThread = pos.this_thread();

    // Step 0. Limit search explosion
    if (   ss->ply > 10
        && search_explosion(thisThread) == MUST_CALM_DOWN
        && depth > (ss-1)->depth)
       depth = (ss-1)->depth;

    constexpr bool PvNode = nodeType != NonPV;
    constexpr bool rootNode = nodeType == Root;
    const Depth maxNextDepth = rootNode ? depth : depth + 1;

    // Check if we have an upcoming move which draws by repetition, or
    // if the opponent had an alternative move earlier to this position.
    if (   !rootNode
        && pos.rule50_count() >= 3
        && alpha < VALUE_DRAW
        && pos.has_game_cycle(ss->ply))
    {
        alpha = value_draw(pos.this_thread());
        if (alpha >= beta)
            return alpha;
    }

    // Dive into quiescence search when the depth reaches zero
    if (depth <= 0)
        return qsearch<PvNode ? PV : NonPV>(pos, ss, alpha, beta);

    assert(-VALUE_INFINITE <= alpha && alpha < beta && beta <= VALUE_INFINITE);
    assert(PvNode || (alpha == beta - 1));
    assert(0 < depth && depth < MAX_PLY);
    assert(!(PvNode && cutNode));

    Move pv[MAX_PLY+1], capturesSearched[32], quietsSearched[64];
    StateInfo st;
    ASSERT_ALIGNED(&st, Eval::NNUE::CacheLineSize);

    TTEntry* tte;
    Key posKey;
    Move ttMove, move, excludedMove, bestMove;
    Depth extension, newDepth;
    Value bestValue, value, ttValue, eval, maxValue, probCutBeta;
    bool givesCheck, improving, didLMR, priorCapture;
    bool captureOrPromotion, doFullDepthSearch, moveCountPruning,
         ttCapture, singularQuietLMR, noLMRExtension;
    Piece movedPiece;
    int moveCount, captureCount, quietCount;

    // Step 1. Initialize node
    ss->inCheck        = pos.checkers();
    priorCapture       = pos.captured_piece();
    Color us           = pos.side_to_move();
    moveCount          = captureCount = quietCount = ss->moveCount = 0;
    bestValue          = -VALUE_INFINITE;
    maxValue           = VALUE_INFINITE;

    // Check for the available remaining time
    if (thisThread == Threads.main())
        static_cast<MainThread*>(thisThread)->check_time();

    // Used to send selDepth info to GUI (selDepth counts from 1, ply from 0)
    if (PvNode && thisThread->selDepth < ss->ply + 1)
        thisThread->selDepth = ss->ply + 1;

    if (!rootNode)
    {
        // Step 2. Check for aborted search and immediate draw
        if (   Threads.stop.load(std::memory_order_relaxed)
            || pos.is_draw(ss->ply)
            || ss->ply >= MAX_PLY)
            return (ss->ply >= MAX_PLY && !ss->inCheck) ? evaluate(pos)
                                                        : value_draw(pos.this_thread());

        // Step 3. Mate distance pruning. Even if we mate at the next move our score
        // would be at best mate_in(ss->ply+1), but if alpha is already bigger because
        // a shorter mate was found upward in the tree then there is no need to search
        // because we will never beat the current alpha. Same logic but with reversed
        // signs applies also in the opposite condition of being mated instead of giving
        // mate. In this case return a fail-high score.
        alpha = std::max(mated_in(ss->ply), alpha);
        beta = std::min(mate_in(ss->ply+1), beta);
        if (alpha >= beta)
            return alpha;
    }

    assert(0 <= ss->ply && ss->ply < MAX_PLY);

    (ss+1)->ttPv         = false;
    (ss+1)->excludedMove = bestMove = MOVE_NONE;
    (ss+2)->killers[0]   = (ss+2)->killers[1] = MOVE_NONE;
    ss->doubleExtensions = (ss-1)->doubleExtensions;
    ss->depth            = depth;
    Square prevSq        = to_sq((ss-1)->currentMove);

    // Update the running average statistics for double extensions
    thisThread->doubleExtensionAverage[us].update(ss->depth > (ss-1)->depth);

    // Initialize statScore to zero for the grandchildren of the current position.
    // So statScore is shared between all grandchildren and only the first grandchild
    // starts with statScore = 0. Later grandchildren start with the last calculated
    // statScore of the previous grandchild. This influences the reduction rules in
    // LMR which are based on the statScore of parent position.
    if (!rootNode)
        (ss+2)->statScore = 0;

bool nmpFailed = false;
bool probcutFailed = false;
	    bool  singularFailed = false;
    // Step 4. Transposition table lookup. We don't want the score of a partial
    // search to overwrite a previous full search TT value, so we use a different
    // position key in case of an excluded move.
    excludedMove = ss->excludedMove;
    posKey = excludedMove == MOVE_NONE ? pos.key() : pos.key() ^ make_key(excludedMove);
    tte = TT.probe(posKey, ss->ttHit);
    ttValue = ss->ttHit ? value_from_tt(tte->value(), ss->ply, pos.rule50_count()) : VALUE_NONE;
    ttMove =  rootNode ? thisThread->rootMoves[thisThread->pvIdx].pv[0]
            : ss->ttHit    ? tte->move() : MOVE_NONE;
    if (!excludedMove)
        ss->ttPv = PvNode || (ss->ttHit && tte->is_pv());

    // Update low ply history for previous move if we are near root and position is or has been in PV
    if (   ss->ttPv
        && depth > 12
        && ss->ply - 1 < MAX_LPH
        && !priorCapture
        && is_ok((ss-1)->currentMove))
        thisThread->lowPlyHistory[ss->ply - 1][from_to((ss-1)->currentMove)] << stat_bonus(depth - 5);

    // running average of ttHit
    thisThread->ttHitAverage.update(ss->ttHit);

    // At non-PV nodes we check for an early TT cutoff
    if (  !PvNode
        && ss->ttHit
        && tte->depth() >= depth
        && ttValue != VALUE_NONE // Possible in case of TT access race
        && (ttValue >= beta ? (tte->bound() & BOUND_LOWER)
                            : (tte->bound() & BOUND_UPPER)))
    {
        // If ttMove is quiet, update move sorting heuristics on TT hit
        if (ttMove)
        {
            if (ttValue >= beta)
            {
                // Bonus for a quiet ttMove that fails high
                if (!pos.capture_or_promotion(ttMove))
                    update_quiet_stats(pos, ss, ttMove, stat_bonus(depth), depth);

                // Extra penalty for early quiet moves of the previous ply
                if ((ss-1)->moveCount <= 2 && !priorCapture)
                    update_continuation_histories(ss-1, pos.piece_on(prevSq), prevSq, -stat_bonus(depth + 1));
            }
            // Penalty for a quiet ttMove that fails low
            else if (!pos.capture_or_promotion(ttMove))
            {
                int penalty = -stat_bonus(depth);
                thisThread->mainHistory[us][from_to(ttMove)] << penalty;
                update_continuation_histories(ss, pos.moved_piece(ttMove), to_sq(ttMove), penalty);
            }
        }

        // Partial workaround for the graph history interaction problem
        // For high rule50 counts don't produce transposition table cutoffs.
        if (pos.rule50_count() < 90)
            return ttValue;
    }

    // Step 5. Tablebases probe
    if (!rootNode && TB::Cardinality)
    {
        int piecesCount = pos.count<ALL_PIECES>();

        if (    piecesCount <= TB::Cardinality
            && (piecesCount <  TB::Cardinality || depth >= TB::ProbeDepth)
            &&  pos.rule50_count() == 0
            && !pos.can_castle(ANY_CASTLING))
        {
            TB::ProbeState err;
            TB::WDLScore wdl = Tablebases::probe_wdl(pos, &err);

            // Force check of time on the next occasion
            if (thisThread == Threads.main())
                static_cast<MainThread*>(thisThread)->callsCnt = 0;

            if (err != TB::ProbeState::FAIL)
            {
                thisThread->tbHits.fetch_add(1, std::memory_order_relaxed);

                int drawScore = TB::UseRule50 ? 1 : 0;

                // use the range VALUE_MATE_IN_MAX_PLY to VALUE_TB_WIN_IN_MAX_PLY to score
                value =  wdl < -drawScore ? VALUE_MATED_IN_MAX_PLY + ss->ply + 1
                       : wdl >  drawScore ? VALUE_MATE_IN_MAX_PLY - ss->ply - 1
                                          : VALUE_DRAW + 2 * wdl * drawScore;

                Bound b =  wdl < -drawScore ? BOUND_UPPER
                         : wdl >  drawScore ? BOUND_LOWER : BOUND_EXACT;

                if (    b == BOUND_EXACT
                    || (b == BOUND_LOWER ? value >= beta : value <= alpha))
                {
                    tte->save(posKey, value_to_tt(value, ss->ply), ss->ttPv, b,
                              std::min(MAX_PLY - 1, depth + 6),
                              MOVE_NONE, VALUE_NONE);

                    return value;
                }

                if (PvNode)
                {
                    if (b == BOUND_LOWER)
                        bestValue = value, alpha = std::max(alpha, bestValue);
                    else
                        maxValue = value;
                }
            }
        }
    }

    CapturePieceToHistory& captureHistory = thisThread->captureHistory;

    // Step 6. Static evaluation of the position
    if (ss->inCheck)
    {
        // Skip early pruning when in check
        ss->staticEval = eval = VALUE_NONE;
        improving = false;
        goto moves_loop;
    }
    else if (ss->ttHit)
    {
        // Never assume anything about values stored in TT
        ss->staticEval = eval = tte->eval();
        if (eval == VALUE_NONE)
            ss->staticEval = eval = evaluate(pos);

        // Randomize draw evaluation
        if (eval == VALUE_DRAW)
            eval = value_draw(thisThread);

        // Can ttValue be used as a better position evaluation?
        if (    ttValue != VALUE_NONE
            && (tte->bound() & (ttValue > eval ? BOUND_LOWER : BOUND_UPPER)))
            eval = ttValue;
    }
    else
    {
        // In case of null move search use previous static eval with a different sign
        // and addition of two tempos
        if ((ss-1)->currentMove != MOVE_NULL)
            ss->staticEval = eval = evaluate(pos);
        else
            ss->staticEval = eval = -(ss-1)->staticEval;

        // Save static evaluation into transposition table
        if(!excludedMove)
        tte->save(posKey, VALUE_NONE, ss->ttPv, BOUND_NONE, DEPTH_NONE, MOVE_NONE, eval);
    }

    // Use static evaluation difference to improve quiet move ordering
    if (is_ok((ss-1)->currentMove) && !(ss-1)->inCheck && !priorCapture)
    {
        int bonus = std::clamp(-depth * 4 * int((ss-1)->staticEval + ss->staticEval), -1000, 1000);
        thisThread->mainHistory[~us][from_to((ss-1)->currentMove)] << bonus;
    }

    // Set up improving flag that is used in various pruning heuristics
    // We define position as improving if static evaluation of position is better
    // Than the previous static evaluation at our turn
    // In case of us being in check at our previous move we look at move prior to it
    improving =  (ss-2)->staticEval == VALUE_NONE
               ? ss->staticEval > (ss-4)->staticEval || (ss-4)->staticEval == VALUE_NONE
               : ss->staticEval > (ss-2)->staticEval;

    // Step 7. Futility pruning: child node (~50 Elo).
    // The depth condition is important for mate finding.
    if (   !PvNode
        &&  depth < 9
        &&  eval - futility_margin(depth, improving) >= beta
        &&  eval < VALUE_KNOWN_WIN) // Do not return unproven wins
        return eval;

    // Step 8. Null move search with verification search (~40 Elo)
    if (   !PvNode
        && (ss-1)->currentMove != MOVE_NULL
        && (ss-1)->statScore < 23767
        &&  eval >= beta
        &&  eval >= ss->staticEval
        &&  ss->staticEval >= beta - 20 * depth - 22 * improving + 168 * ss->ttPv + 177
        && !excludedMove
        &&  pos.non_pawn_material(us)
        && (ss->ply >= thisThread->nmpMinPly || us != thisThread->nmpColor))
    {
        assert(eval - beta >= 0);
	nmpFailed = true;

        // Null move dynamic reduction based on depth and value
        Depth R = std::min(int(eval - beta) / 205, 3) + depth / 3 + 4;

        ss->currentMove = MOVE_NULL;
        ss->continuationHistory = &thisThread->continuationHistory[0][0][NO_PIECE][0];

        pos.do_null_move(st);

        Value nullValue = -search<NonPV>(pos, ss+1, -beta, -beta+1, depth-R, !cutNode);

        pos.undo_null_move();

        if (nullValue >= beta)
        {
            // Do not return unproven mate or TB scores
            if (nullValue >= VALUE_TB_WIN_IN_MAX_PLY)
                nullValue = beta;

            if (thisThread->nmpMinPly || (abs(beta) < VALUE_KNOWN_WIN && depth < 14))
                return nullValue;

            assert(!thisThread->nmpMinPly); // Recursive verification is not allowed

            // Do verification search at high depths, with null move pruning disabled
            // for us, until ply exceeds nmpMinPly.
            thisThread->nmpMinPly = ss->ply + 3 * (depth-R) / 4;
            thisThread->nmpColor = us;

            Value v = search<NonPV>(pos, ss, beta-1, beta, depth-R, false);

            thisThread->nmpMinPly = 0;

            if (v >= beta)
                return nullValue;
        }
    }

    probCutBeta = beta + 209 - 44 * improving;

    // Step 9. ProbCut (~4 Elo)
    // If we have a good enough capture and a reduced search returns a value
    // much above beta, we can (almost) safely prune the previous move.
    if (   !PvNode
        &&  depth > 4
        &&  abs(beta) < VALUE_TB_WIN_IN_MAX_PLY
        // if value from transposition table is lower than probCutBeta, don't attempt probCut
        // there and in further interactions with transposition table cutoff depth is set to depth - 3
        // because probCut search has depth set to depth - 4 but we also do a move before it
        // so effective depth is equal to depth - 3
        && !(   ss->ttHit
             && tte->depth() >= depth - 3
             && ttValue != VALUE_NONE
             && ttValue < probCutBeta))
    {
        assert(probCutBeta < VALUE_INFINITE);

        MovePicker mp(pos, ttMove, probCutBeta - ss->staticEval, &captureHistory);
        int probCutCount = 0;
        bool ttPv = ss->ttPv;
        ss->ttPv = false;

        while (   (move = mp.next_move()) != MOVE_NONE
               && probCutCount < 2 + 2 * cutNode)
            if (move != excludedMove && pos.legal(move))
            {
                assert(pos.capture_or_promotion(move));
                assert(depth >= 5);

                captureOrPromotion = true;
                probCutCount++;

                ss->currentMove = move;
                ss->continuationHistory = &thisThread->continuationHistory[ss->inCheck]
                                                                          [captureOrPromotion]
                                                                          [pos.moved_piece(move)]
                                                                          [to_sq(move)];

                pos.do_move(move, st);

                // Perform a preliminary qsearch to verify that the move holds
                value = -qsearch<NonPV>(pos, ss+1, -probCutBeta, -probCutBeta+1);

                // If the qsearch held, perform the regular search
                if (value >= probCutBeta)
                    value = -search<NonPV>(pos, ss+1, -probCutBeta, -probCutBeta+1, depth - 4, !cutNode);

                pos.undo_move(move);

                if (value >= probCutBeta)
                {
                    // if transposition table doesn't have equal or more deep info write probCut data into it
                    if ( !(ss->ttHit
                       && tte->depth() >= depth - 3
                       && ttValue != VALUE_NONE))
                        tte->save(posKey, value_to_tt(value, ss->ply), ttPv,
                            BOUND_LOWER,
                            depth - 3, move, ss->staticEval);
                    return value;
                }
            }
         ss->ttPv = ttPv;
	 probcutFailed = true;
    }

    // Step 10. If the position is not in TT, decrease depth by 2 or 1 depending on node type
    if (   PvNode
        && depth >= 6
        && !ttMove)
        depth -= 2;

    if (   cutNode
        && depth >= 9
        && !ttMove)
        depth--;

moves_loop: // When in check, search starts here

    ttCapture = ttMove && pos.capture_or_promotion(ttMove);
    int rangeReduction = 0;

    // Step 11. A small Probcut idea, when we are in check
    probCutBeta = beta + 409;
    if (   ss->inCheck
        && !PvNode
        && depth >= 4
        && ttCapture
        && (tte->bound() & BOUND_LOWER)
        && tte->depth() >= depth - 3
        && ttValue >= probCutBeta
        && abs(ttValue) <= VALUE_KNOWN_WIN
        && abs(beta) <= VALUE_KNOWN_WIN
       )
        return probCutBeta;


    const PieceToHistory* contHist[] = { (ss-1)->continuationHistory, (ss-2)->continuationHistory,
                                          nullptr                   , (ss-4)->continuationHistory,
                                          nullptr                   , (ss-6)->continuationHistory };

    Move countermove = thisThread->counterMoves[pos.piece_on(prevSq)][prevSq];

    MovePicker mp(pos, ttMove, depth, &thisThread->mainHistory,
                                      &thisThread->lowPlyHistory,
                                      &captureHistory,
                                      contHist,
                                      countermove,
                                      ss->killers,
                                      ss->ply);

    value = bestValue;
    singularQuietLMR = moveCountPruning = noLMRExtension = false;

    // Indicate PvNodes that will probably fail low if the node was searched
    // at a depth equal or greater than the current depth, and the result of this search was a fail low.
    bool likelyFailLow =    PvNode
                         && ttMove
                         && (tte->bound() & BOUND_UPPER)
                         && tte->depth() >= depth;

    // Step 12. Loop through all pseudo-legal moves until no moves remain
    // or a beta cutoff occurs.
    while ((move = mp.next_move(moveCountPruning)) != MOVE_NONE)
    {
      assert(is_ok(move));

      if (move == excludedMove)
          continue;

      // At root obey the "searchmoves" option and skip moves not listed in Root
      // Move List. As a consequence any illegal move is also skipped. In MultiPV
      // mode we also skip PV moves which have been already searched and those
      // of lower "TB rank" if we are in a TB root position.
      if (rootNode && !std::count(thisThread->rootMoves.begin() + thisThread->pvIdx,
                                  thisThread->rootMoves.begin() + thisThread->pvLast, move))
          continue;

      // Check for legality
      if (!rootNode && !pos.legal(move))
          continue;

      ss->moveCount = ++moveCount;

      if (rootNode && thisThread == Threads.main() && Time.elapsed() > 3000)
          sync_cout << "info depth " << depth
                    << " currmove " << UCI::move(move, pos.is_chess960())
                    << " currmovenumber " << moveCount + thisThread->pvIdx << sync_endl;
      if (PvNode)
          (ss+1)->pv = nullptr;

      extension = 0;
      captureOrPromotion = pos.capture_or_promotion(move);
      movedPiece = pos.moved_piece(move);
      givesCheck = pos.gives_check(move);

      // Calculate new depth for this move
      newDepth = depth - 1;

      bool CC = false;
      //int V = cutNode - probcutFailed - ss->ttHit - 2 * bool(excludedMove) - 2 * singularQuietLMR - 2 * singularFailed - ttCapture + ((ss-1)->currentMove == MOVE_NULL) - noLMRExtension;
      //std::vector<bool> C = {cutNode, PvNode, ss->inCheck, improving, ttCapture, ss->ttPv, singularQuietLMR, bool(excludedMove), bool(ttMove), ss->ttHit, moveCountPruning, noLMRExtension};
      //// capture see pruning
      //
      //// capture history pruning
      //int V = improving + cutNode + !moveCountPruning + !ss->ttHit + !excludedMove;
      //int V = improving + cutNode + !moveCountPruning + !ss->ttHit + !excludedMove + (eval >= beta) + ((ss-1)->currentMove == MOVE_NULL) + nmpFailed + !ss->inCheck;
      //int V = cutNode - ss->ttHit + (eval >= beta) - bool(excludedMove) - probcutFailed + ((ss-1)->currentMove == MOVE_NULL) + 4 * ss->inCheck - 2 * singularQuietLMR
//	     + nmpFailed - 2 * singularFailed - noLMRExtension;

      // Step 13. Pruning at shallow depth (~200 Elo). Depth conditions are important for mate finding.
      if (  !rootNode
          && pos.non_pawn_material(us)
          && bestValue > VALUE_TB_LOSS_IN_MAX_PLY)
      {
          // Skip quiet moves if movecount exceeds our FutilityMoveCount threshold
          moveCountPruning = moveCount >= futility_move_count(improving, depth);

          // Reduced depth of the next LMR search
          int lmrDepth = std::max(newDepth - reduction(improving, depth, moveCount, rangeReduction > 2), 0);

          if (   captureOrPromotion
              || givesCheck)
          {
              // Capture history based pruning when the move doesn't give check
              if (   !givesCheck
                  && lmrDepth < 1
                  && captureHistory[movedPiece][to_sq(move)][type_of(pos.piece_on(to_sq(move)))] < 0)
	      {
                  CC = false;
                  if(!CC) continue;
	      }

              // SEE based pruning
              if (!pos.see_ge(move, Value(-218) * depth)) // (~25 Elo)
                  continue;
          }
          else
          {
              // Continuation history based pruning (~20 Elo)
              if (lmrDepth < 5
                  && (*contHist[0])[movedPiece][to_sq(move)]
                  + (*contHist[1])[movedPiece][to_sq(move)]
                  + (*contHist[3])[movedPiece][to_sq(move)] < -3000 * depth + 3000)
                  continue;

              // Futility pruning: parent node (~5 Elo)
              if (   !ss->inCheck
                  && lmrDepth < 8
                  && ss->staticEval + 172 + 145 * lmrDepth <= alpha)
                  continue;

              // Prune moves with negative SEE (~20 Elo)
              if (!pos.see_ge(move, Value(-21 * lmrDepth * lmrDepth - 21 * lmrDepth)))
                  continue;
          }
      }

      std::vector<Param> C;
      //if(CC) 
	     C = {PARAM(cutNode) /*0*/, 
	                      PARAM(PvNode) /*1*/, 
			      PARAM(ss->inCheck) /*2*/, 
			      PARAM(improving) /*3*/, 
			      PARAM(ttCapture) /*4*/, 
			      PARAM(ss->ttPv) /*5*/, 
			      PARAM(singularQuietLMR) /*6*/, 
			      PARAM(bool(excludedMove)) /*7*/, 
			      PARAM(bool(ttMove)), 
			      PARAM(ss->ttHit) /*9*/, 
			      PARAM(moveCountPruning) /*10*/, 
	                      PARAM(noLMRExtension) /*11*/, 
			      PARAM((eval >= beta)) /*12*/, 
			      PARAM(((ss-1)->currentMove == MOVE_NULL)) /*13*/, 
			      PARAM(probcutFailed) /*14*/, 
			      PARAM(nmpFailed) /*15*/, 
			      PARAM(captureOrPromotion) /*16*/, 
			      PARAM(givesCheck) /*17*/,
                              PARAM(singularFailed) /*18*/, 
			      PARAM((!PvNode&&!cutNode)) /*19*/,
      
			      //PARAM(moveCount) /*20*/,
			      //PARAM(depth) /*21*/,
			      //PARAM(rangeReduction) /*22*/,
			      //PARAM(ss->doubleExtensions) /*23*/,
			      //PARAM(ss->ply) /*24*/,
			      //PARAM(thisThread->rootDepth) /*25*/,
			      //PARAM((ss-1)->moveCount) /*26*/,

			      PARAM((type_of(movedPiece) == PAWN)) /*27*/,
			      PARAM((type_of(movedPiece) == KNIGHT)) /*28*/,
			      PARAM((type_of(movedPiece) == BISHOP)) /*29*/,
			      PARAM((type_of(movedPiece) == ROOK)) /*30*/,
			      PARAM((type_of(movedPiece) == QUEEN)) /*31*/,
			      PARAM((type_of(movedPiece) == KING)) /*32*/,
			      PARAM((type_of(move) == PROMOTION)) /*33*/,
			      PARAM(likelyFailLow) /*33*/,
			      //PARAM(thisThread->bestMoveChanges) /*34*/,
      	};

      // Step 14. Extensions (~75 Elo)

      // Singular extension search (~70 Elo). If all moves but one fail low on a
      // search of (alpha-s, beta-s), and just one fails high on (alpha, beta),
      // then that move is singular and should be extended. To verify this we do
      // a reduced search on all the other moves but the ttMove and if the
      // result is lower than ttValue minus a margin, then we will extend the ttMove.
      if (   !rootNode
          &&  depth >= 7
          &&  move == ttMove
          && !excludedMove // Avoid recursive singular search
       /* &&  ttValue != VALUE_NONE Already implicit in the next condition */
          &&  abs(ttValue) < VALUE_KNOWN_WIN
          && (tte->bound() & BOUND_LOWER)
          &&  tte->depth() >= depth - 3)
      {
          Value singularBeta = ttValue - 3 * depth;
          Depth singularDepth = (depth - 1) / 2;

          ss->excludedMove = move;
          value = search<NonPV>(pos, ss, singularBeta - 1, singularBeta, singularDepth, cutNode);
          ss->excludedMove = MOVE_NONE;

          if (value < singularBeta)
          {
              extension = 1;
              singularQuietLMR = !ttCapture;

              // Avoid search explosion by limiting the number of double extensions
              if (   !PvNode
                  && value < singularBeta - 75
                  && ss->doubleExtensions <= 6)
              {
                  extension = 2;
                  noLMRExtension = true;
              }
          }

          // Multi-cut pruning
          // Our ttMove is assumed to fail high, and now we failed high also on a reduced
          // search without the ttMove. So we assume this expected Cut-node is not singular,
          // that multiple moves fail high, and we can prune the whole subtree by returning
          // a soft bound.
          else if (singularBeta >= beta)
              return singularBeta;

          // If the eval of ttMove is greater than beta we try also if there is another
          // move that pushes it over beta, if so the position also has probably multiple
          // moves giving fail highs. We will then reduce the ttMove (negative extension).
          else if (ttValue >= beta)
          {
              ss->excludedMove = move;
              value = search<NonPV>(pos, ss, beta - 1, beta, (depth + 3) / 2, cutNode);
              ss->excludedMove = MOVE_NONE;

              if (value >= beta)
                  extension = -2;
<<<<<<< HEAD
	      else
	          singularFailed = true;
=======
>>>>>>> 21ad356c
          }
	  else
	      singularFailed = true;
      }

      // Capture extensions for PvNodes and cutNodes
      else if (   (PvNode || cutNode)
               && captureOrPromotion
               && moveCount != 1)
          extension = 1;

      // Check extensions
      else if (   givesCheck
               && depth > 6
               && abs(ss->staticEval) > 100)
          extension = 1;

      // Quiet ttMove extensions
      else if (   PvNode
               && move == ttMove
               && move == ss->killers[0]
               && (*contHist[0])[movedPiece][to_sq(move)] >= 10000)
          extension = 1;

      // Add extension to new depth
      newDepth += extension;
      ss->doubleExtensions = (ss-1)->doubleExtensions + (extension == 2);

      // Speculative prefetch as early as possible
      prefetch(TT.first_entry(pos.key_after(move)));

      // Update the current move (this must be done after singular extension search)
      ss->currentMove = move;
      ss->continuationHistory = &thisThread->continuationHistory[ss->inCheck]
                                                                [captureOrPromotion]
                                                                [movedPiece]
                                                                [to_sq(move)];

      // Step 15. Make the move
      pos.do_move(move, st, givesCheck);

      // Step 16. Late moves reduction / extension (LMR, ~200 Elo)
      // We use various heuristics for the sons of a node after the first son has
      // been searched. In general we would like to reduce them, but there are many
      // cases where we extend a son if it has good chances to be "interesting".
      if (    depth >= 3
          &&  moveCount > 1 + 2 * rootNode
          && (  !captureOrPromotion
              || (cutNode && (ss-1)->moveCount > 1)
              || !ss->ttPv)
          && (!PvNode || ss->ply > 1 || thisThread->id() % 4 != 3))
      {
          Depth r = reduction(improving, depth, moveCount, rangeReduction > 2);

          if (PvNode)
              r--;

          // Decrease reduction if the ttHit running average is large (~0 Elo)
          if (thisThread->ttHitAverage.is_greater(537, 1024))
              r--;

          // Decrease reduction if position is or has been on the PV
          // and node is not likely to fail low. (~3 Elo)
          if (   ss->ttPv
              && !likelyFailLow)
              r -= 2;

          // Increase reduction at root and non-PV nodes when the best move does not change frequently
          if (   (rootNode || !PvNode)
              && thisThread->bestMoveChanges <= 2)
              r++;

          // Decrease reduction if opponent's move count is high (~1 Elo)
          if ((ss-1)->moveCount > 13)
              r--;

          // Decrease reduction if ttMove has been singularly extended (~1 Elo)
          if (singularQuietLMR)
              r--;

          // Increase reduction for cut nodes (~3 Elo)
          if (cutNode && move != ss->killers[0])
              r += 2;

          // Increase reduction if ttMove is a capture (~3 Elo)
          if (ttCapture)
              r++;

          ss->statScore =  thisThread->mainHistory[us][from_to(move)]
                         + (*contHist[0])[movedPiece][to_sq(move)]
                         + (*contHist[1])[movedPiece][to_sq(move)]
                         + (*contHist[3])[movedPiece][to_sq(move)]
                         - 4923;

          // Decrease/increase reduction for moves with a good/bad history (~30 Elo)
          r -= ss->statScore / 14721;

          // In general we want to cap the LMR depth search at newDepth. But if reductions
          // are really negative and movecount is low, we allow this move to be searched
          // deeper than the first move (this may lead to hidden double extensions if
          // newDepth got its own extension before).
          int deeper =   r >= -1               ? 0
                       : noLMRExtension        ? 0
                       : moveCount <= 5        ? 1
                       : (depth > 6 && PvNode) ? 1
                       :                         0;

          Depth d = std::clamp(newDepth - r, 1, newDepth + deeper);

          value = -search<NonPV>(pos, ss+1, -(alpha+1), -alpha, d, true);
          CC = givesCheck;

          // Range reductions (~3 Elo)
          if (ss->staticEval - value < 30 && depth > 7)
              rangeReduction++;

          // If the son is reduced and fails high it will be re-searched at full depth
          doFullDepthSearch = value > alpha && d < newDepth;
          didLMR = true;
      }
      else
      {
          doFullDepthSearch = !PvNode || moveCount > 1;
          didLMR = false;
      }

      // Step 17. Full depth search when LMR is skipped or fails high
      if (doFullDepthSearch)
      {
          value = -search<NonPV>(pos, ss+1, -(alpha+1), -alpha, newDepth, !cutNode);

          // If the move passed LMR update its stats
          if (didLMR && !captureOrPromotion)
          {
              int bonus = value > alpha ?  stat_bonus(newDepth)
                                        : -stat_bonus(newDepth);

              update_continuation_histories(ss, movedPiece, to_sq(move), bonus);
          }
      }

      // For PV nodes only, do a full PV search on the first move or after a fail
      // high (in the latter case search only if value < beta), otherwise let the
      // parent node fail low with value <= alpha and try another move.
      if (PvNode && (moveCount == 1 || (value > alpha && (rootNode || value < beta))))
      {
          (ss+1)->pv = pv;
          (ss+1)->pv[0] = MOVE_NONE;

          value = -search<PV>(pos, ss+1, -beta, -alpha,
                              std::min(maxNextDepth, newDepth), false);
      }

      // Step 18. Undo move
      pos.undo_move(move);

      assert(value > -VALUE_INFINITE && value < VALUE_INFINITE);

      // Step 19. Check for a new best move
      // Finished searching the move. If a stop occurred, the return value of
      // the search cannot be trusted, and we return immediately without
      // updating best move, PV and TT.
      if (Threads.stop.load(std::memory_order_relaxed))
          return VALUE_ZERO;

      if (rootNode)
      {
          RootMove& rm = *std::find(thisThread->rootMoves.begin(),
                                    thisThread->rootMoves.end(), move);

          // PV move or new best move?
          if (moveCount == 1 || value > alpha)
          {
              rm.score = value;
              rm.selDepth = thisThread->selDepth;
              rm.pv.resize(1);

              assert((ss+1)->pv);

              for (Move* m = (ss+1)->pv; *m != MOVE_NONE; ++m)
                  rm.pv.push_back(*m);

              // We record how often the best move has been changed in each
              // iteration. This information is used for time management and LMR
              if (moveCount > 1)
                  ++thisThread->bestMoveChanges;
          }
          else
              // All other moves but the PV are set to the lowest value: this
              // is not a problem when sorting because the sort is stable and the
              // move position in the list is preserved - just the PV is pushed up.
              rm.score = -VALUE_INFINITE;
      }

      if(CC)
      {
	      	bool T = value > alpha;
		/*
		dbg_corr_of(V, T, 1000);
		for(int i = 0; i < (int)C.size(); ++i)
		{
			int V0 = V + !C[i];
			int V1 = V + C[i];
			//dbg_hit_on(T, 10*i+C[i]);
			dbg_corr_of(V0, T, 10*i);
			dbg_corr_of(V1, T, 10*i+1);
		}
		*/
		addData(T, C);
      }

      if (value > bestValue)
      {
          bestValue = value;

          if (value > alpha)
          {
              bestMove = move;

              if (PvNode && !rootNode) // Update pv even in fail-high case
                  update_pv(ss->pv, move, (ss+1)->pv);

              if (PvNode && value < beta) // Update alpha! Always alpha < beta
                  alpha = value;
              else
              {
                  assert(value >= beta); // Fail high
                  break;
              }
          }
      }

      // If the move is worse than some previously searched move, remember it to update its stats later
      if (move != bestMove)
      {
          if (captureOrPromotion && captureCount < 32)
              capturesSearched[captureCount++] = move;

          else if (!captureOrPromotion && quietCount < 64)
              quietsSearched[quietCount++] = move;
      }
    }

    // The following condition would detect a stop only after move loop has been
    // completed. But in this case bestValue is valid because we have fully
    // searched our subtree, and we can anyhow save the result in TT.
    /*
       if (Threads.stop)
        return VALUE_DRAW;
    */

    // Step 20. Check for mate and stalemate
    // All legal moves have been searched and if there are no legal moves, it
    // must be a mate or a stalemate. If we are in a singular extension search then
    // return a fail low score.

    assert(moveCount || !ss->inCheck || excludedMove || !MoveList<LEGAL>(pos).size());

    if (!moveCount)
        bestValue = excludedMove ? alpha :
                    ss->inCheck  ? mated_in(ss->ply)
                                 : VALUE_DRAW;

    // If there is a move which produces search value greater than alpha we update stats of searched moves
    else if (bestMove)
        update_all_stats(pos, ss, bestMove, bestValue, beta, prevSq,
                         quietsSearched, quietCount, capturesSearched, captureCount, depth);

    // Bonus for prior countermove that caused the fail low
    else if (   (depth >= 3 || PvNode)
             && !priorCapture)
        update_continuation_histories(ss-1, pos.piece_on(prevSq), prevSq, stat_bonus(depth) * (1 + (PvNode || cutNode)));

    if (PvNode)
        bestValue = std::min(bestValue, maxValue);

    // If no good move is found and the previous position was ttPv, then the previous
    // opponent move is probably good and the new position is added to the search tree.
    if (bestValue <= alpha)
        ss->ttPv = ss->ttPv || ((ss-1)->ttPv && depth > 3);
    // Otherwise, a counter move has been found and if the position is the last leaf
    // in the search tree, remove the position from the search tree.
    else if (depth > 3)
        ss->ttPv = ss->ttPv && (ss+1)->ttPv;

    // Write gathered information in transposition table
    if (!excludedMove && !(rootNode && thisThread->pvIdx))
        tte->save(posKey, value_to_tt(bestValue, ss->ply), ss->ttPv,
                  bestValue >= beta ? BOUND_LOWER :
                  PvNode && bestMove ? BOUND_EXACT : BOUND_UPPER,
                  depth, bestMove, ss->staticEval);

    assert(bestValue > -VALUE_INFINITE && bestValue < VALUE_INFINITE);

    return bestValue;
  }


  // qsearch() is the quiescence search function, which is called by the main search
  // function with zero depth, or recursively with further decreasing depth per call.
  template <NodeType nodeType>
  Value qsearch(Position& pos, Stack* ss, Value alpha, Value beta, Depth depth) {

    static_assert(nodeType != Root);
    constexpr bool PvNode = nodeType == PV;

    assert(alpha >= -VALUE_INFINITE && alpha < beta && beta <= VALUE_INFINITE);
    assert(PvNode || (alpha == beta - 1));
    assert(depth <= 0);

    Move pv[MAX_PLY+1];
    StateInfo st;
    ASSERT_ALIGNED(&st, Eval::NNUE::CacheLineSize);

    TTEntry* tte;
    Key posKey;
    Move ttMove, move, bestMove;
    Depth ttDepth;
    Value bestValue, value, ttValue, futilityValue, futilityBase, oldAlpha;
    bool pvHit, givesCheck, captureOrPromotion;
    int moveCount;

    if (PvNode)
    {
        oldAlpha = alpha; // To flag BOUND_EXACT when eval above alpha and no available moves
        (ss+1)->pv = pv;
        ss->pv[0] = MOVE_NONE;
    }

    Thread* thisThread = pos.this_thread();
    bestMove = MOVE_NONE;
    ss->inCheck = pos.checkers();
    moveCount = 0;

    // Check for an immediate draw or maximum ply reached
    if (   pos.is_draw(ss->ply)
        || ss->ply >= MAX_PLY)
        return (ss->ply >= MAX_PLY && !ss->inCheck) ? evaluate(pos) : VALUE_DRAW;

    assert(0 <= ss->ply && ss->ply < MAX_PLY);

    // Decide whether or not to include checks: this fixes also the type of
    // TT entry depth that we are going to use. Note that in qsearch we use
    // only two types of depth in TT: DEPTH_QS_CHECKS or DEPTH_QS_NO_CHECKS.
    ttDepth = ss->inCheck || depth >= DEPTH_QS_CHECKS ? DEPTH_QS_CHECKS
                                                  : DEPTH_QS_NO_CHECKS;
    // Transposition table lookup
    posKey = pos.key();
    tte = TT.probe(posKey, ss->ttHit);
    ttValue = ss->ttHit ? value_from_tt(tte->value(), ss->ply, pos.rule50_count()) : VALUE_NONE;
    ttMove = ss->ttHit ? tte->move() : MOVE_NONE;
    pvHit = ss->ttHit && tte->is_pv();

    if (  !PvNode
        && ss->ttHit
        && tte->depth() >= ttDepth
        && ttValue != VALUE_NONE // Only in case of TT access race
        && (ttValue >= beta ? (tte->bound() & BOUND_LOWER)
                            : (tte->bound() & BOUND_UPPER)))
        return ttValue;

    // Evaluate the position statically
    if (ss->inCheck)
    {
        ss->staticEval = VALUE_NONE;
        bestValue = futilityBase = -VALUE_INFINITE;
    }
    else
    {
        if (ss->ttHit)
        {
            // Never assume anything about values stored in TT
            if ((ss->staticEval = bestValue = tte->eval()) == VALUE_NONE)
                ss->staticEval = bestValue = evaluate(pos);

            // Can ttValue be used as a better position evaluation?
            if (    ttValue != VALUE_NONE
                && (tte->bound() & (ttValue > bestValue ? BOUND_LOWER : BOUND_UPPER)))
                bestValue = ttValue;
        }
        else
            // In case of null move search use previous static eval with a different sign
            // and addition of two tempos
            ss->staticEval = bestValue =
            (ss-1)->currentMove != MOVE_NULL ? evaluate(pos)
                                             : -(ss-1)->staticEval;

        // Stand pat. Return immediately if static value is at least beta
        if (bestValue >= beta)
        {
            // Save gathered info in transposition table
            if (!ss->ttHit)
                tte->save(posKey, value_to_tt(bestValue, ss->ply), false, BOUND_LOWER,
                          DEPTH_NONE, MOVE_NONE, ss->staticEval);

            return bestValue;
        }

        if (PvNode && bestValue > alpha)
            alpha = bestValue;

        futilityBase = bestValue + 155;
    }

    const PieceToHistory* contHist[] = { (ss-1)->continuationHistory, (ss-2)->continuationHistory,
                                          nullptr                   , (ss-4)->continuationHistory,
                                          nullptr                   , (ss-6)->continuationHistory };

    // Initialize a MovePicker object for the current position, and prepare
    // to search the moves. Because the depth is <= 0 here, only captures,
    // queen promotions, and other checks (only if depth >= DEPTH_QS_CHECKS)
    // will be generated.
    MovePicker mp(pos, ttMove, depth, &thisThread->mainHistory,
                                      &thisThread->captureHistory,
                                      contHist,
                                      to_sq((ss-1)->currentMove));

    // Loop through the moves until no moves remain or a beta cutoff occurs
    while ((move = mp.next_move()) != MOVE_NONE)
    {
      assert(is_ok(move));

      // Check for legality
      if (!pos.legal(move))
          continue;

      givesCheck = pos.gives_check(move);
      captureOrPromotion = pos.capture_or_promotion(move);

      moveCount++;

      // Futility pruning and moveCount pruning
      if (    bestValue > VALUE_TB_LOSS_IN_MAX_PLY
          && !givesCheck
          &&  futilityBase > -VALUE_KNOWN_WIN
          &&  type_of(move) != PROMOTION)
      {

          if (moveCount > 2)
              continue;

          futilityValue = futilityBase + PieceValue[EG][pos.piece_on(to_sq(move))];

          if (futilityValue <= alpha)
          {
              bestValue = std::max(bestValue, futilityValue);
              continue;
          }

          if (futilityBase <= alpha && !pos.see_ge(move, VALUE_ZERO + 1))
          {
              bestValue = std::max(bestValue, futilityBase);
              continue;
          }
      }

      // Do not search moves with negative SEE values
      if (    bestValue > VALUE_TB_LOSS_IN_MAX_PLY
          && !pos.see_ge(move))
          continue;

      // Speculative prefetch as early as possible
      prefetch(TT.first_entry(pos.key_after(move)));

      ss->currentMove = move;
      ss->continuationHistory = &thisThread->continuationHistory[ss->inCheck]
                                                                [captureOrPromotion]
                                                                [pos.moved_piece(move)]
                                                                [to_sq(move)];

      // Continuation history based pruning
      if (  !captureOrPromotion
          && bestValue > VALUE_TB_LOSS_IN_MAX_PLY
          && (*contHist[0])[pos.moved_piece(move)][to_sq(move)] < CounterMovePruneThreshold
          && (*contHist[1])[pos.moved_piece(move)][to_sq(move)] < CounterMovePruneThreshold)
          continue;

      // Make and search the move
      pos.do_move(move, st, givesCheck);
      value = -qsearch<nodeType>(pos, ss+1, -beta, -alpha, depth - 1);
      pos.undo_move(move);

      assert(value > -VALUE_INFINITE && value < VALUE_INFINITE);

      // Check for a new best move
      if (value > bestValue)
      {
          bestValue = value;

          if (value > alpha)
          {
              bestMove = move;

              if (PvNode) // Update pv even in fail-high case
                  update_pv(ss->pv, move, (ss+1)->pv);

              if (PvNode && value < beta) // Update alpha here!
                  alpha = value;
              else
                  break; // Fail high
          }
       }
    }

    // All legal moves have been searched. A special case: if we're in check
    // and no legal moves were found, it is checkmate.
    if (ss->inCheck && bestValue == -VALUE_INFINITE)
    {
        assert(!MoveList<LEGAL>(pos).size());

        return mated_in(ss->ply); // Plies to mate from the root
    }

    // Save gathered info in transposition table
    tte->save(posKey, value_to_tt(bestValue, ss->ply), pvHit,
              bestValue >= beta ? BOUND_LOWER :
              PvNode && bestValue > oldAlpha  ? BOUND_EXACT : BOUND_UPPER,
              ttDepth, bestMove, ss->staticEval);

    assert(bestValue > -VALUE_INFINITE && bestValue < VALUE_INFINITE);

    return bestValue;
  }


  // value_to_tt() adjusts a mate or TB score from "plies to mate from the root" to
  // "plies to mate from the current position". Standard scores are unchanged.
  // The function is called before storing a value in the transposition table.

  Value value_to_tt(Value v, int ply) {

    assert(v != VALUE_NONE);

    return  v >= VALUE_TB_WIN_IN_MAX_PLY  ? v + ply
          : v <= VALUE_TB_LOSS_IN_MAX_PLY ? v - ply : v;
  }


  // value_from_tt() is the inverse of value_to_tt(): it adjusts a mate or TB score
  // from the transposition table (which refers to the plies to mate/be mated from
  // current position) to "plies to mate/be mated (TB win/loss) from the root". However,
  // for mate scores, to avoid potentially false mate scores related to the 50 moves rule
  // and the graph history interaction, we return an optimal TB score instead.

  Value value_from_tt(Value v, int ply, int r50c) {

    if (v == VALUE_NONE)
        return VALUE_NONE;

    if (v >= VALUE_TB_WIN_IN_MAX_PLY)  // TB win or better
    {
        if (v >= VALUE_MATE_IN_MAX_PLY && VALUE_MATE - v > 99 - r50c)
            return VALUE_MATE_IN_MAX_PLY - 1; // do not return a potentially false mate score

        return v - ply;
    }

    if (v <= VALUE_TB_LOSS_IN_MAX_PLY) // TB loss or worse
    {
        if (v <= VALUE_MATED_IN_MAX_PLY && VALUE_MATE + v > 99 - r50c)
            return VALUE_MATED_IN_MAX_PLY + 1; // do not return a potentially false mate score

        return v + ply;
    }

    return v;
  }


  // update_pv() adds current move and appends child pv[]

  void update_pv(Move* pv, Move move, Move* childPv) {

    for (*pv++ = move; childPv && *childPv != MOVE_NONE; )
        *pv++ = *childPv++;
    *pv = MOVE_NONE;
  }


  // update_all_stats() updates stats at the end of search() when a bestMove is found

  void update_all_stats(const Position& pos, Stack* ss, Move bestMove, Value bestValue, Value beta, Square prevSq,
                        Move* quietsSearched, int quietCount, Move* capturesSearched, int captureCount, Depth depth) {

    int bonus1, bonus2;
    Color us = pos.side_to_move();
    Thread* thisThread = pos.this_thread();
    CapturePieceToHistory& captureHistory = thisThread->captureHistory;
    Piece moved_piece = pos.moved_piece(bestMove);
    PieceType captured = type_of(pos.piece_on(to_sq(bestMove)));

    bonus1 = stat_bonus(depth + 1);
    bonus2 = bestValue > beta + PawnValueMg ? bonus1                                 // larger bonus
                                            : std::min(bonus1, stat_bonus(depth));   // smaller bonus

    if (!pos.capture_or_promotion(bestMove))
    {
        // Increase stats for the best move in case it was a quiet move
        update_quiet_stats(pos, ss, bestMove, bonus2, depth);

        // Decrease stats for all non-best quiet moves
        for (int i = 0; i < quietCount; ++i)
        {
            thisThread->mainHistory[us][from_to(quietsSearched[i])] << -bonus2;
            update_continuation_histories(ss, pos.moved_piece(quietsSearched[i]), to_sq(quietsSearched[i]), -bonus2);
        }
    }
    else
        // Increase stats for the best move in case it was a capture move
        captureHistory[moved_piece][to_sq(bestMove)][captured] << bonus1;

    // Extra penalty for a quiet early move that was not a TT move or
    // main killer move in previous ply when it gets refuted.
    if (   ((ss-1)->moveCount == 1 + (ss-1)->ttHit || ((ss-1)->currentMove == (ss-1)->killers[0]))
        && !pos.captured_piece())
            update_continuation_histories(ss-1, pos.piece_on(prevSq), prevSq, -bonus1);

    // Decrease stats for all non-best capture moves
    for (int i = 0; i < captureCount; ++i)
    {
        moved_piece = pos.moved_piece(capturesSearched[i]);
        captured = type_of(pos.piece_on(to_sq(capturesSearched[i])));
        captureHistory[moved_piece][to_sq(capturesSearched[i])][captured] << -bonus1;
    }
  }


  // update_continuation_histories() updates histories of the move pairs formed
  // by moves at ply -1, -2, -4, and -6 with current move.

  void update_continuation_histories(Stack* ss, Piece pc, Square to, int bonus) {

    for (int i : {1, 2, 4, 6})
    {
        // Only update first 2 continuation histories if we are in check
        if (ss->inCheck && i > 2)
            break;
        if (is_ok((ss-i)->currentMove))
            (*(ss-i)->continuationHistory)[pc][to] << bonus;
    }
  }


  // update_quiet_stats() updates move sorting heuristics

  void update_quiet_stats(const Position& pos, Stack* ss, Move move, int bonus, int depth) {

    // Update killers
    if (ss->killers[0] != move)
    {
        ss->killers[1] = ss->killers[0];
        ss->killers[0] = move;
    }

    Color us = pos.side_to_move();
    Thread* thisThread = pos.this_thread();
    thisThread->mainHistory[us][from_to(move)] << bonus;
    update_continuation_histories(ss, pos.moved_piece(move), to_sq(move), bonus);

    // Penalty for reversed move in case of moved piece not being a pawn
    if (type_of(pos.moved_piece(move)) != PAWN)
        thisThread->mainHistory[us][from_to(reverse_move(move))] << -bonus;

    // Update countermove history
    if (is_ok((ss-1)->currentMove))
    {
        Square prevSq = to_sq((ss-1)->currentMove);
        thisThread->counterMoves[pos.piece_on(prevSq)][prevSq] = move;
    }

    // Update low ply history
    if (depth > 11 && ss->ply < MAX_LPH)
        thisThread->lowPlyHistory[ss->ply][from_to(move)] << stat_bonus(depth - 7);
  }

  // When playing with strength handicap, choose best move among a set of RootMoves
  // using a statistical rule dependent on 'level'. Idea by Heinz van Saanen.

  Move Skill::pick_best(size_t multiPV) {

    const RootMoves& rootMoves = Threads.main()->rootMoves;
    static PRNG rng(now()); // PRNG sequence should be non-deterministic

    // RootMoves are already sorted by score in descending order
    Value topScore = rootMoves[0].score;
    int delta = std::min(topScore - rootMoves[multiPV - 1].score, PawnValueMg);
    int weakness = 120 - 2 * level;
    int maxScore = -VALUE_INFINITE;

    // Choose best move. For each move score we add two terms, both dependent on
    // weakness. One is deterministic and bigger for weaker levels, and one is
    // random. Then we choose the move with the resulting highest score.
    for (size_t i = 0; i < multiPV; ++i)
    {
        // This is our magic formula
        int push = (  weakness * int(topScore - rootMoves[i].score)
                    + delta * (rng.rand<unsigned>() % weakness)) / 128;

        if (rootMoves[i].score + push >= maxScore)
        {
            maxScore = rootMoves[i].score + push;
            best = rootMoves[i].pv[0];
        }
    }

    return best;
  }

} // namespace


/// MainThread::check_time() is used to print debug info and, more importantly,
/// to detect when we are out of available time and thus stop the search.

void MainThread::check_time() {

  if (--callsCnt > 0)
      return;

  // When using nodes, ensure checking rate is not lower than 0.1% of nodes
  callsCnt = Limits.nodes ? std::min(1024, int(Limits.nodes / 1024)) : 1024;

  static TimePoint lastInfoTime = now();

  TimePoint elapsed = Time.elapsed();
  TimePoint tick = Limits.startTime + elapsed;

  if (tick - lastInfoTime >= 1000)
  {
      lastInfoTime = tick;
  }

  // We should not stop pondering until told so by the GUI
  if (ponder)
      return;

  if (   (Limits.use_time_management() && (elapsed > Time.maximum() - 10 || stopOnPonderhit))
      || (Limits.movetime && elapsed >= Limits.movetime)
      || (Limits.nodes && Threads.nodes_searched() >= (uint64_t)Limits.nodes))
      Threads.stop = true;
}


/// UCI::pv() formats PV information according to the UCI protocol. UCI requires
/// that all (if any) unsearched PV lines are sent using a previous search score.

string UCI::pv(const Position& pos, Depth depth, Value alpha, Value beta) {

  std::stringstream ss;
  TimePoint elapsed = Time.elapsed() + 1;
  const RootMoves& rootMoves = pos.this_thread()->rootMoves;
  size_t pvIdx = pos.this_thread()->pvIdx;
  size_t multiPV = std::min((size_t)Options["MultiPV"], rootMoves.size());
  uint64_t nodesSearched = Threads.nodes_searched();
  uint64_t tbHits = Threads.tb_hits() + (TB::RootInTB ? rootMoves.size() : 0);

  for (size_t i = 0; i < multiPV; ++i)
  {
      bool updated = rootMoves[i].score != -VALUE_INFINITE;

      if (depth == 1 && !updated && i > 0)
          continue;

      Depth d = updated ? depth : std::max(1, depth - 1);
      Value v = updated ? rootMoves[i].score : rootMoves[i].previousScore;

      if (v == -VALUE_INFINITE)
          v = VALUE_ZERO;

      bool tb = TB::RootInTB && abs(v) < VALUE_MATE_IN_MAX_PLY;
      v = tb ? rootMoves[i].tbScore : v;

      if (ss.rdbuf()->in_avail()) // Not at first line
          ss << "\n";

      ss << "info"
         << " depth "    << d
         << " seldepth " << rootMoves[i].selDepth
         << " multipv "  << i + 1
         << " score "    << UCI::value(v);

      if (Options["UCI_ShowWDL"])
          ss << UCI::wdl(v, pos.game_ply());

      if (!tb && i == pvIdx)
          ss << (v >= beta ? " lowerbound" : v <= alpha ? " upperbound" : "");

      ss << " nodes "    << nodesSearched
         << " nps "      << nodesSearched * 1000 / elapsed;

      if (elapsed > 1000) // Earlier makes little sense
          ss << " hashfull " << TT.hashfull();

      ss << " tbhits "   << tbHits
         << " time "     << elapsed
         << " pv";

      for (Move m : rootMoves[i].pv)
          ss << " " << UCI::move(m, pos.is_chess960());
  }

  return ss.str();
}


/// RootMove::extract_ponder_from_tt() is called in case we have no ponder move
/// before exiting the search, for instance, in case we stop the search during a
/// fail high at root. We try hard to have a ponder move to return to the GUI,
/// otherwise in case of 'ponder on' we have nothing to think on.

bool RootMove::extract_ponder_from_tt(Position& pos) {

    StateInfo st;
    ASSERT_ALIGNED(&st, Eval::NNUE::CacheLineSize);

    bool ttHit;

    assert(pv.size() == 1);

    if (pv[0] == MOVE_NONE)
        return false;

    pos.do_move(pv[0], st);
    TTEntry* tte = TT.probe(pos.key(), ttHit);

    if (ttHit)
    {
        Move m = tte->move(); // Local copy to be SMP safe
        if (MoveList<LEGAL>(pos).contains(m))
            pv.push_back(m);
    }

    pos.undo_move(pv[0]);
    return pv.size() > 1;
}

void Tablebases::rank_root_moves(Position& pos, Search::RootMoves& rootMoves) {

    RootInTB = false;
    UseRule50 = bool(Options["Syzygy50MoveRule"]);
    ProbeDepth = int(Options["SyzygyProbeDepth"]);
    Cardinality = int(Options["SyzygyProbeLimit"]);
    bool dtz_available = true;

    // Tables with fewer pieces than SyzygyProbeLimit are searched with
    // ProbeDepth == DEPTH_ZERO
    if (Cardinality > MaxCardinality)
    {
        Cardinality = MaxCardinality;
        ProbeDepth = 0;
    }

    if (Cardinality >= popcount(pos.pieces()) && !pos.can_castle(ANY_CASTLING))
    {
        // Rank moves using DTZ tables
        RootInTB = root_probe(pos, rootMoves);

        if (!RootInTB)
        {
            // DTZ tables are missing; try to rank moves using WDL tables
            dtz_available = false;
            RootInTB = root_probe_wdl(pos, rootMoves);
        }
    }

    if (RootInTB)
    {
        // Sort moves according to TB rank
        std::stable_sort(rootMoves.begin(), rootMoves.end(),
                  [](const RootMove &a, const RootMove &b) { return a.tbRank > b.tbRank; } );

        // Probe during search only if DTZ is not available and we are winning
        if (dtz_available || rootMoves[0].tbScore <= VALUE_DRAW)
            Cardinality = 0;
    }
    else
    {
        // Clean up if root_probe() and root_probe_wdl() have failed
        for (auto& m : rootMoves)
            m.tbRank = 0;
    }
}

} // namespace Stockfish<|MERGE_RESOLUTION|>--- conflicted
+++ resolved
@@ -1283,11 +1283,8 @@
 
               if (value >= beta)
                   extension = -2;
-<<<<<<< HEAD
 	      else
 	          singularFailed = true;
-=======
->>>>>>> 21ad356c
           }
 	  else
 	      singularFailed = true;
