/*
  Stockfish, a UCI chess playing engine derived from Glaurung 2.1
  Copyright (C) 2004-2021 The Stockfish developers (see AUTHORS file)

  Stockfish is free software: you can redistribute it and/or modify
  it under the terms of the GNU General Public License as published by
  the Free Software Foundation, either version 3 of the License, or
  (at your option) any later version.

  Stockfish is distributed in the hope that it will be useful,
  but WITHOUT ANY WARRANTY; without even the implied warranty of
  MERCHANTABILITY or FITNESS FOR A PARTICULAR PURPOSE.  See the
  GNU General Public License for more details.

  You should have received a copy of the GNU General Public License
  along with this program.  If not, see <http://www.gnu.org/licenses/>.
*/

#include <algorithm>
#include <cassert>
#include <cmath>
#include <cstring>   // For std::memset
#include <iostream>
#include <sstream>

#include "evaluate.h"
#include "misc.h"
#include "movegen.h"
#include "movepick.h"
#include "position.h"
#include "search.h"
#include "thread.h"
#include "timeman.h"
#include "tt.h"
#include "uci.h"
#include "syzygy/tbprobe.h"

namespace Stockfish {

namespace Search {

  LimitsType Limits;
}

namespace Tablebases {

  int Cardinality;
  bool RootInTB;
  bool UseRule50;
  Depth ProbeDepth;
}

namespace TB = Tablebases;

using std::string;
using Eval::evaluate;
using namespace Search;

namespace {

  // Different node types, used as a template parameter
  enum NodeType { NonPV, PV, Root };

  constexpr uint64_t TtHitAverageWindow     = 4096;
  constexpr uint64_t TtHitAverageResolution = 1024;

  // Futility margin
  Value futility_margin(Depth d, bool improving) {
    return Value(214 * (d - improving));
  }

  // Reductions lookup table, initialized at startup
  int Reductions[MAX_MOVES]; // [depth or moveNumber]

  Depth reduction(bool i, Depth d, int mn) {
    int r = Reductions[d] * Reductions[mn];
    return (r + 534) / 1024 + (!i && r > 904);
  }

  constexpr int futility_move_count(bool improving, Depth depth) {
    return (3 + depth * depth) / (2 - improving);
  }

  // History and stats update bonus, based on depth
  int stat_bonus(Depth d) {
    return d > 14 ? 73 : 6 * d * d + 229 * d - 215;
  }

  // Add a small random component to draw evaluations to avoid 3-fold blindness
  Value value_draw(Thread* thisThread) {
    return VALUE_DRAW + Value(2 * (thisThread->nodes & 1) - 1);
  }

  // Skill structure is used to implement strength limit
  struct Skill {
    explicit Skill(int l) : level(l) {}
    bool enabled() const { return level < 20; }
    bool time_to_pick(Depth depth) const { return depth == 1 + level; }
    Move pick_best(size_t multiPV);

    int level;
    Move best = MOVE_NONE;
  };

  template <NodeType nodeType>
  Value search(Position& pos, Stack* ss, Value alpha, Value beta, Depth depth, bool cutNode);

  template <NodeType nodeType>
  Value qsearch(Position& pos, Stack* ss, Value alpha, Value beta, Depth depth = 0);

  Value value_to_tt(Value v, int ply);
  Value value_from_tt(Value v, int ply, int r50c);
  void update_pv(Move* pv, Move move, Move* childPv);
  void update_continuation_histories(Stack* ss, Piece pc, Square to, int bonus);
  void update_quiet_stats(const Position& pos, Stack* ss, Move move, int bonus, int depth);
  void update_all_stats(const Position& pos, Stack* ss, Move bestMove, Value bestValue, Value beta, Square prevSq,
                        Move* quietsSearched, int quietCount, Move* capturesSearched, int captureCount, Depth depth);

  // perft() is our utility to verify move generation. All the leaf nodes up
  // to the given depth are generated and counted, and the sum is returned.
  template<bool Root>
  uint64_t perft(Position& pos, Depth depth) {

    StateInfo st;
    ASSERT_ALIGNED(&st, Eval::NNUE::CacheLineSize);

    uint64_t cnt, nodes = 0;
    const bool leaf = (depth == 2);

    for (const auto& m : MoveList<LEGAL>(pos))
    {
        if (Root && depth <= 1)
            cnt = 1, nodes++;
        else
        {
            pos.do_move(m, st);
            cnt = leaf ? MoveList<LEGAL>(pos).size() : perft<false>(pos, depth - 1);
            nodes += cnt;
            pos.undo_move(m);
        }
        if (Root)
            sync_cout << UCI::move(m, pos.is_chess960()) << ": " << cnt << sync_endl;
    }
    return nodes;
  }

} // namespace


/// Search::init() is called at startup to initialize various lookup tables

void Search::init() {

  for (int i = 1; i < MAX_MOVES; ++i)
      Reductions[i] = int(21.9 * std::log(i));
}


/// Search::clear() resets search state to its initial value

void Search::clear() {

  Threads.main()->wait_for_search_finished();

  Time.availableNodes = 0;
  TT.clear();
  Threads.clear();
  Tablebases::init(Options["SyzygyPath"]); // Free mapped files
}


/// MainThread::search() is started when the program receives the UCI 'go'
/// command. It searches from the root position and outputs the "bestmove".

void MainThread::search() {

  if (Limits.perft)
  {
      nodes = perft<true>(rootPos, Limits.perft);
      sync_cout << "\nNodes searched: " << nodes << "\n" << sync_endl;
      return;
  }

  Color us = rootPos.side_to_move();
  Time.init(Limits, us, rootPos.game_ply());
  TT.new_search();

  Eval::NNUE::verify();

  if (rootMoves.empty())
  {
      rootMoves.emplace_back(MOVE_NONE);
      sync_cout << "info depth 0 score "
                << UCI::value(rootPos.checkers() ? -VALUE_MATE : VALUE_DRAW)
                << sync_endl;
  }
  else
  {
      Threads.start_searching(); // start non-main threads
      Thread::search();          // main thread start searching
  }

  // When we reach the maximum depth, we can arrive here without a raise of
  // Threads.stop. However, if we are pondering or in an infinite search,
  // the UCI protocol states that we shouldn't print the best move before the
  // GUI sends a "stop" or "ponderhit" command. We therefore simply wait here
  // until the GUI sends one of those commands.

  while (!Threads.stop && (ponder || Limits.infinite))
  {} // Busy wait for a stop or a ponder reset

  // Stop the threads if not already stopped (also raise the stop if
  // "ponderhit" just reset Threads.ponder).
  Threads.stop = true;

  // Wait until all threads have finished
  Threads.wait_for_search_finished();

  // When playing in 'nodes as time' mode, subtract the searched nodes from
  // the available ones before exiting.
  if (Limits.npmsec)
      Time.availableNodes += Limits.inc[us] - Threads.nodes_searched();

  Thread* bestThread = this;

  if (   int(Options["MultiPV"]) == 1
      && !Limits.depth
      && !(Skill(Options["Skill Level"]).enabled() || int(Options["UCI_LimitStrength"]))
      && rootMoves[0].pv[0] != MOVE_NONE)
      bestThread = Threads.get_best_thread();

  bestPreviousScore = bestThread->rootMoves[0].score;

  // Send again PV info if we have a new best thread
  if (bestThread != this)
      sync_cout << UCI::pv(bestThread->rootPos, bestThread->completedDepth, -VALUE_INFINITE, VALUE_INFINITE) << sync_endl;

  sync_cout << "bestmove " << UCI::move(bestThread->rootMoves[0].pv[0], rootPos.is_chess960());

  if (bestThread->rootMoves[0].pv.size() > 1 || bestThread->rootMoves[0].extract_ponder_from_tt(rootPos))
      std::cout << " ponder " << UCI::move(bestThread->rootMoves[0].pv[1], rootPos.is_chess960());

  std::cout << sync_endl;
}


/// Thread::search() is the main iterative deepening loop. It calls search()
/// repeatedly with increasing depth until the allocated thinking time has been
/// consumed, the user stops the search, or the maximum search depth is reached.

void Thread::search() {

  // To allow access to (ss-7) up to (ss+2), the stack must be oversized.
  // The former is needed to allow update_continuation_histories(ss-1, ...),
  // which accesses its argument at ss-6, also near the root.
  // The latter is needed for statScore and killer initialization.
  Stack stack[MAX_PLY+10], *ss = stack+7;
  Move  pv[MAX_PLY+1];
  Value bestValue, alpha, beta, delta;
  Move  lastBestMove = MOVE_NONE;
  Depth lastBestMoveDepth = 0;
  MainThread* mainThread = (this == Threads.main() ? Threads.main() : nullptr);
  double timeReduction = 1, totBestMoveChanges = 0;
  Color us = rootPos.side_to_move();
  int iterIdx = 0;

  std::memset(ss-7, 0, 10 * sizeof(Stack));
  for (int i = 7; i > 0; i--)
      (ss-i)->continuationHistory = &this->continuationHistory[0][0][NO_PIECE][0]; // Use as a sentinel

  for (int i = 0; i <= MAX_PLY + 2; ++i)
      (ss+i)->ply = i;

  ss->pv = pv;

  bestValue = delta = alpha = -VALUE_INFINITE;
  beta = VALUE_INFINITE;

  if (mainThread)
  {
      if (mainThread->bestPreviousScore == VALUE_INFINITE)
          for (int i = 0; i < 4; ++i)
              mainThread->iterValue[i] = VALUE_ZERO;
      else
          for (int i = 0; i < 4; ++i)
              mainThread->iterValue[i] = mainThread->bestPreviousScore;
  }

  std::copy(&lowPlyHistory[2][0], &lowPlyHistory.back().back() + 1, &lowPlyHistory[0][0]);
  std::fill(&lowPlyHistory[MAX_LPH - 2][0], &lowPlyHistory.back().back() + 1, 0);

  size_t multiPV = size_t(Options["MultiPV"]);

  // Pick integer skill levels, but non-deterministically round up or down
  // such that the average integer skill corresponds to the input floating point one.
  // UCI_Elo is converted to a suitable fractional skill level, using anchoring
  // to CCRL Elo (goldfish 1.13 = 2000) and a fit through Ordo derived Elo
  // for match (TC 60+0.6) results spanning a wide range of k values.
  PRNG rng(now());
  double floatLevel = Options["UCI_LimitStrength"] ?
                      std::clamp(std::pow((Options["UCI_Elo"] - 1346.6) / 143.4, 1 / 0.806), 0.0, 20.0) :
                        double(Options["Skill Level"]);
  int intLevel = int(floatLevel) +
                 ((floatLevel - int(floatLevel)) * 1024 > rng.rand<unsigned>() % 1024  ? 1 : 0);
  Skill skill(intLevel);

  // When playing with strength handicap enable MultiPV search that we will
  // use behind the scenes to retrieve a set of possible moves.
  if (skill.enabled())
      multiPV = std::max(multiPV, (size_t)4);

  multiPV = std::min(multiPV, rootMoves.size());
  ttHitAverage = TtHitAverageWindow * TtHitAverageResolution / 2;

  trend = SCORE_ZERO;

  int searchAgainCounter = 0;

  // Iterative deepening loop until requested to stop or the target depth is reached
  while (   ++rootDepth < MAX_PLY
         && !Threads.stop
         && !(Limits.depth && mainThread && rootDepth > Limits.depth))
  {
      // Age out PV variability metric
      if (mainThread)
          totBestMoveChanges /= 2;

      // Save the last iteration's scores before first PV line is searched and
      // all the move scores except the (new) PV are set to -VALUE_INFINITE.
      for (RootMove& rm : rootMoves)
          rm.previousScore = rm.score;

      size_t pvFirst = 0;
      pvLast = 0;

      if (!Threads.increaseDepth)
         searchAgainCounter++;

      // MultiPV loop. We perform a full root search for each PV line
      for (pvIdx = 0; pvIdx < multiPV && !Threads.stop; ++pvIdx)
      {
          if (pvIdx == pvLast)
          {
              pvFirst = pvLast;
              for (pvLast++; pvLast < rootMoves.size(); pvLast++)
                  if (rootMoves[pvLast].tbRank != rootMoves[pvFirst].tbRank)
                      break;
          }

          // Reset UCI info selDepth for each depth and each PV line
          selDepth = 0;

          // Reset aspiration window starting size
          if (rootDepth >= 4)
          {
              Value prev = rootMoves[pvIdx].previousScore;
              delta = Value(17);
              alpha = std::max(prev - delta,-VALUE_INFINITE);
              beta  = std::min(prev + delta, VALUE_INFINITE);

              // Adjust trend based on root move's previousScore (dynamic contempt)
              int tr = 113 * prev / (abs(prev) + 147);

              trend = (us == WHITE ?  make_score(tr, tr / 2)
                                   : -make_score(tr, tr / 2));
          }

          // Start with a small aspiration window and, in the case of a fail
          // high/low, re-search with a bigger window until we don't fail
          // high/low anymore.
          int failedHighCnt = 0;
          while (true)
          {
              Depth adjustedDepth = std::max(1, rootDepth - failedHighCnt - searchAgainCounter);
              bestValue = Stockfish::search<Root>(rootPos, ss, alpha, beta, adjustedDepth, false);

              // Bring the best move to the front. It is critical that sorting
              // is done with a stable algorithm because all the values but the
              // first and eventually the new best one are set to -VALUE_INFINITE
              // and we want to keep the same order for all the moves except the
              // new PV that goes to the front. Note that in case of MultiPV
              // search the already searched PV lines are preserved.
              std::stable_sort(rootMoves.begin() + pvIdx, rootMoves.begin() + pvLast);

              // If search has been stopped, we break immediately. Sorting is
              // safe because RootMoves is still valid, although it refers to
              // the previous iteration.
              if (Threads.stop)
                  break;

              // When failing high/low give some update (without cluttering
              // the UI) before a re-search.
              if (   mainThread
                  && multiPV == 1
                  && (bestValue <= alpha || bestValue >= beta)
                  && Time.elapsed() > 3000)
                  sync_cout << UCI::pv(rootPos, rootDepth, alpha, beta) << sync_endl;

              // In case of failing low/high increase aspiration window and
              // re-search, otherwise exit the loop.
              if (bestValue <= alpha)
              {
                  beta = (alpha + beta) / 2;
                  alpha = std::max(bestValue - delta, -VALUE_INFINITE);

                  failedHighCnt = 0;
                  if (mainThread)
                      mainThread->stopOnPonderhit = false;
              }
              else if (bestValue >= beta)
              {
                  beta = std::min(bestValue + delta, VALUE_INFINITE);
                  ++failedHighCnt;
              }
              else
                  break;

              delta += delta / 4 + 5;

              assert(alpha >= -VALUE_INFINITE && beta <= VALUE_INFINITE);
          }

          // Sort the PV lines searched so far and update the GUI
          std::stable_sort(rootMoves.begin() + pvFirst, rootMoves.begin() + pvIdx + 1);

          if (    mainThread
              && (Threads.stop || pvIdx + 1 == multiPV || Time.elapsed() > 3000))
              sync_cout << UCI::pv(rootPos, rootDepth, alpha, beta) << sync_endl;
      }

      if (!Threads.stop)
          completedDepth = rootDepth;

      if (rootMoves[0].pv[0] != lastBestMove) {
         lastBestMove = rootMoves[0].pv[0];
         lastBestMoveDepth = rootDepth;
      }

      // Have we found a "mate in x"?
      if (   Limits.mate
          && bestValue >= VALUE_MATE_IN_MAX_PLY
          && VALUE_MATE - bestValue <= 2 * Limits.mate)
          Threads.stop = true;

      if (!mainThread)
          continue;

      // If skill level is enabled and time is up, pick a sub-optimal best move
      if (skill.enabled() && skill.time_to_pick(rootDepth))
          skill.pick_best(multiPV);

      // Do we have time for the next iteration? Can we stop searching now?
      if (    Limits.use_time_management()
          && !Threads.stop
          && !mainThread->stopOnPonderhit)
      {
          double fallingEval = (318 + 6 * (mainThread->bestPreviousScore - bestValue)
                                    + 6 * (mainThread->iterValue[iterIdx] - bestValue)) / 825.0;
          fallingEval = std::clamp(fallingEval, 0.5, 1.5);

          // If the bestMove is stable over several iterations, reduce time accordingly
          timeReduction = lastBestMoveDepth + 9 < completedDepth ? 1.92 : 0.95;
          double reduction = (1.47 + mainThread->previousTimeReduction) / (2.32 * timeReduction);

          // Use part of the gained time from a previous stable move for the current move
          for (Thread* th : Threads)
          {
              totBestMoveChanges += th->bestMoveChanges;
              th->bestMoveChanges = 0;
          }
          double bestMoveInstability = 1.073 + std::max(1.0, 2.25 - 9.9 / rootDepth)
                                              * totBestMoveChanges / Threads.size();
          double totalTime = Time.optimum() * fallingEval * reduction * bestMoveInstability;

          // Cap used time in case of a single legal move for a better viewer experience in tournaments
          // yielding correct scores and sufficiently fast moves.
          if (rootMoves.size() == 1)
              totalTime = std::min(500.0, totalTime);

          // Stop the search if we have exceeded the totalTime
          if (Time.elapsed() > totalTime)
          {
              // If we are allowed to ponder do not stop the search now but
              // keep pondering until the GUI sends "ponderhit" or "stop".
              if (mainThread->ponder)
                  mainThread->stopOnPonderhit = true;
              else
                  Threads.stop = true;
          }
          else if (   Threads.increaseDepth
                   && !mainThread->ponder
                   && Time.elapsed() > totalTime * 0.58)
                   Threads.increaseDepth = false;
          else
                   Threads.increaseDepth = true;
      }

      mainThread->iterValue[iterIdx] = bestValue;
      iterIdx = (iterIdx + 1) & 3;
  }

  if (!mainThread)
      return;

  mainThread->previousTimeReduction = timeReduction;

  // If skill level is enabled, swap best PV line with the sub-optimal one
  if (skill.enabled())
      std::swap(rootMoves[0], *std::find(rootMoves.begin(), rootMoves.end(),
                skill.best ? skill.best : skill.pick_best(multiPV)));
}


namespace {

  // search<>() is the main search function for both PV and non-PV nodes

  template <NodeType nodeType>
  Value search(Position& pos, Stack* ss, Value alpha, Value beta, Depth depth, bool cutNode) {

    constexpr bool PvNode = nodeType != NonPV;
    constexpr bool rootNode = nodeType == Root;
    const Depth maxNextDepth = rootNode ? depth : depth + 1;

    // Check if we have an upcoming move which draws by repetition, or
    // if the opponent had an alternative move earlier to this position.
    if (   !rootNode
        && pos.rule50_count() >= 3
        && alpha < VALUE_DRAW
        && pos.has_game_cycle(ss->ply))
    {
        alpha = value_draw(pos.this_thread());
        if (alpha >= beta)
            return alpha;
    }

    // Dive into quiescence search when the depth reaches zero
    if (depth <= 0)
        return qsearch<PvNode ? PV : NonPV>(pos, ss, alpha, beta);

    assert(-VALUE_INFINITE <= alpha && alpha < beta && beta <= VALUE_INFINITE);
    assert(PvNode || (alpha == beta - 1));
    assert(0 < depth && depth < MAX_PLY);
    assert(!(PvNode && cutNode));

    Move pv[MAX_PLY+1], capturesSearched[32], quietsSearched[64];
    StateInfo st;
    ASSERT_ALIGNED(&st, Eval::NNUE::CacheLineSize);

    TTEntry* tte;
    Key posKey;
    Move ttMove, move, excludedMove, bestMove;
    Depth extension, newDepth;
    Value bestValue, value, ttValue, eval, maxValue, probCutBeta;
    bool givesCheck, improving, didLMR, priorCapture;
    bool captureOrPromotion, doFullDepthSearch, moveCountPruning,
         ttCapture, singularQuietLMR;
    Piece movedPiece;
    int moveCount, captureCount, quietCount;

    // Step 1. Initialize node
    Thread* thisThread = pos.this_thread();
    ss->inCheck        = pos.checkers();
    priorCapture       = pos.captured_piece();
    Color us           = pos.side_to_move();
    moveCount          = captureCount = quietCount = ss->moveCount = 0;
    bestValue          = -VALUE_INFINITE;
    maxValue           = VALUE_INFINITE;

    // Check for the available remaining time
    if (thisThread == Threads.main())
        static_cast<MainThread*>(thisThread)->check_time();

    // Used to send selDepth info to GUI (selDepth counts from 1, ply from 0)
    if (PvNode && thisThread->selDepth < ss->ply + 1)
        thisThread->selDepth = ss->ply + 1;

    if (!rootNode)
    {
        // Step 2. Check for aborted search and immediate draw
        if (   Threads.stop.load(std::memory_order_relaxed)
            || pos.is_draw(ss->ply)
            || ss->ply >= MAX_PLY)
            return (ss->ply >= MAX_PLY && !ss->inCheck) ? evaluate(pos)
                                                        : value_draw(pos.this_thread());

        // Step 3. Mate distance pruning. Even if we mate at the next move our score
        // would be at best mate_in(ss->ply+1), but if alpha is already bigger because
        // a shorter mate was found upward in the tree then there is no need to search
        // because we will never beat the current alpha. Same logic but with reversed
        // signs applies also in the opposite condition of being mated instead of giving
        // mate. In this case return a fail-high score.
        alpha = std::max(mated_in(ss->ply), alpha);
        beta = std::min(mate_in(ss->ply+1), beta);
        if (alpha >= beta)
            return alpha;
    }

    assert(0 <= ss->ply && ss->ply < MAX_PLY);

    (ss+1)->ttPv         = false;
    (ss+1)->excludedMove = bestMove = MOVE_NONE;
    (ss+2)->killers[0]   = (ss+2)->killers[1] = MOVE_NONE;
    ss->doubleExtensions = (ss-1)->doubleExtensions;
    Square prevSq        = to_sq((ss-1)->currentMove);

    // Initialize statScore to zero for the grandchildren of the current position.
    // So statScore is shared between all grandchildren and only the first grandchild
    // starts with statScore = 0. Later grandchildren start with the last calculated
    // statScore of the previous grandchild. This influences the reduction rules in
    // LMR which are based on the statScore of parent position.
    if (!rootNode)
        (ss+2)->statScore = 0;

    // Step 4. Transposition table lookup. We don't want the score of a partial
    // search to overwrite a previous full search TT value, so we use a different
    // position key in case of an excluded move.
    excludedMove = ss->excludedMove;
    posKey = excludedMove == MOVE_NONE ? pos.key() : pos.key() ^ make_key(excludedMove);
    tte = TT.probe(posKey, ss->ttHit);
    ttValue = ss->ttHit ? value_from_tt(tte->value(), ss->ply, pos.rule50_count()) : VALUE_NONE;
    ttMove =  rootNode ? thisThread->rootMoves[thisThread->pvIdx].pv[0]
            : ss->ttHit    ? tte->move() : MOVE_NONE;
    if (!excludedMove)
        ss->ttPv = PvNode || (ss->ttHit && tte->is_pv());

    // Update low ply history for previous move if we are near root and position is or has been in PV
    if (   ss->ttPv
        && depth > 12
        && ss->ply - 1 < MAX_LPH
        && !priorCapture
        && is_ok((ss-1)->currentMove))
        thisThread->lowPlyHistory[ss->ply - 1][from_to((ss-1)->currentMove)] << stat_bonus(depth - 5);

    // thisThread->ttHitAverage can be used to approximate the running average of ttHit
    thisThread->ttHitAverage =   (TtHitAverageWindow - 1) * thisThread->ttHitAverage / TtHitAverageWindow
                                + TtHitAverageResolution * ss->ttHit;

    // At non-PV nodes we check for an early TT cutoff
    if (  !PvNode
        && ss->ttHit
        && tte->depth() >= depth
        && ttValue != VALUE_NONE // Possible in case of TT access race
        && (ttValue >= beta ? (tte->bound() & BOUND_LOWER)
                            : (tte->bound() & BOUND_UPPER)))
    {
        // If ttMove is quiet, update move sorting heuristics on TT hit
        if (ttMove)
        {
            if (ttValue >= beta)
            {
                // Bonus for a quiet ttMove that fails high
                if (!pos.capture_or_promotion(ttMove))
                    update_quiet_stats(pos, ss, ttMove, stat_bonus(depth), depth);

                // Extra penalty for early quiet moves of the previous ply
                if ((ss-1)->moveCount <= 2 && !priorCapture)
                    update_continuation_histories(ss-1, pos.piece_on(prevSq), prevSq, -stat_bonus(depth + 1));
            }
            // Penalty for a quiet ttMove that fails low
            else if (!pos.capture_or_promotion(ttMove))
            {
                int penalty = -stat_bonus(depth);
                thisThread->mainHistory[us][from_to(ttMove)] << penalty;
                update_continuation_histories(ss, pos.moved_piece(ttMove), to_sq(ttMove), penalty);
            }
        }

        // Partial workaround for the graph history interaction problem
        // For high rule50 counts don't produce transposition table cutoffs.
        if (pos.rule50_count() < 90)
            return ttValue;
    }

    // Step 5. Tablebases probe
    if (!rootNode && TB::Cardinality)
    {
        int piecesCount = pos.count<ALL_PIECES>();

        if (    piecesCount <= TB::Cardinality
            && (piecesCount <  TB::Cardinality || depth >= TB::ProbeDepth)
            &&  pos.rule50_count() == 0
            && !pos.can_castle(ANY_CASTLING))
        {
            TB::ProbeState err;
            TB::WDLScore wdl = Tablebases::probe_wdl(pos, &err);

            // Force check of time on the next occasion
            if (thisThread == Threads.main())
                static_cast<MainThread*>(thisThread)->callsCnt = 0;

            if (err != TB::ProbeState::FAIL)
            {
                thisThread->tbHits.fetch_add(1, std::memory_order_relaxed);

                int drawScore = TB::UseRule50 ? 1 : 0;

                // use the range VALUE_MATE_IN_MAX_PLY to VALUE_TB_WIN_IN_MAX_PLY to score
                value =  wdl < -drawScore ? VALUE_MATED_IN_MAX_PLY + ss->ply + 1
                       : wdl >  drawScore ? VALUE_MATE_IN_MAX_PLY - ss->ply - 1
                                          : VALUE_DRAW + 2 * wdl * drawScore;

                Bound b =  wdl < -drawScore ? BOUND_UPPER
                         : wdl >  drawScore ? BOUND_LOWER : BOUND_EXACT;

                if (    b == BOUND_EXACT
                    || (b == BOUND_LOWER ? value >= beta : value <= alpha))
                {
                    tte->save(posKey, value_to_tt(value, ss->ply), ss->ttPv, b,
                              std::min(MAX_PLY - 1, depth + 6),
                              MOVE_NONE, VALUE_NONE);

                    return value;
                }

                if (PvNode)
                {
                    if (b == BOUND_LOWER)
                        bestValue = value, alpha = std::max(alpha, bestValue);
                    else
                        maxValue = value;
                }
            }
        }
    }

    CapturePieceToHistory& captureHistory = thisThread->captureHistory;

    // Step 6. Static evaluation of the position
    if (ss->inCheck)
    {
        // Skip early pruning when in check
        ss->staticEval = eval = VALUE_NONE;
        improving = false;
        goto moves_loop;
    }
    else if (ss->ttHit)
    {
        // Never assume anything about values stored in TT
        ss->staticEval = eval = tte->eval();
        if (eval == VALUE_NONE)
            ss->staticEval = eval = evaluate(pos);

        // Randomize draw evaluation
        if (eval == VALUE_DRAW)
            eval = value_draw(thisThread);

        // Can ttValue be used as a better position evaluation?
        if (    ttValue != VALUE_NONE
            && (tte->bound() & (ttValue > eval ? BOUND_LOWER : BOUND_UPPER)))
            eval = ttValue;
    }
    else
    {
        // In case of null move search use previous static eval with a different sign
        // and addition of two tempos
        if ((ss-1)->currentMove != MOVE_NULL)
            ss->staticEval = eval = evaluate(pos);
        else
            ss->staticEval = eval = -(ss-1)->staticEval;

        // Save static evaluation into transposition table
        if(!excludedMove)
        tte->save(posKey, VALUE_NONE, ss->ttPv, BOUND_NONE, DEPTH_NONE, MOVE_NONE, eval);
    }

    // Use static evaluation difference to improve quiet move ordering
    if (is_ok((ss-1)->currentMove) && !(ss-1)->inCheck && !priorCapture)
    {
        int bonus = std::clamp(-depth * 4 * int((ss-1)->staticEval + ss->staticEval), -1000, 1000);
        thisThread->mainHistory[~us][from_to((ss-1)->currentMove)] << bonus;
    }

    // Set up improving flag that is used in various pruning heuristics
    // We define position as improving if static evaluation of position is better
    // Than the previous static evaluation at our turn
    // In case of us being in check at our previous move we look at move prior to it
    improving =  (ss-2)->staticEval == VALUE_NONE
               ? ss->staticEval > (ss-4)->staticEval || (ss-4)->staticEval == VALUE_NONE
               : ss->staticEval > (ss-2)->staticEval;

    // Step 7. Futility pruning: child node (~50 Elo).
    // The depth condition is important for mate finding.
    if (   !PvNode
        &&  depth < 9
        &&  eval - futility_margin(depth, improving) >= beta
        &&  eval < VALUE_KNOWN_WIN) // Do not return unproven wins
        return eval;

    // Step 8. Null move search with verification search (~40 Elo)
    if (   !PvNode
        && (ss-1)->currentMove != MOVE_NULL
        && (ss-1)->statScore < 23767
        &&  eval >= beta
        &&  eval >= ss->staticEval
        &&  ss->staticEval >= beta - 20 * depth - 22 * improving + 168 * ss->ttPv + 159
        && !excludedMove
        &&  pos.non_pawn_material(us)
        && (ss->ply >= thisThread->nmpMinPly || us != thisThread->nmpColor))
    {
        assert(eval - beta >= 0);

        // Null move dynamic reduction based on depth and value
        Depth R = std::min(int(eval - beta) / 205, 3) + depth / 3 + 4;

        ss->currentMove = MOVE_NULL;
        ss->continuationHistory = &thisThread->continuationHistory[0][0][NO_PIECE][0];

        pos.do_null_move(st);

        Value nullValue = -search<NonPV>(pos, ss+1, -beta, -beta+1, depth-R, !cutNode);

        pos.undo_null_move();

        if (nullValue >= beta)
        {
            // Do not return unproven mate or TB scores
            if (nullValue >= VALUE_TB_WIN_IN_MAX_PLY)
                nullValue = beta;

            if (thisThread->nmpMinPly || (abs(beta) < VALUE_KNOWN_WIN && depth < 14))
                return nullValue;

            assert(!thisThread->nmpMinPly); // Recursive verification is not allowed

            // Do verification search at high depths, with null move pruning disabled
            // for us, until ply exceeds nmpMinPly.
            thisThread->nmpMinPly = ss->ply + 3 * (depth-R) / 4;
            thisThread->nmpColor = us;

            Value v = search<NonPV>(pos, ss, beta-1, beta, depth-R, false);

            thisThread->nmpMinPly = 0;

            if (v >= beta)
                return nullValue;
        }
    }

    probCutBeta = beta + 209 - 44 * improving;

    // Step 9. ProbCut (~4 Elo)
    // If we have a good enough capture and a reduced search returns a value
    // much above beta, we can (almost) safely prune the previous move.
    if (   !PvNode
        &&  depth > 4
        &&  abs(beta) < VALUE_TB_WIN_IN_MAX_PLY
        // if value from transposition table is lower than probCutBeta, don't attempt probCut
        // there and in further interactions with transposition table cutoff depth is set to depth - 3
        // because probCut search has depth set to depth - 4 but we also do a move before it
        // so effective depth is equal to depth - 3
        && !(   ss->ttHit
             && tte->depth() >= depth - 3
             && ttValue != VALUE_NONE
             && ttValue < probCutBeta))
    {
        assert(probCutBeta < VALUE_INFINITE);

        MovePicker mp(pos, ttMove, probCutBeta - ss->staticEval, &captureHistory);
        int probCutCount = 0;
        bool ttPv = ss->ttPv;
        ss->ttPv = false;

        while (   (move = mp.next_move()) != MOVE_NONE
               && probCutCount < 2 + 2 * cutNode)
            if (move != excludedMove && pos.legal(move))
            {
                assert(pos.capture_or_promotion(move));
                assert(depth >= 5);

                captureOrPromotion = true;
                probCutCount++;

                ss->currentMove = move;
                ss->continuationHistory = &thisThread->continuationHistory[ss->inCheck]
                                                                          [captureOrPromotion]
                                                                          [pos.moved_piece(move)]
                                                                          [to_sq(move)];

                pos.do_move(move, st);

                // Perform a preliminary qsearch to verify that the move holds
                value = -qsearch<NonPV>(pos, ss+1, -probCutBeta, -probCutBeta+1);

                // If the qsearch held, perform the regular search
                if (value >= probCutBeta)
                    value = -search<NonPV>(pos, ss+1, -probCutBeta, -probCutBeta+1, depth - 4, !cutNode);

                pos.undo_move(move);

                if (value >= probCutBeta)
                {
                    // if transposition table doesn't have equal or more deep info write probCut data into it
                    if ( !(ss->ttHit
                       && tte->depth() >= depth - 3
                       && ttValue != VALUE_NONE))
                        tte->save(posKey, value_to_tt(value, ss->ply), ttPv,
                            BOUND_LOWER,
                            depth - 3, move, ss->staticEval);
                    return value;
                }
            }
         ss->ttPv = ttPv;
    }

    // Step 10. If the position is not in TT, decrease depth by 2
    if (   PvNode
        && depth >= 6
        && !ttMove)
        depth -= 2;

moves_loop: // When in check, search starts here

    ttCapture = ttMove && pos.capture_or_promotion(ttMove);

    // Step 11. A small Probcut idea, when we are in check
    probCutBeta = beta + 409;
    if (   ss->inCheck
        && !PvNode
        && depth >= 4
        && ttCapture
        && (tte->bound() & BOUND_LOWER)
        && tte->depth() >= depth - 3
        && ttValue >= probCutBeta
        && abs(ttValue) <= VALUE_KNOWN_WIN
        && abs(beta) <= VALUE_KNOWN_WIN
       )
        return probCutBeta;


    const PieceToHistory* contHist[] = { (ss-1)->continuationHistory, (ss-2)->continuationHistory,
                                          nullptr                   , (ss-4)->continuationHistory,
                                          nullptr                   , (ss-6)->continuationHistory };

    Move countermove = thisThread->counterMoves[pos.piece_on(prevSq)][prevSq];

    MovePicker mp(pos, ttMove, depth, &thisThread->mainHistory,
                                      &thisThread->lowPlyHistory,
                                      &captureHistory,
                                      contHist,
                                      countermove,
                                      ss->killers,
                                      ss->ply);

    value = bestValue;
    singularQuietLMR = moveCountPruning = false;
    bool doubleExtension = false;

    // Indicate PvNodes that will probably fail low if the node was searched
    // at a depth equal or greater than the current depth, and the result of this search was a fail low.
    bool likelyFailLow =    PvNode
                         && ttMove
                         && (tte->bound() & BOUND_UPPER)
                         && tte->depth() >= depth;

    // Step 12. Loop through all pseudo-legal moves until no moves remain
    // or a beta cutoff occurs.
    while ((move = mp.next_move(moveCountPruning)) != MOVE_NONE)
    {
      assert(is_ok(move));

      if (move == excludedMove)
          continue;

      // At root obey the "searchmoves" option and skip moves not listed in Root
      // Move List. As a consequence any illegal move is also skipped. In MultiPV
      // mode we also skip PV moves which have been already searched and those
      // of lower "TB rank" if we are in a TB root position.
      if (rootNode && !std::count(thisThread->rootMoves.begin() + thisThread->pvIdx,
                                  thisThread->rootMoves.begin() + thisThread->pvLast, move))
          continue;

      // Check for legality
      if (!rootNode && !pos.legal(move))
          continue;

      ss->moveCount = ++moveCount;

      if (rootNode && thisThread == Threads.main() && Time.elapsed() > 3000)
          sync_cout << "info depth " << depth
                    << " currmove " << UCI::move(move, pos.is_chess960())
                    << " currmovenumber " << moveCount + thisThread->pvIdx << sync_endl;
      if (PvNode)
          (ss+1)->pv = nullptr;

      extension = 0;
      captureOrPromotion = pos.capture_or_promotion(move);
      movedPiece = pos.moved_piece(move);
      givesCheck = pos.gives_check(move);

      // Calculate new depth for this move
      newDepth = depth - 1;

      // Step 13. Pruning at shallow depth (~200 Elo). Depth conditions are important for mate finding.
      if (  !rootNode
          && pos.non_pawn_material(us)
          && bestValue > VALUE_TB_LOSS_IN_MAX_PLY)
      {
          // Skip quiet moves if movecount exceeds our FutilityMoveCount threshold
          moveCountPruning = moveCount >= futility_move_count(improving, depth);

          // Reduced depth of the next LMR search
          int lmrDepth = std::max(newDepth - reduction(improving, depth, moveCount), 0);

          if (   captureOrPromotion
              || givesCheck)
          {
              // Capture history based pruning when the move doesn't give check
              if (   !givesCheck
                  && lmrDepth < 1
                  && captureHistory[movedPiece][to_sq(move)][type_of(pos.piece_on(to_sq(move)))] < 0)
                  continue;

              // SEE based pruning
              if (!pos.see_ge(move, Value(-218) * depth)) // (~25 Elo)
                  continue;
          }
          else
          {
              // Continuation history based pruning (~20 Elo)
              if (lmrDepth < 5
                  && (*contHist[0])[movedPiece][to_sq(move)]
                  + (*contHist[1])[movedPiece][to_sq(move)]
                  + (*contHist[3])[movedPiece][to_sq(move)] < -3000 * depth + 3000)
                  continue;

              // Futility pruning: parent node (~5 Elo)
              if (   !ss->inCheck
                  && lmrDepth < 7
                  && ss->staticEval + 174 + 157 * lmrDepth <= alpha)
                  continue;

              // Prune moves with negative SEE (~20 Elo)
              if (!pos.see_ge(move, Value(-21 * lmrDepth * lmrDepth - 21 * lmrDepth)))
                  continue;
          }
      }

      // Step 14. Extensions (~75 Elo)

      // Singular extension search (~70 Elo). If all moves but one fail low on a
      // search of (alpha-s, beta-s), and just one fails high on (alpha, beta),
      // then that move is singular and should be extended. To verify this we do
      // a reduced search on all the other moves but the ttMove and if the
      // result is lower than ttValue minus a margin, then we will extend the ttMove.
      if (   !rootNode
          &&  depth >= 7
          &&  move == ttMove
          && !excludedMove // Avoid recursive singular search
       /* &&  ttValue != VALUE_NONE Already implicit in the next condition */
          &&  abs(ttValue) < VALUE_KNOWN_WIN
          && (tte->bound() & BOUND_LOWER)
          &&  tte->depth() >= depth - 3)
      {
          Value singularBeta = ttValue - 2 * depth;
          Depth singularDepth = (depth - 1) / 2;

          ss->excludedMove = move;
          value = search<NonPV>(pos, ss, singularBeta - 1, singularBeta, singularDepth, cutNode);
          ss->excludedMove = MOVE_NONE;

          if (value < singularBeta)
          {
              extension = 1;
              singularQuietLMR = !ttCapture;

              // Avoid search explosion by limiting the number of double extensions to at most 3
              if (   !PvNode
                  && value < singularBeta - 93
                  && ss->doubleExtensions < 3)
              {
                  extension = 2;
                  doubleExtension = true;
              }
          }

          // Multi-cut pruning
          // Our ttMove is assumed to fail high, and now we failed high also on a reduced
          // search without the ttMove. So we assume this expected Cut-node is not singular,
          // that multiple moves fail high, and we can prune the whole subtree by returning
          // a soft bound.
          else if (singularBeta >= beta)
              return singularBeta;

          // If the eval of ttMove is greater than beta we try also if there is another
          // move that pushes it over beta, if so also produce a cutoff.
          else if (ttValue >= beta)
          {
              ss->excludedMove = move;
              value = search<NonPV>(pos, ss, beta - 1, beta, (depth + 3) / 2, cutNode);
              ss->excludedMove = MOVE_NONE;

              if (value >= beta)
                  return beta;
          }
      }

      // Capture extensions for PvNodes and cutNodes
      else if (   (PvNode || cutNode) 
               && captureOrPromotion 
               && moveCount != 1)
          extension = 1;

      // Check extensions
      else if (   givesCheck
               && depth > 6
               && abs(ss->staticEval) > Value(100))
          extension = 1;

      // Add extension to new depth
      newDepth += extension;
      ss->doubleExtensions = (ss-1)->doubleExtensions + (extension == 2);

      // Speculative prefetch as early as possible
      prefetch(TT.first_entry(pos.key_after(move)));

      // Update the current move (this must be done after singular extension search)
      ss->currentMove = move;
      ss->continuationHistory = &thisThread->continuationHistory[ss->inCheck]
                                                                [captureOrPromotion]
                                                                [movedPiece]
                                                                [to_sq(move)];

      // Step 15. Make the move
      pos.do_move(move, st, givesCheck);

      // Step 16. Late moves reduction / extension (LMR, ~200 Elo)
      // We use various heuristics for the sons of a node after the first son has
      // been searched. In general we would like to reduce them, but there are many
      // cases where we extend a son if it has good chances to be "interesting".
      if (    depth >= 3
          &&  moveCount > 1 + 2 * rootNode
          && (  !captureOrPromotion
              || (cutNode && (ss-1)->moveCount > 1)
              || !ss->ttPv)
          && (!PvNode || ss->ply > 1 || thisThread->id() % 4 != 3))
      {
          Depth r = reduction(improving, depth, moveCount);

          if (PvNode)
              r--;

          // Decrease reduction if the ttHit running average is large (~0 Elo)
          if (thisThread->ttHitAverage > 537 * TtHitAverageResolution * TtHitAverageWindow / 1024)
              r--;

          // Decrease reduction if position is or has been on the PV
          // and node is not likely to fail low. (~3 Elo)
          if (   ss->ttPv
              && !likelyFailLow)
              r -= 2;

          // Increase reduction at root and non-PV nodes when the best move does not change frequently
          if (   (rootNode || !PvNode)
              && thisThread->bestMoveChanges <= 2)
              r++;

          // Decrease reduction if opponent's move count is high (~1 Elo)
          if ((ss-1)->moveCount > 13)
              r--;

          // Decrease reduction if ttMove has been singularly extended (~1 Elo)
          if (singularQuietLMR)
              r--;

          // Increase reduction for cut nodes (~3 Elo)
          if (cutNode && move != ss->killers[0])
              r += 2;

          // Increase reduction if ttMove is a capture (~3 Elo)
          if (ttCapture)
              r++;

          ss->statScore =  thisThread->mainHistory[us][from_to(move)]
                         + (*contHist[0])[movedPiece][to_sq(move)]
                         + (*contHist[1])[movedPiece][to_sq(move)]
                         + (*contHist[3])[movedPiece][to_sq(move)]
                         - 4923;

          // Decrease/increase reduction for moves with a good/bad history (~30 Elo)
          r -= ss->statScore / 14721;

          // In general we want to cap the LMR depth search at newDepth. But if
          // reductions are really negative and movecount is low, we allow this move
          // to be searched deeper than the first move in specific cases.
          Depth d = std::clamp(newDepth - r, 1, newDepth + (r < -1 && (moveCount <= 5 || (depth > 6 && PvNode)) && !doubleExtension));

          value = -search<NonPV>(pos, ss+1, -(alpha+1), -alpha, d, true);

          // If the son is reduced and fails high it will be re-searched at full depth
          doFullDepthSearch = value > alpha && d < newDepth;
          didLMR = true;
      }
      else
      {
          doFullDepthSearch = !PvNode || moveCount > 1;
          didLMR = false;
      }

      // Step 17. Full depth search when LMR is skipped or fails high
      if (doFullDepthSearch)
      {
          value = -search<NonPV>(pos, ss+1, -(alpha+1), -alpha, newDepth, !cutNode);

          // If the move passed LMR update its stats
          if (didLMR && !captureOrPromotion)
          {
              int bonus = value > alpha ?  stat_bonus(newDepth)
                                        : -stat_bonus(newDepth);

              update_continuation_histories(ss, movedPiece, to_sq(move), bonus);
          }
      }

      // For PV nodes only, do a full PV search on the first move or after a fail
      // high (in the latter case search only if value < beta), otherwise let the
      // parent node fail low with value <= alpha and try another move.
      if (PvNode && (moveCount == 1 || (value > alpha && (rootNode || value < beta))))
      {
          (ss+1)->pv = pv;
          (ss+1)->pv[0] = MOVE_NONE;

          value = -search<PV>(pos, ss+1, -beta, -alpha,
                              std::min(maxNextDepth, newDepth), false);
      }

      // Step 18. Undo move
      pos.undo_move(move);

      assert(value > -VALUE_INFINITE && value < VALUE_INFINITE);

      // Step 19. Check for a new best move
      // Finished searching the move. If a stop occurred, the return value of
      // the search cannot be trusted, and we return immediately without
      // updating best move, PV and TT.
      if (Threads.stop.load(std::memory_order_relaxed))
          return VALUE_ZERO;

      if (rootNode)
      {
          RootMove& rm = *std::find(thisThread->rootMoves.begin(),
                                    thisThread->rootMoves.end(), move);

          // PV move or new best move?
          if (moveCount == 1 || value > alpha)
          {
              rm.score = value;
              rm.selDepth = thisThread->selDepth;
              rm.pv.resize(1);

              assert((ss+1)->pv);

              for (Move* m = (ss+1)->pv; *m != MOVE_NONE; ++m)
                  rm.pv.push_back(*m);

              // We record how often the best move has been changed in each
              // iteration. This information is used for time management and LMR
              if (moveCount > 1)
                  ++thisThread->bestMoveChanges;
          }
          else
              // All other moves but the PV are set to the lowest value: this
              // is not a problem when sorting because the sort is stable and the
              // move position in the list is preserved - just the PV is pushed up.
              rm.score = -VALUE_INFINITE;
      }

      if (value > bestValue)
      {
          bestValue = value;

          if (value > alpha)
          {
              bestMove = move;

              if (PvNode && !rootNode) // Update pv even in fail-high case
                  update_pv(ss->pv, move, (ss+1)->pv);

              if (PvNode && value < beta) // Update alpha! Always alpha < beta
                  alpha = value;
              else
              {
                  assert(value >= beta); // Fail high
                  break;
              }
          }
      }

      // If the move is worse than some previously searched move, remember it to update its stats later
      if (move != bestMove)
      {
          if (captureOrPromotion && captureCount < 32)
              capturesSearched[captureCount++] = move;

          else if (!captureOrPromotion && quietCount < 64)
              quietsSearched[quietCount++] = move;
      }
    }

    // The following condition would detect a stop only after move loop has been
    // completed. But in this case bestValue is valid because we have fully
    // searched our subtree, and we can anyhow save the result in TT.
    /*
       if (Threads.stop)
        return VALUE_DRAW;
    */

    // Step 20. Check for mate and stalemate
    // All legal moves have been searched and if there are no legal moves, it
    // must be a mate or a stalemate. If we are in a singular extension search then
    // return a fail low score.

    assert(moveCount || !ss->inCheck || excludedMove || !MoveList<LEGAL>(pos).size());

    if (!moveCount)
        bestValue = excludedMove ? alpha :
                    ss->inCheck  ? mated_in(ss->ply)
                                 : VALUE_DRAW;

    // If there is a move which produces search value greater than alpha we update stats of searched moves
    else if (bestMove)
        update_all_stats(pos, ss, bestMove, bestValue, beta, prevSq,
                         quietsSearched, quietCount, capturesSearched, captureCount, depth);

    // Bonus for prior countermove that caused the fail low
    else if (   (depth >= 3 || PvNode)
             && !priorCapture)
<<<<<<< HEAD
        update_continuation_histories(ss-1, pos.piece_on(prevSq), prevSq, stat_bonus(depth) * (2 + (PvNode || cutNode)) / 2);
=======
        update_continuation_histories(ss-1, pos.piece_on(prevSq), prevSq, stat_bonus(depth + (PvNode || cutNode)));
>>>>>>> c31fc8d1

    if (PvNode)
        bestValue = std::min(bestValue, maxValue);

    // If no good move is found and the previous position was ttPv, then the previous
    // opponent move is probably good and the new position is added to the search tree.
    if (bestValue <= alpha)
        ss->ttPv = ss->ttPv || ((ss-1)->ttPv && depth > 3);
    // Otherwise, a counter move has been found and if the position is the last leaf
    // in the search tree, remove the position from the search tree.
    else if (depth > 3)
        ss->ttPv = ss->ttPv && (ss+1)->ttPv;

    // Write gathered information in transposition table
    if (!excludedMove && !(rootNode && thisThread->pvIdx))
        tte->save(posKey, value_to_tt(bestValue, ss->ply), ss->ttPv,
                  bestValue >= beta ? BOUND_LOWER :
                  PvNode && bestMove ? BOUND_EXACT : BOUND_UPPER,
                  depth, bestMove, ss->staticEval);

    assert(bestValue > -VALUE_INFINITE && bestValue < VALUE_INFINITE);

    return bestValue;
  }


  // qsearch() is the quiescence search function, which is called by the main search
  // function with zero depth, or recursively with further decreasing depth per call.
  template <NodeType nodeType>
  Value qsearch(Position& pos, Stack* ss, Value alpha, Value beta, Depth depth) {

    static_assert(nodeType != Root);
    constexpr bool PvNode = nodeType == PV;

    assert(alpha >= -VALUE_INFINITE && alpha < beta && beta <= VALUE_INFINITE);
    assert(PvNode || (alpha == beta - 1));
    assert(depth <= 0);

    Move pv[MAX_PLY+1];
    StateInfo st;
    ASSERT_ALIGNED(&st, Eval::NNUE::CacheLineSize);

    TTEntry* tte;
    Key posKey;
    Move ttMove, move, bestMove;
    Depth ttDepth;
    Value bestValue, value, ttValue, futilityValue, futilityBase, oldAlpha;
    bool pvHit, givesCheck, captureOrPromotion;
    int moveCount;

    if (PvNode)
    {
        oldAlpha = alpha; // To flag BOUND_EXACT when eval above alpha and no available moves
        (ss+1)->pv = pv;
        ss->pv[0] = MOVE_NONE;
    }

    Thread* thisThread = pos.this_thread();
    bestMove = MOVE_NONE;
    ss->inCheck = pos.checkers();
    moveCount = 0;

    // Check for an immediate draw or maximum ply reached
    if (   pos.is_draw(ss->ply)
        || ss->ply >= MAX_PLY)
        return (ss->ply >= MAX_PLY && !ss->inCheck) ? evaluate(pos) : VALUE_DRAW;

    assert(0 <= ss->ply && ss->ply < MAX_PLY);

    // Decide whether or not to include checks: this fixes also the type of
    // TT entry depth that we are going to use. Note that in qsearch we use
    // only two types of depth in TT: DEPTH_QS_CHECKS or DEPTH_QS_NO_CHECKS.
    ttDepth = ss->inCheck || depth >= DEPTH_QS_CHECKS ? DEPTH_QS_CHECKS
                                                  : DEPTH_QS_NO_CHECKS;
    // Transposition table lookup
    posKey = pos.key();
    tte = TT.probe(posKey, ss->ttHit);
    ttValue = ss->ttHit ? value_from_tt(tte->value(), ss->ply, pos.rule50_count()) : VALUE_NONE;
    ttMove = ss->ttHit ? tte->move() : MOVE_NONE;
    pvHit = ss->ttHit && tte->is_pv();

    if (  !PvNode
        && ss->ttHit
        && tte->depth() >= ttDepth
        && ttValue != VALUE_NONE // Only in case of TT access race
        && (ttValue >= beta ? (tte->bound() & BOUND_LOWER)
                            : (tte->bound() & BOUND_UPPER)))
        return ttValue;

    // Evaluate the position statically
    if (ss->inCheck)
    {
        ss->staticEval = VALUE_NONE;
        bestValue = futilityBase = -VALUE_INFINITE;
    }
    else
    {
        if (ss->ttHit)
        {
            // Never assume anything about values stored in TT
            if ((ss->staticEval = bestValue = tte->eval()) == VALUE_NONE)
                ss->staticEval = bestValue = evaluate(pos);

            // Can ttValue be used as a better position evaluation?
            if (    ttValue != VALUE_NONE
                && (tte->bound() & (ttValue > bestValue ? BOUND_LOWER : BOUND_UPPER)))
                bestValue = ttValue;
        }
        else
            // In case of null move search use previous static eval with a different sign
            // and addition of two tempos
            ss->staticEval = bestValue =
            (ss-1)->currentMove != MOVE_NULL ? evaluate(pos)
                                             : -(ss-1)->staticEval;

        // Stand pat. Return immediately if static value is at least beta
        if (bestValue >= beta)
        {
            // Save gathered info in transposition table
            if (!ss->ttHit)
                tte->save(posKey, value_to_tt(bestValue, ss->ply), false, BOUND_LOWER,
                          DEPTH_NONE, MOVE_NONE, ss->staticEval);

            return bestValue;
        }

        if (PvNode && bestValue > alpha)
            alpha = bestValue;

        futilityBase = bestValue + 155;
    }

    const PieceToHistory* contHist[] = { (ss-1)->continuationHistory, (ss-2)->continuationHistory,
                                          nullptr                   , (ss-4)->continuationHistory,
                                          nullptr                   , (ss-6)->continuationHistory };

    // Initialize a MovePicker object for the current position, and prepare
    // to search the moves. Because the depth is <= 0 here, only captures,
    // queen promotions, and other checks (only if depth >= DEPTH_QS_CHECKS)
    // will be generated.
    MovePicker mp(pos, ttMove, depth, &thisThread->mainHistory,
                                      &thisThread->captureHistory,
                                      contHist,
                                      to_sq((ss-1)->currentMove));

    // Loop through the moves until no moves remain or a beta cutoff occurs
    while ((move = mp.next_move()) != MOVE_NONE)
    {
      assert(is_ok(move));

      // Check for legality
      if (!pos.legal(move))
          continue;

      givesCheck = pos.gives_check(move);
      captureOrPromotion = pos.capture_or_promotion(move);

      moveCount++;

      // Futility pruning and moveCount pruning
      if (    bestValue > VALUE_TB_LOSS_IN_MAX_PLY
          && !givesCheck
          &&  futilityBase > -VALUE_KNOWN_WIN
          &&  type_of(move) != PROMOTION)
      {

          if (moveCount > 2)
              continue;

          futilityValue = futilityBase + PieceValue[EG][pos.piece_on(to_sq(move))];

          if (futilityValue <= alpha)
          {
              bestValue = std::max(bestValue, futilityValue);
              continue;
          }

          if (futilityBase <= alpha && !pos.see_ge(move, VALUE_ZERO + 1))
          {
              bestValue = std::max(bestValue, futilityBase);
              continue;
          }
      }

      // Do not search moves with negative SEE values
      if (    bestValue > VALUE_TB_LOSS_IN_MAX_PLY
          && !pos.see_ge(move))
          continue;

      // Speculative prefetch as early as possible
      prefetch(TT.first_entry(pos.key_after(move)));

      ss->currentMove = move;
      ss->continuationHistory = &thisThread->continuationHistory[ss->inCheck]
                                                                [captureOrPromotion]
                                                                [pos.moved_piece(move)]
                                                                [to_sq(move)];

      // Continuation history based pruning
      if (  !captureOrPromotion
          && bestValue > VALUE_TB_LOSS_IN_MAX_PLY
          && (*contHist[0])[pos.moved_piece(move)][to_sq(move)] < CounterMovePruneThreshold
          && (*contHist[1])[pos.moved_piece(move)][to_sq(move)] < CounterMovePruneThreshold)
          continue;

      // Make and search the move
      pos.do_move(move, st, givesCheck);
      value = -qsearch<nodeType>(pos, ss+1, -beta, -alpha, depth - 1);
      pos.undo_move(move);

      assert(value > -VALUE_INFINITE && value < VALUE_INFINITE);

      // Check for a new best move
      if (value > bestValue)
      {
          bestValue = value;

          if (value > alpha)
          {
              bestMove = move;

              if (PvNode) // Update pv even in fail-high case
                  update_pv(ss->pv, move, (ss+1)->pv);

              if (PvNode && value < beta) // Update alpha here!
                  alpha = value;
              else
                  break; // Fail high
          }
       }
    }

    // All legal moves have been searched. A special case: if we're in check
    // and no legal moves were found, it is checkmate.
    if (ss->inCheck && bestValue == -VALUE_INFINITE)
    {
        assert(!MoveList<LEGAL>(pos).size());

        return mated_in(ss->ply); // Plies to mate from the root
    }

    // Save gathered info in transposition table
    tte->save(posKey, value_to_tt(bestValue, ss->ply), pvHit,
              bestValue >= beta ? BOUND_LOWER :
              PvNode && bestValue > oldAlpha  ? BOUND_EXACT : BOUND_UPPER,
              ttDepth, bestMove, ss->staticEval);

    assert(bestValue > -VALUE_INFINITE && bestValue < VALUE_INFINITE);

    return bestValue;
  }


  // value_to_tt() adjusts a mate or TB score from "plies to mate from the root" to
  // "plies to mate from the current position". Standard scores are unchanged.
  // The function is called before storing a value in the transposition table.

  Value value_to_tt(Value v, int ply) {

    assert(v != VALUE_NONE);

    return  v >= VALUE_TB_WIN_IN_MAX_PLY  ? v + ply
          : v <= VALUE_TB_LOSS_IN_MAX_PLY ? v - ply : v;
  }


  // value_from_tt() is the inverse of value_to_tt(): it adjusts a mate or TB score
  // from the transposition table (which refers to the plies to mate/be mated from
  // current position) to "plies to mate/be mated (TB win/loss) from the root". However,
  // for mate scores, to avoid potentially false mate scores related to the 50 moves rule
  // and the graph history interaction, we return an optimal TB score instead.

  Value value_from_tt(Value v, int ply, int r50c) {

    if (v == VALUE_NONE)
        return VALUE_NONE;

    if (v >= VALUE_TB_WIN_IN_MAX_PLY)  // TB win or better
    {
        if (v >= VALUE_MATE_IN_MAX_PLY && VALUE_MATE - v > 99 - r50c)
            return VALUE_MATE_IN_MAX_PLY - 1; // do not return a potentially false mate score

        return v - ply;
    }

    if (v <= VALUE_TB_LOSS_IN_MAX_PLY) // TB loss or worse
    {
        if (v <= VALUE_MATED_IN_MAX_PLY && VALUE_MATE + v > 99 - r50c)
            return VALUE_MATED_IN_MAX_PLY + 1; // do not return a potentially false mate score

        return v + ply;
    }

    return v;
  }


  // update_pv() adds current move and appends child pv[]

  void update_pv(Move* pv, Move move, Move* childPv) {

    for (*pv++ = move; childPv && *childPv != MOVE_NONE; )
        *pv++ = *childPv++;
    *pv = MOVE_NONE;
  }


  // update_all_stats() updates stats at the end of search() when a bestMove is found

  void update_all_stats(const Position& pos, Stack* ss, Move bestMove, Value bestValue, Value beta, Square prevSq,
                        Move* quietsSearched, int quietCount, Move* capturesSearched, int captureCount, Depth depth) {

    int bonus1, bonus2;
    Color us = pos.side_to_move();
    Thread* thisThread = pos.this_thread();
    CapturePieceToHistory& captureHistory = thisThread->captureHistory;
    Piece moved_piece = pos.moved_piece(bestMove);
    PieceType captured = type_of(pos.piece_on(to_sq(bestMove)));

    bonus1 = stat_bonus(depth + 1);
    bonus2 = bestValue > beta + PawnValueMg ? bonus1                                 // larger bonus
                                            : std::min(bonus1, stat_bonus(depth));   // smaller bonus

    if (!pos.capture_or_promotion(bestMove))
    {
        // Increase stats for the best move in case it was a quiet move
        update_quiet_stats(pos, ss, bestMove, bonus2, depth);

        // Decrease stats for all non-best quiet moves
        for (int i = 0; i < quietCount; ++i)
        {
            thisThread->mainHistory[us][from_to(quietsSearched[i])] << -bonus2;
            update_continuation_histories(ss, pos.moved_piece(quietsSearched[i]), to_sq(quietsSearched[i]), -bonus2);
        }
    }
    else
        // Increase stats for the best move in case it was a capture move
        captureHistory[moved_piece][to_sq(bestMove)][captured] << bonus1;

    // Extra penalty for a quiet early move that was not a TT move or
    // main killer move in previous ply when it gets refuted.
    if (   ((ss-1)->moveCount == 1 + (ss-1)->ttHit || ((ss-1)->currentMove == (ss-1)->killers[0]))
        && !pos.captured_piece())
            update_continuation_histories(ss-1, pos.piece_on(prevSq), prevSq, -bonus1);

    // Decrease stats for all non-best capture moves
    for (int i = 0; i < captureCount; ++i)
    {
        moved_piece = pos.moved_piece(capturesSearched[i]);
        captured = type_of(pos.piece_on(to_sq(capturesSearched[i])));
        captureHistory[moved_piece][to_sq(capturesSearched[i])][captured] << -bonus1;
    }
  }


  // update_continuation_histories() updates histories of the move pairs formed
  // by moves at ply -1, -2, -4, and -6 with current move.

  void update_continuation_histories(Stack* ss, Piece pc, Square to, int bonus) {

    for (int i : {1, 2, 4, 6})
    {
        // Only update first 2 continuation histories if we are in check
        if (ss->inCheck && i > 2)
            break;
        if (is_ok((ss-i)->currentMove))
            (*(ss-i)->continuationHistory)[pc][to] << bonus;
    }
  }


  // update_quiet_stats() updates move sorting heuristics

  void update_quiet_stats(const Position& pos, Stack* ss, Move move, int bonus, int depth) {

    // Update killers
    if (ss->killers[0] != move)
    {
        ss->killers[1] = ss->killers[0];
        ss->killers[0] = move;
    }

    Color us = pos.side_to_move();
    Thread* thisThread = pos.this_thread();
    thisThread->mainHistory[us][from_to(move)] << bonus;
    update_continuation_histories(ss, pos.moved_piece(move), to_sq(move), bonus);

    // Penalty for reversed move in case of moved piece not being a pawn
    if (type_of(pos.moved_piece(move)) != PAWN)
        thisThread->mainHistory[us][from_to(reverse_move(move))] << -bonus;

    // Update countermove history
    if (is_ok((ss-1)->currentMove))
    {
        Square prevSq = to_sq((ss-1)->currentMove);
        thisThread->counterMoves[pos.piece_on(prevSq)][prevSq] = move;
    }

    // Update low ply history
    if (depth > 11 && ss->ply < MAX_LPH)
        thisThread->lowPlyHistory[ss->ply][from_to(move)] << stat_bonus(depth - 7);
  }

  // When playing with strength handicap, choose best move among a set of RootMoves
  // using a statistical rule dependent on 'level'. Idea by Heinz van Saanen.

  Move Skill::pick_best(size_t multiPV) {

    const RootMoves& rootMoves = Threads.main()->rootMoves;
    static PRNG rng(now()); // PRNG sequence should be non-deterministic

    // RootMoves are already sorted by score in descending order
    Value topScore = rootMoves[0].score;
    int delta = std::min(topScore - rootMoves[multiPV - 1].score, PawnValueMg);
    int weakness = 120 - 2 * level;
    int maxScore = -VALUE_INFINITE;

    // Choose best move. For each move score we add two terms, both dependent on
    // weakness. One is deterministic and bigger for weaker levels, and one is
    // random. Then we choose the move with the resulting highest score.
    for (size_t i = 0; i < multiPV; ++i)
    {
        // This is our magic formula
        int push = (  weakness * int(topScore - rootMoves[i].score)
                    + delta * (rng.rand<unsigned>() % weakness)) / 128;

        if (rootMoves[i].score + push >= maxScore)
        {
            maxScore = rootMoves[i].score + push;
            best = rootMoves[i].pv[0];
        }
    }

    return best;
  }

} // namespace


/// MainThread::check_time() is used to print debug info and, more importantly,
/// to detect when we are out of available time and thus stop the search.

void MainThread::check_time() {

  if (--callsCnt > 0)
      return;

  // When using nodes, ensure checking rate is not lower than 0.1% of nodes
  callsCnt = Limits.nodes ? std::min(1024, int(Limits.nodes / 1024)) : 1024;

  static TimePoint lastInfoTime = now();

  TimePoint elapsed = Time.elapsed();
  TimePoint tick = Limits.startTime + elapsed;

  if (tick - lastInfoTime >= 1000)
  {
      lastInfoTime = tick;
      dbg_print();
  }

  // We should not stop pondering until told so by the GUI
  if (ponder)
      return;

  if (   (Limits.use_time_management() && (elapsed > Time.maximum() - 10 || stopOnPonderhit))
      || (Limits.movetime && elapsed >= Limits.movetime)
      || (Limits.nodes && Threads.nodes_searched() >= (uint64_t)Limits.nodes))
      Threads.stop = true;
}


/// UCI::pv() formats PV information according to the UCI protocol. UCI requires
/// that all (if any) unsearched PV lines are sent using a previous search score.

string UCI::pv(const Position& pos, Depth depth, Value alpha, Value beta) {

  std::stringstream ss;
  TimePoint elapsed = Time.elapsed() + 1;
  const RootMoves& rootMoves = pos.this_thread()->rootMoves;
  size_t pvIdx = pos.this_thread()->pvIdx;
  size_t multiPV = std::min((size_t)Options["MultiPV"], rootMoves.size());
  uint64_t nodesSearched = Threads.nodes_searched();
  uint64_t tbHits = Threads.tb_hits() + (TB::RootInTB ? rootMoves.size() : 0);

  for (size_t i = 0; i < multiPV; ++i)
  {
      bool updated = rootMoves[i].score != -VALUE_INFINITE;

      if (depth == 1 && !updated && i > 0)
          continue;

      Depth d = updated ? depth : std::max(1, depth - 1);
      Value v = updated ? rootMoves[i].score : rootMoves[i].previousScore;

      if (v == -VALUE_INFINITE)
          v = VALUE_ZERO;

      bool tb = TB::RootInTB && abs(v) < VALUE_MATE_IN_MAX_PLY;
      v = tb ? rootMoves[i].tbScore : v;

      if (ss.rdbuf()->in_avail()) // Not at first line
          ss << "\n";

      ss << "info"
         << " depth "    << d
         << " seldepth " << rootMoves[i].selDepth
         << " multipv "  << i + 1
         << " score "    << UCI::value(v);

      if (Options["UCI_ShowWDL"])
          ss << UCI::wdl(v, pos.game_ply());

      if (!tb && i == pvIdx)
          ss << (v >= beta ? " lowerbound" : v <= alpha ? " upperbound" : "");

      ss << " nodes "    << nodesSearched
         << " nps "      << nodesSearched * 1000 / elapsed;

      if (elapsed > 1000) // Earlier makes little sense
          ss << " hashfull " << TT.hashfull();

      ss << " tbhits "   << tbHits
         << " time "     << elapsed
         << " pv";

      for (Move m : rootMoves[i].pv)
          ss << " " << UCI::move(m, pos.is_chess960());
  }

  return ss.str();
}


/// RootMove::extract_ponder_from_tt() is called in case we have no ponder move
/// before exiting the search, for instance, in case we stop the search during a
/// fail high at root. We try hard to have a ponder move to return to the GUI,
/// otherwise in case of 'ponder on' we have nothing to think on.

bool RootMove::extract_ponder_from_tt(Position& pos) {

    StateInfo st;
    ASSERT_ALIGNED(&st, Eval::NNUE::CacheLineSize);

    bool ttHit;

    assert(pv.size() == 1);

    if (pv[0] == MOVE_NONE)
        return false;

    pos.do_move(pv[0], st);
    TTEntry* tte = TT.probe(pos.key(), ttHit);

    if (ttHit)
    {
        Move m = tte->move(); // Local copy to be SMP safe
        if (MoveList<LEGAL>(pos).contains(m))
            pv.push_back(m);
    }

    pos.undo_move(pv[0]);
    return pv.size() > 1;
}

void Tablebases::rank_root_moves(Position& pos, Search::RootMoves& rootMoves) {

    RootInTB = false;
    UseRule50 = bool(Options["Syzygy50MoveRule"]);
    ProbeDepth = int(Options["SyzygyProbeDepth"]);
    Cardinality = int(Options["SyzygyProbeLimit"]);
    bool dtz_available = true;

    // Tables with fewer pieces than SyzygyProbeLimit are searched with
    // ProbeDepth == DEPTH_ZERO
    if (Cardinality > MaxCardinality)
    {
        Cardinality = MaxCardinality;
        ProbeDepth = 0;
    }

    if (Cardinality >= popcount(pos.pieces()) && !pos.can_castle(ANY_CASTLING))
    {
        // Rank moves using DTZ tables
        RootInTB = root_probe(pos, rootMoves);

        if (!RootInTB)
        {
            // DTZ tables are missing; try to rank moves using WDL tables
            dtz_available = false;
            RootInTB = root_probe_wdl(pos, rootMoves);
        }
    }

    if (RootInTB)
    {
        // Sort moves according to TB rank
        std::stable_sort(rootMoves.begin(), rootMoves.end(),
                  [](const RootMove &a, const RootMove &b) { return a.tbRank > b.tbRank; } );

        // Probe during search only if DTZ is not available and we are winning
        if (dtz_available || rootMoves[0].tbScore <= VALUE_DRAW)
            Cardinality = 0;
    }
    else
    {
        // Clean up if root_probe() and root_probe_wdl() have failed
        for (auto& m : rootMoves)
            m.tbRank = 0;
    }
}

} // namespace Stockfish<|MERGE_RESOLUTION|>--- conflicted
+++ resolved
@@ -1325,11 +1325,7 @@
     // Bonus for prior countermove that caused the fail low
     else if (   (depth >= 3 || PvNode)
              && !priorCapture)
-<<<<<<< HEAD
         update_continuation_histories(ss-1, pos.piece_on(prevSq), prevSq, stat_bonus(depth) * (2 + (PvNode || cutNode)) / 2);
-=======
-        update_continuation_histories(ss-1, pos.piece_on(prevSq), prevSq, stat_bonus(depth + (PvNode || cutNode)));
->>>>>>> c31fc8d1
 
     if (PvNode)
         bestValue = std::min(bestValue, maxValue);
