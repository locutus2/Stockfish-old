--- conflicted
+++ resolved
@@ -84,14 +84,6 @@
     return d > 17 ? -8 : 22 * d * d + 151 * d - 140;
   }
 
-<<<<<<< HEAD
-=======
-  // Add a small random component to draw evaluations to avoid 3fold-blindness
-  Value value_draw(Thread* thisThread) {
-    return VALUE_DRAW + Value(2 * (thisThread->nodes & 1) - 1);
-  }
-
->>>>>>> 80d59eea
   // Skill structure is used to implement strength limit
   struct Skill {
     explicit Skill(int l) : level(l) {}
@@ -432,12 +424,7 @@
           // high/low anymore.
           while (true)
           {
-<<<<<<< HEAD
               bestValue = ::search<PV>(rootPos, ss, alpha, beta, rootDepth, false);
-=======
-              Depth adjustedDepth = std::max(1, rootDepth - failedHighCnt);
-              bestValue = ::search<PV>(rootPos, ss, alpha, beta, adjustedDepth, false);
->>>>>>> 80d59eea
 
               // Bring the best move to the front. It is critical that sorting
               // is done with a stable algorithm because all the values but the
@@ -570,21 +557,6 @@
     constexpr bool PvNode = NT == PV;
     const bool rootNode = PvNode && ss->ply == 0;
 
-<<<<<<< HEAD
-=======
-    // Check if we have an upcoming move which draws by repetition, or
-    // if the opponent had an alternative move earlier to this position.
-    if (   pos.rule50_count() >= 3
-        && alpha < VALUE_DRAW
-        && !rootNode
-        && pos.has_game_cycle(ss->ply))
-    {
-        alpha = value_draw(pos.this_thread());
-        if (alpha >= beta)
-            return alpha;
-    }
-
->>>>>>> 80d59eea
     // Dive into quiescence search when the depth reaches zero
     if (depth <= 0)
         return qsearch<NT>(pos, ss, alpha, beta);
@@ -600,13 +572,8 @@
     Key posKey;
     Move ttMove, move, excludedMove, bestMove;
     Depth extension, newDepth;
-<<<<<<< HEAD
     Value bestValue, value, ttValue, eval;
-    bool ttHit, ttPv, inCheck, givesCheck, improving, doLMR, isMate, gameCycle;
-=======
-    Value bestValue, value, ttValue, eval, maxValue;
-    bool ttHit, ttPv, inCheck, givesCheck, improving, doLMR, priorCapture;
->>>>>>> 80d59eea
+    bool ttHit, ttPv, inCheck, givesCheck, improving, doLMR, priorCapture, isMate, gameCycle;
     bool captureOrPromotion, doFullDepthSearch, moveCountPruning, ttCapture;
     Piece movedPiece;
     int moveCount, captureCount, quietCount, singularLMR;
@@ -651,20 +618,12 @@
         }
 
         // Step 2. Check for aborted search and immediate draw
-<<<<<<< HEAD
         if (pos.is_draw(ss->ply))
             return VALUE_DRAW;
 
         if (Threads.stop.load(std::memory_order_relaxed) || ss->ply >= MAX_PLY)
             return ss->ply >= MAX_PLY && !inCheck ? evaluate(pos)
                                                   : VALUE_DRAW;
-=======
-        if (   Threads.stop.load(std::memory_order_relaxed)
-            || pos.is_draw(ss->ply)
-            || ss->ply >= MAX_PLY)
-            return (ss->ply >= MAX_PLY && !inCheck) ? evaluate(pos)
-                                                    : value_draw(pos.this_thread());
->>>>>>> 80d59eea
 
         // Step 3. Mate distance pruning. Even if we mate at the next move our score
         // would be at best mate_in(ss->ply+1), but if alpha is already bigger because
@@ -763,15 +722,9 @@
                     || (v < -drawScore && ttValue > -VALUE_TB_WIN + centiPly + PawnValueEg * popcount(pos.pieces( pos.side_to_move())))
                     || (v >  drawScore && ttValue <  VALUE_TB_WIN - centiPly - PawnValueEg * popcount(pos.pieces(~pos.side_to_move()))))
                 {
-<<<<<<< HEAD
                     value =  v < -drawScore ? -VALUE_TB_WIN + centiPly + PawnValueEg * popcount(pos.pieces( pos.side_to_move()))
                            : v >  drawScore ?  VALUE_TB_WIN - centiPly - PawnValueEg * popcount(pos.pieces(~pos.side_to_move()))
                                             :  VALUE_DRAW - v < 0 ? 2 * Eval::Tempo : VALUE_ZERO;
-=======
-                    tte->save(posKey, value_to_tt(value, ss->ply), ttPv, b,
-                              std::min(MAX_PLY - 1, depth + 6),
-                              MOVE_NONE, VALUE_NONE);
->>>>>>> 80d59eea
 
                     tte->save(posKey, value, ttPv,
                               v > drawScore ? BOUND_LOWER : v < -drawScore ? BOUND_UPPER : BOUND_EXACT,
@@ -798,9 +751,6 @@
         if (eval == VALUE_NONE)
             ss->staticEval = eval = evaluate(pos);
 
-        if (eval == VALUE_DRAW)
-            eval = value_draw(thisThread);
-
         // Can ttValue be used as a better position evaluation?
         if (    ttValue != VALUE_NONE
             && (tte->bound() & (ttValue > eval ? BOUND_LOWER : BOUND_UPPER)))
@@ -820,57 +770,31 @@
         tte->save(posKey, VALUE_NONE, ttPv, BOUND_NONE, DEPTH_NONE, MOVE_NONE, eval);
     }
 
-<<<<<<< HEAD
     if (gameCycle)
         ss->staticEval = eval = ss->staticEval * std::max(0, (100 - pos.rule50_count())) / 100;
-=======
-    // Step 7. Razoring (~2 Elo)
-    if (   !rootNode // The required rootNode PV handling is not available in qsearch
-        &&  depth < 2
-        &&  eval <= alpha - RazorMargin)
-        return qsearch<NT>(pos, ss, alpha, beta);
->>>>>>> 80d59eea
 
     improving =   ss->staticEval >= (ss-2)->staticEval
                || (ss-2)->staticEval == VALUE_NONE;
 
-<<<<<<< HEAD
     // Begin early pruning.
     if (   !PvNode
-=======
-    // Step 8. Futility pruning: child node (~30 Elo)
-    if (   !PvNode
-        &&  depth < 7
-        &&  eval - futility_margin(depth, improving) >= beta
-        &&  eval < VALUE_KNOWN_WIN) // Do not return unproven wins
-        return eval;
-
-    // Step 9. Null move search with verification search (~40 Elo)
-    if (   !PvNode
-        && (ss-1)->currentMove != MOVE_NULL
-        && (ss-1)->statScore < 22661
-        &&  eval >= beta
-        &&  eval >= ss->staticEval
-        &&  ss->staticEval >= beta - 33 * depth + 299 - improving * 30
->>>>>>> 80d59eea
         && !excludedMove
         && !gameCycle
         &&  abs(eval) < 2 * VALUE_KNOWN_WIN)
     {
        // Step 7. Razoring (~2 Elo)
-       if (   depth < 2 * ONE_PLY
+       if (   depth < 2
            &&  ss->ply > 2 * thisThread->rootDepth / 3
            && eval <= alpha - RazorMargin)
        {
            Value q = qsearch<NonPV>(pos, ss, alpha, beta);
 
-<<<<<<< HEAD
            if (q <= alpha)
                return q;
        }
 
        // Step 8. Futility pruning: child node (~30 Elo)
-       if (    depth < 7 * ONE_PLY
+       if (    depth < 7
            &&  !thisThread->nmpGuard
            &&  eval - futility_margin(depth, improving) >= beta
            &&  eval < VALUE_KNOWN_WIN) // Do not return unproven wins
@@ -880,36 +804,25 @@
        if (   (ss-1)->currentMove != MOVE_NULL
            && (ss-1)->statScore < 22661
            &&  eval >= beta
-           &&  ss->staticEval >= beta - 33 * depth / ONE_PLY + 299
+           &&  eval >= ss->staticEval
+           &&  ss->staticEval >= beta - 33 * depth + 299 - improving * 30
            &&  pos.non_pawn_material(us)
            && !thisThread->nmpGuard
-           && !(depth > 4 * ONE_PLY && (MoveList<LEGAL, KING>(pos).size() < 1 || MoveList<LEGAL>(pos).size() < 6)))
+           && !(depth > 4 && (MoveList<LEGAL, KING>(pos).size() < 1 || MoveList<LEGAL>(pos).size() < 6)))
        {
            assert(eval - beta >= 0);
-=======
-        // Null move dynamic reduction based on depth and value
-        Depth R = (835 + 70 * depth) / 256 + std::min(int(eval - beta) / 185, 3);
-
-        ss->currentMove = MOVE_NULL;
-        ss->continuationHistory = &thisThread->continuationHistory[0][0][NO_PIECE][0];
->>>>>>> 80d59eea
 
            // Null move dynamic reduction based on depth and value
-           Depth R = ((835 + 70 * depth / ONE_PLY) / 256 + std::min(int(eval - beta) / 185, 3)) * ONE_PLY;
+           Depth R = ((835 + 70 * depth) / 256 + std::min(int(eval - beta) / 185, 3));
 
            ss->currentMove = MOVE_NULL;
-           ss->continuationHistory = &thisThread->continuationHistory[NO_PIECE][0];
+           ss->continuationHistory = &thisThread->continuationHistory[0][0][NO_PIECE][0];
 
            pos.do_null_move(st);
 
            Value nullValue = -search<NonPV>(pos, ss+1, -beta, -beta+1, depth-R, !cutNode);
 
-<<<<<<< HEAD
            pos.undo_null_move();
-=======
-            if (thisThread->nmpMinPly || (abs(beta) < VALUE_KNOWN_WIN && depth < 13))
-                return nullValue;
->>>>>>> 80d59eea
 
            if (nullValue >= beta)
            {
@@ -917,15 +830,8 @@
                if (nullValue >= VALUE_MATE_IN_MAX_PLY)
                    nullValue = beta;
 
-<<<<<<< HEAD
-               if (abs(beta) < VALUE_KNOWN_WIN && depth < 11 * ONE_PLY)
+               if (abs(beta) < VALUE_KNOWN_WIN && depth < 11)
                    return nullValue;
-=======
-            // Do verification search at high depths, with null move pruning disabled
-            // for us, until ply exceeds nmpMinPly.
-            thisThread->nmpMinPly = ss->ply + 3 * (depth-R) / 4;
-            thisThread->nmpColor = us;
->>>>>>> 80d59eea
 
                // Do verification search at high depths
                thisThread->nmpGuard = true;
@@ -934,28 +840,15 @@
 
                thisThread->nmpGuard = false;
 
-<<<<<<< HEAD
                if (v >= beta)
                    return nullValue;
            }
        }
-=======
-    // Step 10. ProbCut (~10 Elo)
-    // If we have a good enough capture and a reduced search returns a value
-    // much above beta, we can (almost) safely prune the previous move.
-    if (   !PvNode
-        &&  depth >= 5
-        &&  abs(beta) < VALUE_MATE_IN_MAX_PLY)
-    {
-        Value raisedBeta = std::min(beta + 191 - 46 * improving, VALUE_INFINITE);
-        MovePicker mp(pos, ttMove, raisedBeta - ss->staticEval, &thisThread->captureHistory);
-        int probCutCount = 0;
->>>>>>> 80d59eea
 
        // Step 10. ProbCut (~10 Elo)
        // If we have a good enough capture and a reduced search returns a value
        // much above beta, we can (almost) safely prune the previous move.
-       if (    depth >= 5 * ONE_PLY
+       if (    depth >= 5
            &&  ss->ply % 2 == 0
            &&  !thisThread->nmpGuard
            &&  abs(beta) < VALUE_MATE_IN_MAX_PLY)
@@ -964,7 +857,6 @@
            MovePicker mp(pos, ttMove, raisedBeta - ss->staticEval, &thisThread->captureHistory);
            int probCutCount = 0;
 
-<<<<<<< HEAD
            while (  (move = mp.next_move()) != MOVE_NONE
                   && probCutCount < 2 + 2 * cutNode)
                if (move != excludedMove)
@@ -972,30 +864,18 @@
                    probCutCount++;
 
                    ss->currentMove = move;
-                   ss->continuationHistory = &thisThread->continuationHistory[pos.moved_piece(move)][to_sq(move)];
-=======
-                ss->currentMove = move;
-                ss->continuationHistory = &thisThread->continuationHistory[inCheck][priorCapture][pos.moved_piece(move)][to_sq(move)];
-
-                assert(depth >= 5);
->>>>>>> 80d59eea
-
-                   assert(depth >= 5 * ONE_PLY);
+                   ss->continuationHistory = &thisThread->continuationHistory[inCheck][priorCapture][pos.moved_piece(move)][to_sq(move)];
+
+                   assert(depth >= 5);
 
                    pos.do_move(move, st);
 
-<<<<<<< HEAD
                    // Perform a preliminary qsearch to verify that the move holds
                    value = -qsearch<NonPV>(pos, ss+1, -raisedBeta, -raisedBeta+1);
-=======
-                // If the qsearch held, perform the regular search
-                if (value >= raisedBeta)
-                    value = -search<NonPV>(pos, ss+1, -raisedBeta, -raisedBeta+1, depth - 4, !cutNode);
->>>>>>> 80d59eea
 
                    // If the qsearch held perform the regular search
                    if (value >= raisedBeta)
-                       value = -search<NonPV>(pos, ss+1, -raisedBeta, -raisedBeta+1, depth - 4 * ONE_PLY, !cutNode);
+                       value = -search<NonPV>(pos, ss+1, -raisedBeta, -raisedBeta+1, depth - 4, !cutNode);
 
                    pos.undo_move(move);
 
@@ -1081,7 +961,7 @@
       if (isMate)
       {
           ss->currentMove = move;
-          ss->continuationHistory = &thisThread->continuationHistory[movedPiece][to_sq(move)];
+          ss->continuationHistory = &thisThread->continuationHistory[inCheck][priorCapture][movedPiece][to_sq(move)];
           value = mate_in(ss->ply+1);
 
           if (PvNode && (moveCount == 1 || (value > alpha && (rootNode || value < beta))))
@@ -1095,38 +975,25 @@
 
       // Step 13. Extensions (~70 Elo)
       if (   gameCycle
-          && (alpha > VALUE_DRAW || (ss->ply % 2 == 0))
-          && (depth < 5 * ONE_PLY || PvNode))
-          extension = (2 - (ss->ply % 2 == 0 && !PvNode)) * ONE_PLY;
+          && (depth < 5 || PvNode))
+          extension = (2 - (ss->ply % 2 == 0 && !PvNode));
 
       // Singular extension search (~60 Elo). If all moves but one fail low on a
       // search of (alpha-s, beta-s), and just one fails high on (alpha, beta),
       // then that move is singular and should be extended. To verify this we do
       // a reduced search on all the other moves but the ttMove and if the
       // result is lower than ttValue minus a margin then we will extend the ttMove.
-<<<<<<< HEAD
-      else if (    depth >= 6 * ONE_PLY
-=======
-      if (    depth >= 6
->>>>>>> 80d59eea
+      else if (    depth >= 6
           &&  move == ttMove
           && !gameCycle
           && !rootNode
           && !excludedMove // Avoid recursive singular search
           &&  ttValue != VALUE_NONE
           && (tte->bound() & BOUND_LOWER)
-<<<<<<< HEAD
-          &&  tte->depth() >= depth - 3 * ONE_PLY)
+          &&  tte->depth() >= depth - 3)
       {
-          Value singularBeta = std::max(ttValue - 2 * depth / ONE_PLY, mated_in(ss->ply));
-          Depth halfDepth = depth / (2 * ONE_PLY) * ONE_PLY; // ONE_PLY invariant
-=======
-          &&  tte->depth() >= depth - 3
-          &&  pos.legal(move))
-      {
-          Value singularBeta = ttValue - 2 * depth;
+          Value singularBeta = std::max(ttValue - 2 * depth, mated_in(ss->ply));
           Depth halfDepth = depth / 2;
->>>>>>> 80d59eea
           ss->excludedMove = move;
           value = search<NonPV>(pos, ss, singularBeta - 1, singularBeta, halfDepth, cutNode);
           ss->excludedMove = MOVE_NONE;
@@ -1155,16 +1022,13 @@
                && (pos.is_discovery_check_on_king(~us, move) || pos.see_ge(move)))
           extension = 1;
 
-<<<<<<< HEAD
-=======
       // Shuffle extension
-      else if (   PvNode
+      /*else if (   PvNode
                && pos.rule50_count() > 18
                && depth < 3
                && ++thisThread->shuffleExts < thisThread->nodes.load(std::memory_order_relaxed) / 4)  // To avoid too many extensions
-          extension = 1;
-
->>>>>>> 80d59eea
+          extension = 1;*/
+
       // Passed pawn extension
       else if (   move == ss->killers[0]
                && pos.advanced_pawn_push(move)
@@ -1230,16 +1094,11 @@
 
       // Step 16. Reduced depth search (LMR). If the move fails high it will be
       // re-searched at full depth.
-<<<<<<< HEAD
-      if (    depth >= 3 * ONE_PLY
+      if (    depth >= 3
           && !gameCycle
-          &&  moveCount > 1 + 3 * rootNode
-          &&  thisThread->selDepth * ONE_PLY > depth
-=======
-      if (    depth >= 3
           &&  moveCount > 1 + 2 * rootNode
           && (!rootNode || thisThread->best_move_count(move) == 0)
->>>>>>> 80d59eea
+          &&  thisThread->selDepth > depth
           && (  !captureOrPromotion
               || moveCountPruning
               || ss->staticEval + PieceValue[EG][pos.captured_piece()] <= alpha
@@ -1303,15 +1162,11 @@
               r -= ss->statScore / 16384;
           }
 
-<<<<<<< HEAD
-          Depth rr = newDepth / (2 * ONE_PLY + ss->ply / 3);
+          Depth rr = newDepth / (2 + ss->ply / 3);
 
           r -= rr;
 
-          Depth d = clamp(newDepth - r, ONE_PLY, newDepth);
-=======
           Depth d = clamp(newDepth - r, 1, newDepth);
->>>>>>> 80d59eea
 
           value = -search<NonPV>(pos, ss+1, -(alpha+1), -alpha, d, true);
 
@@ -1491,11 +1346,7 @@
     Move ttMove, move, bestMove;
     Depth ttDepth;
     Value bestValue, value, ttValue, futilityValue, futilityBase, oldAlpha;
-<<<<<<< HEAD
-    bool ttHit, pvHit, inCheck, givesCheck, evasionPrunable, gameCycle;
-=======
-    bool ttHit, pvHit, inCheck, givesCheck, evasionPrunable, priorCapture;
->>>>>>> 80d59eea
+    bool ttHit, pvHit, inCheck, givesCheck, evasionPrunable, priorCapture, gameCycle;
     int moveCount;
 
     if (PvNode)
@@ -1648,7 +1499,7 @@
 
          // Detect non-capture evasions that are candidates to be pruned
          evasionPrunable =    inCheck
-                          &&  (depth != DEPTH_ZERO || moveCount > 2)
+                          &&  (depth != 0 || moveCount > 2)
                           &&  bestValue > VALUE_MATED_IN_MAX_PLY
                           && !pos.capture(move);
 
@@ -1659,21 +1510,6 @@
              continue;
       }
 
-<<<<<<< HEAD
-=======
-      // Detect non-capture evasions that are candidates to be pruned
-      evasionPrunable =    inCheck
-                       &&  (depth != 0 || moveCount > 2)
-                       &&  bestValue > VALUE_MATED_IN_MAX_PLY
-                       && !pos.capture(move);
-
-      // Don't search moves with negative SEE values
-      if (  (!inCheck || evasionPrunable)
-          && (!givesCheck || !(pos.blockers_for_king(~pos.side_to_move()) & from_sq(move)))
-          && !pos.see_ge(move))
-          continue;
-
->>>>>>> 80d59eea
       // Speculative prefetch as early as possible
       prefetch(TT.first_entry(pos.key_after(move)));
 
