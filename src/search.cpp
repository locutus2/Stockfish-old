/*
  Stockfish, a UCI chess playing engine derived from Glaurung 2.1
  Copyright (C) 2004-2021 The Stockfish developers (see AUTHORS file)

  Stockfish is free software: you can redistribute it and/or modify
  it under the terms of the GNU General Public License as published by
  the Free Software Foundation, either version 3 of the License, or
  (at your option) any later version.

  Stockfish is distributed in the hope that it will be useful,
  but WITHOUT ANY WARRANTY; without even the implied warranty of
  MERCHANTABILITY or FITNESS FOR A PARTICULAR PURPOSE.  See the
  GNU General Public License for more details.

  You should have received a copy of the GNU General Public License
  along with this program.  If not, see <http://www.gnu.org/licenses/>.
*/

#include <algorithm>
#include <cassert>
#include <cmath>
#include <cstring>   // For std::memset
#include <iostream>
#include <sstream>

#include "evaluate.h"
#include "misc.h"
#include "movegen.h"
#include "movepick.h"
#include "position.h"
#include "search.h"
#include "thread.h"
#include "timeman.h"
#include "tt.h"
#include "uci.h"
#include "syzygy/tbprobe.h"

namespace Search {

  LimitsType Limits;
}

namespace Tablebases {

  int Cardinality;
  bool RootInTB;
  bool UseRule50;
  Depth ProbeDepth;
}

namespace TB = Tablebases;

using std::string;
using Eval::evaluate;
using namespace Search;

namespace {

  // Different node types, used as a template parameter
  enum NodeType { NonPV, PV };

  constexpr uint64_t TtHitAverageWindow     = 4096;
  constexpr uint64_t TtHitAverageResolution = 1024;

  // Futility margin
  Value futility_margin(Depth d, bool improving) {
    return Value(234 * (d - improving));
  }

  // Reductions lookup table, initialized at startup
  int Reductions[MAX_MOVES]; // [depth or moveNumber]

  Depth reduction(bool i, Depth d, int mn) {
    int r = Reductions[d] * Reductions[mn];
    return (r + 503) / 1024 + (!i && r > 915);
  }

  constexpr int futility_move_count(bool improving, Depth depth) {
    return (3 + depth * depth) / (2 - improving);
  }

  // History and stats update bonus, based on depth
  int stat_bonus(Depth d) {
    return d > 14 ? 66 : 6 * d * d + 231 * d - 206;
  }

  // Add a small random component to draw evaluations to avoid 3-fold blindness
  Value value_draw(Thread* thisThread) {
    return VALUE_DRAW + Value(2 * (thisThread->nodes & 1) - 1);
  }

  // Skill structure is used to implement strength limit
  struct Skill {
    explicit Skill(int l) : level(l) {}
    bool enabled() const { return level < 20; }
    bool time_to_pick(Depth depth) const { return depth == 1 + level; }
    Move pick_best(size_t multiPV);

    int level;
    Move best = MOVE_NONE;
  };

  // Breadcrumbs are used to mark nodes as being searched by a given thread
  struct Breadcrumb {
    std::atomic<Thread*> thread;
    std::atomic<Key> key;
  };
  std::array<Breadcrumb, 1024> breadcrumbs;

  // ThreadHolding structure keeps track of which thread left breadcrumbs at the given
  // node for potential reductions. A free node will be marked upon entering the moves
  // loop by the constructor, and unmarked upon leaving that loop by the destructor.
  struct ThreadHolding {
    explicit ThreadHolding(Thread* thisThread, Key posKey, int ply) {
       location = ply < 8 ? &breadcrumbs[posKey & (breadcrumbs.size() - 1)] : nullptr;
       otherThread = false;
       owning = false;
       if (location)
       {
          // See if another already marked this location, if not, mark it ourselves
          Thread* tmp = (*location).thread.load(std::memory_order_relaxed);
          if (tmp == nullptr)
          {
              (*location).thread.store(thisThread, std::memory_order_relaxed);
              (*location).key.store(posKey, std::memory_order_relaxed);
              owning = true;
          }
          else if (   tmp != thisThread
                   && (*location).key.load(std::memory_order_relaxed) == posKey)
              otherThread = true;
       }
    }

    ~ThreadHolding() {
       if (owning) // Free the marked location
           (*location).thread.store(nullptr, std::memory_order_relaxed);
    }

    bool marked() { return otherThread; }

    private:
    Breadcrumb* location;
    bool otherThread, owning;
  };

  template <NodeType NT>
  Value search(Position& pos, Stack* ss, Value alpha, Value beta, Depth depth, bool cutNode);

  template <NodeType NT>
  Value qsearch(Position& pos, Stack* ss, Value alpha, Value beta, Depth depth = 0);

  Value value_to_tt(Value v, int ply);
  Value value_from_tt(Value v, int ply, int r50c);
  void update_pv(Move* pv, Move move, Move* childPv);
  void update_continuation_histories(Stack* ss, Piece pc, Square to, int bonus);
  void update_quiet_stats(const Position& pos, Stack* ss, Move move, int bonus, int depth);
  void update_all_stats(const Position& pos, Stack* ss, Move bestMove, Value bestValue, Value beta, Square prevSq,
                        Move* quietsSearched, int quietCount, Move* capturesSearched, int captureCount, Depth depth);

  // perft() is our utility to verify move generation. All the leaf nodes up
  // to the given depth are generated and counted, and the sum is returned.
  template<bool Root>
  uint64_t perft(Position& pos, Depth depth) {

    StateInfo st;
    ASSERT_ALIGNED(&st, Eval::NNUE::kCacheLineSize);

    uint64_t cnt, nodes = 0;
    const bool leaf = (depth == 2);

    for (const auto& m : MoveList<LEGAL>(pos))
    {
        if (Root && depth <= 1)
            cnt = 1, nodes++;
        else
        {
            pos.do_move(m, st);
            cnt = leaf ? MoveList<LEGAL>(pos).size() : perft<false>(pos, depth - 1);
            nodes += cnt;
            pos.undo_move(m);
        }
        if (Root)
            sync_cout << UCI::move(m, pos.is_chess960()) << ": " << cnt << sync_endl;
    }
    return nodes;
  }

} // namespace


/// Search::init() is called at startup to initialize various lookup tables

void Search::init() {

  for (int i = 1; i < MAX_MOVES; ++i)
      Reductions[i] = int((21.3 + 2 * std::log(Threads.size())) * std::log(i + 0.25 * std::log(i)));
}


/// Search::clear() resets search state to its initial value

void Search::clear() {

  Threads.main()->wait_for_search_finished();

  Time.availableNodes = 0;
  TT.clear();
  Threads.clear();
  Tablebases::init(Options["SyzygyPath"]); // Free mapped files
}


/// MainThread::search() is started when the program receives the UCI 'go'
/// command. It searches from the root position and outputs the "bestmove".

void MainThread::search() {

  if (Limits.perft)
  {
      nodes = perft<true>(rootPos, Limits.perft);
      sync_cout << "\nNodes searched: " << nodes << "\n" << sync_endl;
      return;
  }

  Color us = rootPos.side_to_move();
  Time.init(Limits, us, rootPos.game_ply());
  TT.new_search();

  Eval::NNUE::verify();

  if (rootMoves.empty())
  {
      rootMoves.emplace_back(MOVE_NONE);
      sync_cout << "info depth 0 score "
                << UCI::value(rootPos.checkers() ? -VALUE_MATE : VALUE_DRAW)
                << sync_endl;
  }
  else
  {
      Threads.start_searching(); // start non-main threads
      Thread::search();          // main thread start searching
  }

  // When we reach the maximum depth, we can arrive here without a raise of
  // Threads.stop. However, if we are pondering or in an infinite search,
  // the UCI protocol states that we shouldn't print the best move before the
  // GUI sends a "stop" or "ponderhit" command. We therefore simply wait here
  // until the GUI sends one of those commands.

  while (!Threads.stop && (ponder || Limits.infinite))
  {} // Busy wait for a stop or a ponder reset

  // Stop the threads if not already stopped (also raise the stop if
  // "ponderhit" just reset Threads.ponder).
  Threads.stop = true;

  // Wait until all threads have finished
  Threads.wait_for_search_finished();

  // When playing in 'nodes as time' mode, subtract the searched nodes from
  // the available ones before exiting.
  if (Limits.npmsec)
      Time.availableNodes += Limits.inc[us] - Threads.nodes_searched();

  Thread* bestThread = this;

  if (   int(Options["MultiPV"]) == 1
      && !Limits.depth
      && !(Skill(Options["Skill Level"]).enabled() || int(Options["UCI_LimitStrength"]))
      && rootMoves[0].pv[0] != MOVE_NONE)
      bestThread = Threads.get_best_thread();

  bestPreviousScore = bestThread->rootMoves[0].score;

  // Send again PV info if we have a new best thread
  if (bestThread != this)
      sync_cout << UCI::pv(bestThread->rootPos, bestThread->completedDepth, -VALUE_INFINITE, VALUE_INFINITE) << sync_endl;

  sync_cout << "bestmove " << UCI::move(bestThread->rootMoves[0].pv[0], rootPos.is_chess960());

  if (bestThread->rootMoves[0].pv.size() > 1 || bestThread->rootMoves[0].extract_ponder_from_tt(rootPos))
      std::cout << " ponder " << UCI::move(bestThread->rootMoves[0].pv[1], rootPos.is_chess960());

  std::cout << sync_endl;
}


/// Thread::search() is the main iterative deepening loop. It calls search()
/// repeatedly with increasing depth until the allocated thinking time has been
/// consumed, the user stops the search, or the maximum search depth is reached.

void Thread::search() {

  // To allow access to (ss-7) up to (ss+2), the stack must be oversized.
  // The former is needed to allow update_continuation_histories(ss-1, ...),
  // which accesses its argument at ss-6, also near the root.
  // The latter is needed for statScores and killer initialization.
  Stack stack[MAX_PLY+10], *ss = stack+7;
  Move  pv[MAX_PLY+1];
  Value bestValue, alpha, beta, delta;
  Move  lastBestMove = MOVE_NONE;
  Depth lastBestMoveDepth = 0;
  MainThread* mainThread = (this == Threads.main() ? Threads.main() : nullptr);
  double timeReduction = 1, totBestMoveChanges = 0;
  Color us = rootPos.side_to_move();
  int iterIdx = 0;

  std::memset(ss-7, 0, 10 * sizeof(Stack));
  for (int i = 7; i > 0; i--)
      (ss-i)->continuationHistory = &this->continuationHistory[0][0][NO_PIECE][0]; // Use as a sentinel

  ss->pv = pv;

  bestValue = delta = alpha = -VALUE_INFINITE;
  beta = VALUE_INFINITE;

  if (mainThread)
  {
      if (mainThread->bestPreviousScore == VALUE_INFINITE)
          for (int i = 0; i < 4; ++i)
              mainThread->iterValue[i] = VALUE_ZERO;
      else
          for (int i = 0; i < 4; ++i)
              mainThread->iterValue[i] = mainThread->bestPreviousScore;
  }

  std::copy(&lowPlyHistory[2][0], &lowPlyHistory.back().back() + 1, &lowPlyHistory[0][0]);
  std::fill(&lowPlyHistory[MAX_LPH - 2][0], &lowPlyHistory.back().back() + 1, 0);

  size_t multiPV = size_t(Options["MultiPV"]);

  // Pick integer skill levels, but non-deterministically round up or down
  // such that the average integer skill corresponds to the input floating point one.
  // UCI_Elo is converted to a suitable fractional skill level, using anchoring
  // to CCRL Elo (goldfish 1.13 = 2000) and a fit through Ordo derived Elo
  // for match (TC 60+0.6) results spanning a wide range of k values.
  PRNG rng(now());
  double floatLevel = Options["UCI_LimitStrength"] ?
                      std::clamp(std::pow((Options["UCI_Elo"] - 1346.6) / 143.4, 1 / 0.806), 0.0, 20.0) :
                        double(Options["Skill Level"]);
  int intLevel = int(floatLevel) +
                 ((floatLevel - int(floatLevel)) * 1024 > rng.rand<unsigned>() % 1024  ? 1 : 0);
  Skill skill(intLevel);

  // When playing with strength handicap enable MultiPV search that we will
  // use behind the scenes to retrieve a set of possible moves.
  if (skill.enabled())
      multiPV = std::max(multiPV, (size_t)4);

  multiPV = std::min(multiPV, rootMoves.size());
  ttHitAverage = TtHitAverageWindow * TtHitAverageResolution / 2;

  int ct = int(Options["Contempt"]) * PawnValueEg / 100; // From centipawns

  // In analysis mode, adjust contempt in accordance with user preference
  if (Limits.infinite || Options["UCI_AnalyseMode"])
      ct =  Options["Analysis Contempt"] == "Off"  ? 0
          : Options["Analysis Contempt"] == "Both" ? ct
          : Options["Analysis Contempt"] == "White" && us == BLACK ? -ct
          : Options["Analysis Contempt"] == "Black" && us == WHITE ? -ct
          : ct;

  // Evaluation score is from the white point of view
  contempt = (us == WHITE ?  make_score(ct, ct / 2)
                          : -make_score(ct, ct / 2));

  int searchAgainCounter = 0;

  // Iterative deepening loop until requested to stop or the target depth is reached
  while (   ++rootDepth < MAX_PLY
         && !Threads.stop
         && !(Limits.depth && mainThread && rootDepth > Limits.depth))
  {
      // Age out PV variability metric
      if (mainThread)
          totBestMoveChanges /= 2;

      // Save the last iteration's scores before first PV line is searched and
      // all the move scores except the (new) PV are set to -VALUE_INFINITE.
      for (RootMove& rm : rootMoves)
          rm.previousScore = rm.score;

      size_t pvFirst = 0;
      pvLast = 0;

      if (!Threads.increaseDepth)
         searchAgainCounter++;

      // MultiPV loop. We perform a full root search for each PV line
      for (pvIdx = 0; pvIdx < multiPV && !Threads.stop; ++pvIdx)
      {
          if (pvIdx == pvLast)
          {
              pvFirst = pvLast;
              for (pvLast++; pvLast < rootMoves.size(); pvLast++)
                  if (rootMoves[pvLast].tbRank != rootMoves[pvFirst].tbRank)
                      break;
          }

          // Reset UCI info selDepth for each depth and each PV line
          selDepth = 0;

          // Reset aspiration window starting size
          if (rootDepth >= 4)
          {
              Value prev = rootMoves[pvIdx].previousScore;
              delta = Value(17);
              alpha = std::max(prev - delta,-VALUE_INFINITE);
              beta  = std::min(prev + delta, VALUE_INFINITE);

              // Adjust contempt based on root move's previousScore (dynamic contempt)
              int dct = ct + (113 - ct / 2) * prev / (abs(prev) + 147);

              contempt = (us == WHITE ?  make_score(dct, dct / 2)
                                      : -make_score(dct, dct / 2));
          }

          // Start with a small aspiration window and, in the case of a fail
          // high/low, re-search with a bigger window until we don't fail
          // high/low anymore.
          failedHighCnt = 0;
          while (true)
          {
              Depth adjustedDepth = std::max(1, rootDepth - failedHighCnt - searchAgainCounter);
              bestValue = ::search<PV>(rootPos, ss, alpha, beta, adjustedDepth, false);

              // Bring the best move to the front. It is critical that sorting
              // is done with a stable algorithm because all the values but the
              // first and eventually the new best one are set to -VALUE_INFINITE
              // and we want to keep the same order for all the moves except the
              // new PV that goes to the front. Note that in case of MultiPV
              // search the already searched PV lines are preserved.
              std::stable_sort(rootMoves.begin() + pvIdx, rootMoves.begin() + pvLast);

              // If search has been stopped, we break immediately. Sorting is
              // safe because RootMoves is still valid, although it refers to
              // the previous iteration.
              if (Threads.stop)
                  break;

              // When failing high/low give some update (without cluttering
              // the UI) before a re-search.
              if (   mainThread
                  && multiPV == 1
                  && (bestValue <= alpha || bestValue >= beta)
                  && Time.elapsed() > 3000)
                  sync_cout << UCI::pv(rootPos, rootDepth, alpha, beta) << sync_endl;

              // In case of failing low/high increase aspiration window and
              // re-search, otherwise exit the loop.
              if (bestValue <= alpha)
              {
                  beta = (alpha + beta) / 2;
                  alpha = std::max(bestValue - delta, -VALUE_INFINITE);

                  failedHighCnt = 0;
                  if (mainThread)
                      mainThread->stopOnPonderhit = false;
              }
              else if (bestValue >= beta)
              {
                  beta = std::min(bestValue + delta, VALUE_INFINITE);
                  ++failedHighCnt;
              }
              else
                  break;

              delta += delta / 4 + 5;

              assert(alpha >= -VALUE_INFINITE && beta <= VALUE_INFINITE);
          }

          // Sort the PV lines searched so far and update the GUI
          std::stable_sort(rootMoves.begin() + pvFirst, rootMoves.begin() + pvIdx + 1);

          if (    mainThread
              && (Threads.stop || pvIdx + 1 == multiPV || Time.elapsed() > 3000))
              sync_cout << UCI::pv(rootPos, rootDepth, alpha, beta) << sync_endl;
      }

      if (!Threads.stop)
          completedDepth = rootDepth;

      if (rootMoves[0].pv[0] != lastBestMove) {
         lastBestMove = rootMoves[0].pv[0];
         lastBestMoveDepth = rootDepth;
      }

      // Have we found a "mate in x"?
      if (   Limits.mate
          && bestValue >= VALUE_MATE_IN_MAX_PLY
          && VALUE_MATE - bestValue <= 2 * Limits.mate)
          Threads.stop = true;

      if (!mainThread)
          continue;

      // If skill level is enabled and time is up, pick a sub-optimal best move
      if (skill.enabled() && skill.time_to_pick(rootDepth))
          skill.pick_best(multiPV);

      // Do we have time for the next iteration? Can we stop searching now?
      if (    Limits.use_time_management()
          && !Threads.stop
          && !mainThread->stopOnPonderhit)
      {
          double fallingEval = (318 + 6 * (mainThread->bestPreviousScore - bestValue)
                                    + 6 * (mainThread->iterValue[iterIdx] - bestValue)) / 825.0;
          fallingEval = std::clamp(fallingEval, 0.5, 1.5);

          // If the bestMove is stable over several iterations, reduce time accordingly
          timeReduction = lastBestMoveDepth + 9 < completedDepth ? 1.92 : 0.95;
          double reduction = (1.47 + mainThread->previousTimeReduction) / (2.32 * timeReduction);

          // Use part of the gained time from a previous stable move for the current move
          for (Thread* th : Threads)
          {
              totBestMoveChanges += th->bestMoveChanges;
              th->bestMoveChanges = 0;
          }
          double bestMoveInstability = 1 + 2 * totBestMoveChanges / Threads.size();

          double totalTime = Time.optimum() * fallingEval * reduction * bestMoveInstability;

          // Cap used time in case of a single legal move for a better viewer experience in tournaments
          // yielding correct scores and sufficiently fast moves.
          if (rootMoves.size() == 1)
              totalTime = std::min(500.0, totalTime);

          // Stop the search if we have exceeded the totalTime
          if (Time.elapsed() > totalTime)
          {
              // If we are allowed to ponder do not stop the search now but
              // keep pondering until the GUI sends "ponderhit" or "stop".
              if (mainThread->ponder)
                  mainThread->stopOnPonderhit = true;
              else
                  Threads.stop = true;
          }
          else if (   Threads.increaseDepth
                   && !mainThread->ponder
                   && Time.elapsed() > totalTime * 0.58)
                   Threads.increaseDepth = false;
          else
                   Threads.increaseDepth = true;
      }

      mainThread->iterValue[iterIdx] = bestValue;
      iterIdx = (iterIdx + 1) & 3;
  }

  if (!mainThread)
      return;

  mainThread->previousTimeReduction = timeReduction;

  // If skill level is enabled, swap best PV line with the sub-optimal one
  if (skill.enabled())
      std::swap(rootMoves[0], *std::find(rootMoves.begin(), rootMoves.end(),
                skill.best ? skill.best : skill.pick_best(multiPV)));
}


namespace {

  // search<>() is the main search function for both PV and non-PV nodes

  template <NodeType NT>
  Value search(Position& pos, Stack* ss, Value alpha, Value beta, Depth depth, bool cutNode) {

    constexpr bool PvNode = NT == PV;
    const bool rootNode = PvNode && ss->ply == 0;
    const Depth maxNextDepth = rootNode ? depth : depth + 1;

    // Check if we have an upcoming move which draws by repetition, or
    // if the opponent had an alternative move earlier to this position.
    if (   pos.rule50_count() >= 3
        && alpha < VALUE_DRAW
        && !rootNode
        && pos.has_game_cycle(ss->ply))
    {
        alpha = value_draw(pos.this_thread());
        if (alpha >= beta)
            return alpha;
    }

    // Dive into quiescence search when the depth reaches zero
    if (depth <= 0)
        return qsearch<NT>(pos, ss, alpha, beta);

    assert(-VALUE_INFINITE <= alpha && alpha < beta && beta <= VALUE_INFINITE);
    assert(PvNode || (alpha == beta - 1));
    assert(0 < depth && depth < MAX_PLY);
    assert(!(PvNode && cutNode));

    Move pv[MAX_PLY+1], capturesSearched[32], quietsSearched[64];
    StateInfo st;
    ASSERT_ALIGNED(&st, Eval::NNUE::kCacheLineSize);

    TTEntry* tte;
    Key posKey;
    Move ttMove, move, excludedMove, bestMove;
    Depth extension, newDepth;
    Value bestValue, value, ttValue, eval, maxValue, probCutBeta;
    bool formerPv, givesCheck, improving, didLMR, priorCapture;
    bool captureOrPromotion, doFullDepthSearch, moveCountPruning,
         ttCapture, singularQuietLMR;
    Piece movedPiece;
    int moveCount, captureCount, quietCount;

    // Step 1. Initialize node
    Thread* thisThread = pos.this_thread();
    ss->inCheck = pos.checkers();
    priorCapture = pos.captured_piece();
    Color us = pos.side_to_move();
    moveCount = captureCount = quietCount = ss->moveCount = 0;
    bestValue = -VALUE_INFINITE;
    maxValue = VALUE_INFINITE;

    // Check for the available remaining time
    if (thisThread == Threads.main())
        static_cast<MainThread*>(thisThread)->check_time();

    // Used to send selDepth info to GUI (selDepth counts from 1, ply from 0)
    if (PvNode && thisThread->selDepth < ss->ply + 1)
        thisThread->selDepth = ss->ply + 1;

    if (!rootNode)
    {
        // Step 2. Check for aborted search and immediate draw
        if (   Threads.stop.load(std::memory_order_relaxed)
            || pos.is_draw(ss->ply)
            || ss->ply >= MAX_PLY)
            return (ss->ply >= MAX_PLY && !ss->inCheck) ? evaluate(pos)
                                                        : value_draw(pos.this_thread());

        // Step 3. Mate distance pruning. Even if we mate at the next move our score
        // would be at best mate_in(ss->ply+1), but if alpha is already bigger because
        // a shorter mate was found upward in the tree then there is no need to search
        // because we will never beat the current alpha. Same logic but with reversed
        // signs applies also in the opposite condition of being mated instead of giving
        // mate. In this case return a fail-high score.
        alpha = std::max(mated_in(ss->ply), alpha);
        beta = std::min(mate_in(ss->ply+1), beta);
        if (alpha >= beta)
            return alpha;
    }

    assert(0 <= ss->ply && ss->ply < MAX_PLY);

    (ss+1)->ply = ss->ply + 1;
    (ss+1)->ttPv = false;
    (ss+1)->excludedMove = bestMove = MOVE_NONE;
    (ss+2)->killers[0] = (ss+2)->killers[1] = MOVE_NONE;
    Square prevSq = to_sq((ss-1)->currentMove);

    // Initialize statScore to zero for the grandchildren of the current position.
    // So statScore is shared between all grandchildren and only the first grandchild
    // starts with statScore = 0. Later grandchildren start with the last calculated
    // statScore of the previous grandchild. This influences the reduction rules in
    // LMR which are based on the statScore of parent position.
    if (!rootNode)
        (ss+2)->statScore = 0;

    // Step 4. Transposition table lookup. We don't want the score of a partial
    // search to overwrite a previous full search TT value, so we use a different
    // position key in case of an excluded move.
    excludedMove = ss->excludedMove;
    posKey = excludedMove == MOVE_NONE ? pos.key() : pos.key() ^ make_key(excludedMove);
    tte = TT.probe(posKey, ss->ttHit);
    ttValue = ss->ttHit ? value_from_tt(tte->value(), ss->ply, pos.rule50_count()) : VALUE_NONE;
    ttMove =  rootNode ? thisThread->rootMoves[thisThread->pvIdx].pv[0]
            : ss->ttHit    ? tte->move() : MOVE_NONE;
    if (!excludedMove)
        ss->ttPv = PvNode || (ss->ttHit && tte->is_pv());
    formerPv = ss->ttPv && !PvNode;

    // Update low ply history for previous move if we are near root and position is or has been in PV
    if (   ss->ttPv
        && depth > 12
        && ss->ply - 1 < MAX_LPH
        && !priorCapture
        && is_ok((ss-1)->currentMove))
        thisThread->lowPlyHistory[ss->ply - 1][from_to((ss-1)->currentMove)] << stat_bonus(depth - 5);

    // thisThread->ttHitAverage can be used to approximate the running average of ttHit
    thisThread->ttHitAverage =   (TtHitAverageWindow - 1) * thisThread->ttHitAverage / TtHitAverageWindow
                                + TtHitAverageResolution * ss->ttHit;

    // At non-PV nodes we check for an early TT cutoff
    if (  !PvNode
        && ss->ttHit
        && tte->depth() >= depth
        && ttValue != VALUE_NONE // Possible in case of TT access race
        && (ttValue >= beta ? (tte->bound() & BOUND_LOWER)
                            : (tte->bound() & BOUND_UPPER)))
    {
        // If ttMove is quiet, update move sorting heuristics on TT hit
        if (ttMove)
        {
            if (ttValue >= beta)
            {
                // Bonus for a quiet ttMove that fails high
                if (!pos.capture_or_promotion(ttMove))
                    update_quiet_stats(pos, ss, ttMove, stat_bonus(depth), depth);

                // Extra penalty for early quiet moves of the previous ply
                if ((ss-1)->moveCount <= 2 && !priorCapture)
                    update_continuation_histories(ss-1, pos.piece_on(prevSq), prevSq, -stat_bonus(depth + 1));
            }
            // Penalty for a quiet ttMove that fails low
            else if (!pos.capture_or_promotion(ttMove))
            {
                int penalty = -stat_bonus(depth);
                thisThread->mainHistory[us][from_to(ttMove)] << penalty;
                update_continuation_histories(ss, pos.moved_piece(ttMove), to_sq(ttMove), penalty);
            }
        }

        // Partial workaround for the graph history interaction problem
        // For high rule50 counts don't produce transposition table cutoffs.
        if (pos.rule50_count() < 90)
            return ttValue;
    }

    // Step 5. Tablebases probe
    if (!rootNode && TB::Cardinality)
    {
        int piecesCount = pos.count<ALL_PIECES>();

        if (    piecesCount <= TB::Cardinality
            && (piecesCount <  TB::Cardinality || depth >= TB::ProbeDepth)
            &&  pos.rule50_count() == 0
            && !pos.can_castle(ANY_CASTLING))
        {
            TB::ProbeState err;
            TB::WDLScore wdl = Tablebases::probe_wdl(pos, &err);

            // Force check of time on the next occasion
            if (thisThread == Threads.main())
                static_cast<MainThread*>(thisThread)->callsCnt = 0;

            if (err != TB::ProbeState::FAIL)
            {
                thisThread->tbHits.fetch_add(1, std::memory_order_relaxed);

                int drawScore = TB::UseRule50 ? 1 : 0;

                // use the range VALUE_MATE_IN_MAX_PLY to VALUE_TB_WIN_IN_MAX_PLY to score
                value =  wdl < -drawScore ? VALUE_MATED_IN_MAX_PLY + ss->ply + 1
                       : wdl >  drawScore ? VALUE_MATE_IN_MAX_PLY - ss->ply - 1
                                          : VALUE_DRAW + 2 * wdl * drawScore;

                Bound b =  wdl < -drawScore ? BOUND_UPPER
                         : wdl >  drawScore ? BOUND_LOWER : BOUND_EXACT;

                if (    b == BOUND_EXACT
                    || (b == BOUND_LOWER ? value >= beta : value <= alpha))
                {
                    tte->save(posKey, value_to_tt(value, ss->ply), ss->ttPv, b,
                              std::min(MAX_PLY - 1, depth + 6),
                              MOVE_NONE, VALUE_NONE);

                    return value;
                }

                if (PvNode)
                {
                    if (b == BOUND_LOWER)
                        bestValue = value, alpha = std::max(alpha, bestValue);
                    else
                        maxValue = value;
                }
            }
        }
    }

    CapturePieceToHistory& captureHistory = thisThread->captureHistory;

    // Step 6. Static evaluation of the position
    if (ss->inCheck)
    {
        // Skip early pruning when in check
        ss->staticEval = eval = VALUE_NONE;
        improving = false;
        goto moves_loop;
    }
    else if (ss->ttHit)
    {
        // Never assume anything about values stored in TT
        ss->staticEval = eval = tte->eval();
        if (eval == VALUE_NONE)
            ss->staticEval = eval = evaluate(pos);

        // Randomize draw evaluation
        if (eval == VALUE_DRAW)
            eval = value_draw(thisThread);

        // Can ttValue be used as a better position evaluation?
        if (    ttValue != VALUE_NONE
            && (tte->bound() & (ttValue > eval ? BOUND_LOWER : BOUND_UPPER)))
            eval = ttValue;
    }
    else
    {
        // In case of null move search use previous static eval with a different sign
        // and addition of two tempos
        if ((ss-1)->currentMove != MOVE_NULL)
            ss->staticEval = eval = evaluate(pos);
        else
            ss->staticEval = eval = -(ss-1)->staticEval + 2 * Tempo;

        // Save static evaluation into transposition table
        tte->save(posKey, VALUE_NONE, ss->ttPv, BOUND_NONE, DEPTH_NONE, MOVE_NONE, eval);
    }

    // Use static evaluation difference to improve quiet move ordering
    if (is_ok((ss-1)->currentMove) && !(ss-1)->inCheck && !priorCapture)
    {
        int bonus = std::clamp(-depth * 4 * int((ss-1)->staticEval + ss->staticEval - 2 * Tempo), -1000, 1000);
        thisThread->mainHistory[~us][from_to((ss-1)->currentMove)] << bonus;
    }

    // Set up improving flag that is used in various pruning heuristics
    // We define position as improving if static evaluation of position is better
    // Than the previous static evaluation at our turn
    // In case of us being in check at our previous move we look at move prior to it
    improving =  (ss-2)->staticEval == VALUE_NONE
               ? ss->staticEval > (ss-4)->staticEval || (ss-4)->staticEval == VALUE_NONE
               : ss->staticEval > (ss-2)->staticEval;

    // Step 7. Futility pruning: child node (~50 Elo)
    if (   !PvNode
        &&  depth < 9
        &&  eval - futility_margin(depth, improving) >= beta
        &&  eval < VALUE_KNOWN_WIN) // Do not return unproven wins
        return eval;

    // Step 8. Null move search with verification search (~40 Elo)
    if (   !PvNode
        && (ss-1)->currentMove != MOVE_NULL
        && (ss-1)->statScore < 22661
        &&  eval >= beta
        &&  eval >= ss->staticEval
        &&  ss->staticEval >= beta - 24 * depth - 34 * improving + 162 * ss->ttPv + 159
        && !excludedMove
        &&  pos.non_pawn_material(us)
        && (ss->ply >= thisThread->nmpMinPly || us != thisThread->nmpColor))
    {
        assert(eval - beta >= 0);

        // Null move dynamic reduction based on depth and value
        Depth R = (1062 + 68 * depth) / 256 + std::min(int(eval - beta) / 190, 3);

        ss->currentMove = MOVE_NULL;
        ss->continuationHistory = &thisThread->continuationHistory[0][0][NO_PIECE][0];

        pos.do_null_move(st);

        Value nullValue = -search<NonPV>(pos, ss+1, -beta, -beta+1, depth-R, !cutNode);

        pos.undo_null_move();

        if (nullValue >= beta)
        {
            // Do not return unproven mate or TB scores
            if (nullValue >= VALUE_TB_WIN_IN_MAX_PLY)
                nullValue = beta;

            if (thisThread->nmpMinPly || (abs(beta) < VALUE_KNOWN_WIN && depth < 14))
                return nullValue;

            assert(!thisThread->nmpMinPly); // Recursive verification is not allowed

            // Do verification search at high depths, with null move pruning disabled
            // for us, until ply exceeds nmpMinPly.
            thisThread->nmpMinPly = ss->ply + 3 * (depth-R) / 4;
            thisThread->nmpColor = us;

            Value v = search<NonPV>(pos, ss, beta-1, beta, depth-R, false);

            thisThread->nmpMinPly = 0;

            if (v >= beta)
                return nullValue;
        }
    }

    probCutBeta = beta + 209 - 44 * improving;

    // Step 9. ProbCut (~10 Elo)
    // If we have a good enough capture and a reduced search returns a value
    // much above beta, we can (almost) safely prune the previous move.
    if (   !PvNode
        &&  depth > 4
        &&  abs(beta) < VALUE_TB_WIN_IN_MAX_PLY
        // if value from transposition table is lower than probCutBeta, don't attempt probCut
        // there and in further interactions with transposition table cutoff depth is set to depth - 3
        // because probCut search has depth set to depth - 4 but we also do a move before it
        // so effective depth is equal to depth - 3
        && !(   ss->ttHit
             && tte->depth() >= depth - 3
             && ttValue != VALUE_NONE
             && ttValue < probCutBeta))
    {
        // if ttMove is a capture and value from transposition table is good enough produce probCut
        // cutoff without digging into actual probCut search
        if (   ss->ttHit
            && tte->depth() >= depth - 3
            && ttValue != VALUE_NONE
            && ttValue >= probCutBeta
            && ttMove
            && pos.capture_or_promotion(ttMove))
            return probCutBeta;

        assert(probCutBeta < VALUE_INFINITE);
        MovePicker mp(pos, ttMove, probCutBeta - ss->staticEval, &captureHistory);
        int probCutCount = 0;
        bool ttPv = ss->ttPv;
        ss->ttPv = false;

        while (   (move = mp.next_move()) != MOVE_NONE
               && probCutCount < 2 + 2 * cutNode)
            if (move != excludedMove && pos.legal(move))
            {
                assert(pos.capture_or_promotion(move));
                assert(depth >= 5);

                captureOrPromotion = true;
                probCutCount++;

                ss->currentMove = move;
                ss->continuationHistory = &thisThread->continuationHistory[ss->inCheck]
                                                                          [captureOrPromotion]
                                                                          [pos.moved_piece(move)]
                                                                          [to_sq(move)];

                pos.do_move(move, st);

                // Perform a preliminary qsearch to verify that the move holds
                value = -qsearch<NonPV>(pos, ss+1, -probCutBeta, -probCutBeta+1);

                // If the qsearch held, perform the regular search
                if (value >= probCutBeta)
                    value = -search<NonPV>(pos, ss+1, -probCutBeta, -probCutBeta+1, depth - 4, !cutNode);

                pos.undo_move(move);

                if (value >= probCutBeta)
                {
                    // if transposition table doesn't have equal or more deep info write probCut data into it
                    if ( !(ss->ttHit
                       && tte->depth() >= depth - 3
                       && ttValue != VALUE_NONE))
                        tte->save(posKey, value_to_tt(value, ss->ply), ttPv,
                            BOUND_LOWER,
                            depth - 3, move, ss->staticEval);
                    return value;
                }
            }
         ss->ttPv = ttPv;
    }

    // Step 10. If the position is not in TT, decrease depth by 2
    if (   PvNode
        && depth >= 6
        && !ttMove)
        depth -= 2;

moves_loop: // When in check, search starts from here

    const PieceToHistory* contHist[] = { (ss-1)->continuationHistory, (ss-2)->continuationHistory,
                                          (ss-3)->continuationHistory                   , (ss-4)->continuationHistory,
                                          (ss-5)->continuationHistory                   , (ss-6)->continuationHistory };

    Move countermove = thisThread->counterMoves[pos.piece_on(prevSq)][prevSq];

    MovePicker mp(pos, ttMove, depth, &thisThread->mainHistory,
                                      &thisThread->lowPlyHistory,
                                      &captureHistory,
                                      contHist,
                                      countermove,
                                      ss->killers,
                                      ss->ply);

    value = bestValue;
    singularQuietLMR = moveCountPruning = false;
    ttCapture = ttMove && pos.capture_or_promotion(ttMove);

    // Mark this node as being searched
    ThreadHolding th(thisThread, posKey, ss->ply);

    // Step 11. Loop through all pseudo-legal moves until no moves remain
    // or a beta cutoff occurs.
    while ((move = mp.next_move(moveCountPruning)) != MOVE_NONE)
    {
      assert(is_ok(move));

      if (move == excludedMove)
          continue;

      // At root obey the "searchmoves" option and skip moves not listed in Root
      // Move List. As a consequence any illegal move is also skipped. In MultiPV
      // mode we also skip PV moves which have been already searched and those
      // of lower "TB rank" if we are in a TB root position.
      if (rootNode && !std::count(thisThread->rootMoves.begin() + thisThread->pvIdx,
                                  thisThread->rootMoves.begin() + thisThread->pvLast, move))
          continue;

      // Check for legality
      if (!rootNode && !pos.legal(move))
          continue;

      ss->moveCount = ++moveCount;

      if (rootNode && thisThread == Threads.main() && Time.elapsed() > 3000)
          sync_cout << "info depth " << depth
                    << " currmove " << UCI::move(move, pos.is_chess960())
                    << " currmovenumber " << moveCount + thisThread->pvIdx << sync_endl;
      if (PvNode)
          (ss+1)->pv = nullptr;

      extension = 0;
      captureOrPromotion = pos.capture_or_promotion(move);
      movedPiece = pos.moved_piece(move);
      givesCheck = pos.gives_check(move);

      // Indicate PvNodes that will probably fail low if node was searched with non-PV search 
      // at depth equal or greater to current depth and result of this search was far below alpha
      bool likelyFailLow =    PvNode 
                           && ttMove 
                           && (tte->bound() & BOUND_UPPER) 
                           && ttValue < alpha + 200 + 100 * depth 
                           && tte->depth() >= depth;

      // Calculate new depth for this move
      newDepth = depth - 1;

      // Step 12. Pruning at shallow depth (~200 Elo)
      if (  !rootNode
          && pos.non_pawn_material(us)
          && bestValue > VALUE_TB_LOSS_IN_MAX_PLY)
      {
          // Skip quiet moves if movecount exceeds our FutilityMoveCount threshold
          moveCountPruning = moveCount >= futility_move_count(improving, depth);

          // Reduced depth of the next LMR search
          int lmrDepth = std::max(newDepth - reduction(improving, depth, moveCount), 0);

          if (   captureOrPromotion
              || givesCheck)
          {
              // Capture history based pruning when the move doesn't give check
              if (   !givesCheck
                  && lmrDepth < 1
                  && captureHistory[movedPiece][to_sq(move)][type_of(pos.piece_on(to_sq(move)))] < 0)
                  continue;

              // SEE based pruning
              if (!pos.see_ge(move, Value(-218) * depth)) // (~25 Elo)
                  continue;
          }
          else
          {
              // Countermoves based pruning (~20 Elo)
              if (   lmrDepth < 4 + ((ss-1)->statScore > 0 || (ss-1)->moveCount == 1)
                  && (*contHist[0])[movedPiece][to_sq(move)] < CounterMovePruneThreshold
                  && (*contHist[1])[movedPiece][to_sq(move)] < CounterMovePruneThreshold)
                  continue;

              // Futility pruning: parent node (~5 Elo)
              if (   lmrDepth < 7
                  && !ss->inCheck
                  && ss->staticEval + 174 + 157 * lmrDepth <= alpha
                  &&  (*contHist[0])[movedPiece][to_sq(move)]
                    + (*contHist[1])[movedPiece][to_sq(move)]
                    + (*contHist[3])[movedPiece][to_sq(move)]
                    + (*contHist[5])[movedPiece][to_sq(move)] / 3 < 26237)
                  continue;

              // Prune moves with negative SEE (~20 Elo)
              if (!pos.see_ge(move, Value(-(30 - std::min(lmrDepth, 18)) * lmrDepth * lmrDepth)))
                  continue;
          }
      }

      // Step 13. Extensions (~75 Elo)

      // Singular extension search (~70 Elo). If all moves but one fail low on a
      // search of (alpha-s, beta-s), and just one fails high on (alpha, beta),
      // then that move is singular and should be extended. To verify this we do
      // a reduced search on all the other moves but the ttMove and if the
      // result is lower than ttValue minus a margin, then we will extend the ttMove.
      if (    depth >= 7
          &&  move == ttMove
          && !rootNode
          && !excludedMove // Avoid recursive singular search
       /* &&  ttValue != VALUE_NONE Already implicit in the next condition */
          &&  abs(ttValue) < VALUE_KNOWN_WIN
          && (tte->bound() & BOUND_LOWER)
          &&  tte->depth() >= depth - 3)
      {
          Value singularBeta = ttValue - ((formerPv + 4) * depth) / 2;
          Depth singularDepth = (depth - 1 + 3 * formerPv) / 2;
          ss->excludedMove = move;
          value = search<NonPV>(pos, ss, singularBeta - 1, singularBeta, singularDepth, cutNode);
          ss->excludedMove = MOVE_NONE;

          if (value < singularBeta)
          {
              extension = 1;
              singularQuietLMR = !ttCapture;
          }

          // Multi-cut pruning
          // Our ttMove is assumed to fail high, and now we failed high also on a reduced
          // search without the ttMove. So we assume this expected Cut-node is not singular,
          // that multiple moves fail high, and we can prune the whole subtree by returning
          // a soft bound.
          else if (singularBeta >= beta)
              return singularBeta;

          // If the eval of ttMove is greater than beta we try also if there is another
          // move that pushes it over beta, if so also produce a cutoff.
          else if (ttValue >= beta)
          {
              ss->excludedMove = move;
              value = search<NonPV>(pos, ss, beta - 1, beta, (depth + 3) / 2, cutNode);
              ss->excludedMove = MOVE_NONE;

              if (value >= beta)
                  return beta;
          }
      }

      // Check extension (~2 Elo)
      else if (    givesCheck
               && (pos.is_discovered_check_on_king(~us, move) || pos.see_ge(move)))
          extension = 1;

      // Last captures extension
      else if (   PieceValue[EG][pos.captured_piece()] > PawnValueEg
               && pos.non_pawn_material() <= 2 * RookValueMg)
          extension = 1;

      // Add extension to new depth
      newDepth += extension;

      // Speculative prefetch as early as possible
      prefetch(TT.first_entry(pos.key_after(move)));

      // Update the current move (this must be done after singular extension search)
      ss->currentMove = move;
      ss->continuationHistory = &thisThread->continuationHistory[ss->inCheck]
                                                                [captureOrPromotion]
                                                                [movedPiece]
                                                                [to_sq(move)];

      // Step 14. Make the move
      pos.do_move(move, st, givesCheck);

      bool CC = false;
      std::vector<bool> C(NC, false);
      // Step 15. Reduced depth search (LMR, ~200 Elo). If the move fails high it will be
      // re-searched at full depth.
      if (    depth >= 3
          &&  moveCount > 1 + 2 * rootNode
          && (  !captureOrPromotion
              || moveCountPruning
              || ss->staticEval + PieceValue[EG][pos.captured_piece()] <= alpha
              || cutNode
              || (!PvNode && !formerPv && captureHistory[movedPiece][to_sq(move)][type_of(pos.captured_piece())] < 4506)
              || thisThread->ttHitAverage < 432 * TtHitAverageResolution * TtHitAverageWindow / 1024))
      {
          Depth r = reduction(improving, depth, moveCount);

          //CC = true;
		  /*
		  C = {
	
			  thisThread->ttHitAverage > 537 * TtHitAverageResolution * TtHitAverageWindow / 1024,
			  ss->ttPv,
			  (ss-1)->moveCount > 13,
			  singularQuietLMR,
			  
			  (rootNode || !PvNode) && thisThread->rootDepth > 10 && thisThread->bestMoveChanges <= 2,
			  moveCountPruning && !formerPv
		  };
		  */
		  /*
		  C = {
			  PvNode,
			  formerPv,
			  cutNode,
			  ss->inCheck,
			  givesCheck,
			  captureOrPromotion
		  };
		  */
		  /*
		  C = {
			  type_of(movedPiece) == PAWN,
				type_of(movedPiece) == KNIGHT,
				type_of(movedPiece) == BISHOP,
				type_of(movedPiece) == ROOK,
				type_of(movedPiece) == QUEEN,
				type_of(movedPiece) == KING
		};
		*/
	  /*
		C = {
			depth <= 5,
			moveCount <= 7,
			distance(pos.square<KING>(~us), to_sq(move)) <= 4,
			distance(pos.square<KING>(us), to_sq(move)) <= 2,
			//distance(pos.square<KING>(~us), to_sq(move)) - distance(pos.square<KING>(us), to_sq(move)) <= 1,
			type_of(movedPiece) == KING,
			type_of(movedPiece) == PAWN
		};
		*/
		  
          // Decrease reduction if the ttHit running average is large
          if (thisThread->ttHitAverage > 537 * TtHitAverageResolution * TtHitAverageWindow / 1024)
              r--;

          // Increase reduction if other threads are searching this position
          if (th.marked())
              r++;

          // Decrease reduction if position is or has been on the PV 
          // and node is not likely to fail low (~10 Elo)
          if (ss->ttPv && !likelyFailLow)
              r -= 2;

          // Increase reduction at root and non-PV nodes when the best move does not change frequently
          if ((rootNode || !PvNode) && thisThread->rootDepth > 10 && thisThread->bestMoveChanges <= 2)
              r++;

          // More reductions for late moves if position was not in previous PV
          if (moveCountPruning && !formerPv)
              r++;

          // Decrease reduction if opponent's move count is high (~5 Elo)
          if ((ss-1)->moveCount > 13)
              r--;

          // Decrease reduction if ttMove has been singularly extended (~3 Elo)
          if (singularQuietLMR)
              r--;

          if (captureOrPromotion)
          {
              // Unless giving check, this capture is likely bad
              if (   !givesCheck
                  && ss->staticEval + PieceValue[EG][pos.captured_piece()] + 210 * depth <= alpha)
                  r++;
          }
          else
          {
              // Increase reduction if ttMove is a capture (~5 Elo)
              if (ttCapture)
                  r++;

              // Increase reduction at root if failing high
              r += rootNode ? thisThread->failedHighCnt * thisThread->failedHighCnt * moveCount / 512 : 0;

              // Increase reduction for cut nodes (~10 Elo)
              if (cutNode)
	      {
                  r += 2;
				  /*
                  CC = true;
		  
		  C = {
			  formerPv,
			  givesCheck,
			  ss->inCheck,
			  priorCapture, 
			  moveCountPruning,
			  ttCapture
		  };
		  */

	      }
              // Decrease reduction for moves that escape a capture. Filter out
              // castling moves, because they are coded as "king captures rook" and
              // hence break make_move(). (~2 Elo)
              else if (    type_of(move) == NORMAL
                       && !pos.see_ge(reverse_move(move)))
                  r -= 2 + ss->ttPv - (type_of(movedPiece) == PAWN);

              ss->statScore =  thisThread->mainHistory[us][from_to(move)]
                             + (*contHist[0])[movedPiece][to_sq(move)]
                             + (*contHist[1])[movedPiece][to_sq(move)]
                             + (*contHist[3])[movedPiece][to_sq(move)]
                             - 5337;

              // Decrease/increase reduction by comparing opponent's stat score (~10 Elo)
              if (ss->statScore >= -89 && (ss-1)->statScore < -116)
                  r--;

              else if ((ss-1)->statScore >= -112 && ss->statScore < -100)
                  r++;

              // Decrease/increase reduction for moves with a good/bad history (~30 Elo)
              // If we are not in check use statScore, if we are in check
              // use sum of main history and first continuation history with an offset
              if (ss->inCheck)
                  r -= (thisThread->mainHistory[us][from_to(move)]
                     + (*contHist[0])[movedPiece][to_sq(move)] - 4341) / 16384;
              else
<<<<<<< HEAD
                  r -= ss->statScore / 14884;
	      /*
	      if(thisThread->nodes % 25 == 0)
	  std::cerr << "#" 
		  << " " <<  thisThread->mainHistory[us][from_to(move)]
		  << " " <<  (*contHist[0])[movedPiece][to_sq(move)] 
		  << " " <<  (*contHist[1])[movedPiece][to_sq(move)] 
		  << " " <<  (*contHist[2])[movedPiece][to_sq(move)] 
		  << " " <<  (*contHist[3])[movedPiece][to_sq(move)] 
		  << " " <<  (*contHist[4])[movedPiece][to_sq(move)] 
		  << " " <<  (*contHist[5])[movedPiece][to_sq(move)] 
		  << std::endl;
		  */
=======
                  r -= ss->statScore / 14382;
>>>>>>> 76daa88c
          }

	  /*
	  CC = captureOrPromotion;
	  C = {
              captureHistory[movedPiece][to_sq(move)][type_of(pos.captured_piece())]  > 0,
	        type_of(movedPiece) == PAWN,
		                        type_of(movedPiece) == KNIGHT,
					                         type_of(movedPiece) == BISHOP,
								                           type_of(movedPiece) == ROOK,
											                              type_of(movedPiece) == QUEEN
	  };
	  */

	  //CC = !captureOrPromotion;
          //CC = true;
	  /*
	  C = {
                        (*contHist[0])[movedPiece][to_sq(move)] > 0,
                        (*contHist[1])[movedPiece][to_sq(move)] > 0,
                        (*contHist[2])[movedPiece][to_sq(move)] > 0,
                        (*contHist[3])[movedPiece][to_sq(move)] > 0,
                        (*contHist[4])[movedPiece][to_sq(move)] > 0,
                        (*contHist[5])[movedPiece][to_sq(move)] > 0
	  };
	  */
	  /*
	  C = {
                        (*contHist[0])[movedPiece][to_sq(move)] < -5755,
                        (*contHist[0])[movedPiece][to_sq(move)] < -1921,
                        (*contHist[0])[movedPiece][to_sq(move)] < -1,
                        (*contHist[0])[movedPiece][to_sq(move)] < 9,
                        (*contHist[0])[movedPiece][to_sq(move)] < 2581,
                        (*contHist[0])[movedPiece][to_sq(move)] < 6951
	  };
	  */
	  CC = !PvNode && !cutNode;
	  C = {
			  formerPv,
			  givesCheck,
			  ss->inCheck,
			  priorCapture, 
			  moveCountPruning,
			  ttCapture
		  };

          Depth d = std::clamp(newDepth - r, 1, newDepth);

          value = -search<NonPV>(pos, ss+1, -(alpha+1), -alpha, d, true);

          doFullDepthSearch = value > alpha && d != newDepth;

          didLMR = true;
      }
      else
      {
          doFullDepthSearch = !PvNode || moveCount > 1;

          didLMR = false;
      }

      // Step 16. Full depth search when LMR is skipped or fails high
      if (doFullDepthSearch)
      {
          value = -search<NonPV>(pos, ss+1, -(alpha+1), -alpha, newDepth, !cutNode);

          // If the move passed LMR update its stats
          if (didLMR && !captureOrPromotion)
          {
              int bonus = value > alpha ?  stat_bonus(newDepth)
                                        : -stat_bonus(newDepth);

              update_continuation_histories(ss, movedPiece, to_sq(move), bonus);
          }
      }

      // For PV nodes only, do a full PV search on the first move or after a fail
      // high (in the latter case search only if value < beta), otherwise let the
      // parent node fail low with value <= alpha and try another move.
      if (PvNode && (moveCount == 1 || (value > alpha && (rootNode || value < beta))))
      {
          (ss+1)->pv = pv;
          (ss+1)->pv[0] = MOVE_NONE;

          value = -search<PV>(pos, ss+1, -beta, -alpha,
                              std::min(maxNextDepth, newDepth), false);
      }

      // Step 17. Undo move
      pos.undo_move(move);

      assert(value > -VALUE_INFINITE && value < VALUE_INFINITE);

      // Step 18. Check for a new best move
      // Finished searching the move. If a stop occurred, the return value of
      // the search cannot be trusted, and we return immediately without
      // updating best move, PV and TT.
      if (Threads.stop.load(std::memory_order_relaxed))
          return VALUE_ZERO;

      if (rootNode)
      {
          RootMove& rm = *std::find(thisThread->rootMoves.begin(),
                                    thisThread->rootMoves.end(), move);

          // PV move or new best move?
          if (moveCount == 1 || value > alpha)
          {
              rm.score = value;
              rm.selDepth = thisThread->selDepth;
              rm.pv.resize(1);

              assert((ss+1)->pv);

              for (Move* m = (ss+1)->pv; *m != MOVE_NONE; ++m)
                  rm.pv.push_back(*m);

              // We record how often the best move has been changed in each
              // iteration. This information is used for time management and LMR
              if (moveCount > 1)
                  ++thisThread->bestMoveChanges;
          }
          else
              // All other moves but the PV are set to the lowest value: this
              // is not a problem when sorting because the sort is stable and the
              // move position in the list is preserved - just the PV is pushed up.
              rm.score = -VALUE_INFINITE;
      }

	  if(CC)
	  {
		  int N = (int)C.size();
		  bool T = value > alpha;
		  
		  /*
		  for(int i = 0; i < N; ++i)
		  {
			dbg_hit_on(C[i], i);
			dbg_hit_on(C[i], T, 10 + i);
			dbg_cramer_of(C[i], T, i);
			
			for(int j = 0; j < N; ++j)
			{
				dbg_hit_on(C[i]&&C[j], 100+10*i+j);
				dbg_hit_on(C[i]&&C[j], T, 200+10*i+j);
				dbg_cramer_of(C[i], C[j], 100+10*i+j);
				dbg_cramer_of(C[i]&& C[j], T, 200+10*i+j);
			}
		  }*/
		  
		  assert(N == NC);
		  if(N != NC) std::exit(-1);
		  
		  constexpr int LOOP_START = 0;
		  constexpr int LOOP_END = 2;
		  std::vector s(N, LOOP_START);
		  int i = 0;
		  while(i >= 0)
		  {
			if (i >= N) // innerst loop
			{
				int index = 0;
				bool c = true;
				for(int j = 0; c && j < N; ++j)
				{
					index = index * 3 + s[j];
					if(s[j] == 1)
					{
						c = c && C[j];
					}
					else if(s[j] == 2)
					{
						c = c && !C[j];
					}
				}
				dbg_hit_on(c, T, index);
				//dbg_cramer_of(c, T, index);
				dbg_chi2_of(c, T, index);
				
				--i;
				s[i]++;
			}				
			else if(s[i] > LOOP_END) // loop end
			{
			    --i;
                		if(i >= 0) s[i]++;				
			}			
			else //if (i < N) // iterate loop
			{
				i++;
				if(i<N) s[i] = LOOP_START;
			}			
		  }
	  }

      if (value > bestValue)
      {
          bestValue = value;

          if (value > alpha)
          {
              bestMove = move;

              if (PvNode && !rootNode) // Update pv even in fail-high case
                  update_pv(ss->pv, move, (ss+1)->pv);

              if (PvNode && value < beta) // Update alpha! Always alpha < beta
                  alpha = value;
              else
              {
                  assert(value >= beta); // Fail high
                  ss->statScore = 0;
                  break;
              }
          }
      }

      // If the move is worse than some previously searched move, remember it to update its stats later
      if (move != bestMove)
      {
          if (captureOrPromotion && captureCount < 32)
              capturesSearched[captureCount++] = move;

          else if (!captureOrPromotion && quietCount < 64)
              quietsSearched[quietCount++] = move;
      }
    }

    // The following condition would detect a stop only after move loop has been
    // completed. But in this case bestValue is valid because we have fully
    // searched our subtree, and we can anyhow save the result in TT.
    /*
       if (Threads.stop)
        return VALUE_DRAW;
    */

    // Step 19. Check for mate and stalemate
    // All legal moves have been searched and if there are no legal moves, it
    // must be a mate or a stalemate. If we are in a singular extension search then
    // return a fail low score.

    assert(moveCount || !ss->inCheck || excludedMove || !MoveList<LEGAL>(pos).size());

    if (!moveCount)
        bestValue = excludedMove ? alpha
                   :     ss->inCheck ? mated_in(ss->ply) : VALUE_DRAW;

    // If there is a move which produces search value greater than alpha we update stats of searched moves
    else if (bestMove)
        update_all_stats(pos, ss, bestMove, bestValue, beta, prevSq,
                         quietsSearched, quietCount, capturesSearched, captureCount, depth);

    // Bonus for prior countermove that caused the fail low
    else if (   (depth >= 3 || PvNode)
             && !priorCapture)
        update_continuation_histories(ss-1, pos.piece_on(prevSq), prevSq, stat_bonus(depth));

    if (PvNode)
        bestValue = std::min(bestValue, maxValue);

    // If no good move is found and the previous position was ttPv, then the previous
    // opponent move is probably good and the new position is added to the search tree.
    if (bestValue <= alpha)
        ss->ttPv = ss->ttPv || ((ss-1)->ttPv && depth > 3);
    // Otherwise, a counter move has been found and if the position is the last leaf
    // in the search tree, remove the position from the search tree.
    else if (depth > 3)
        ss->ttPv = ss->ttPv && (ss+1)->ttPv;

    // Write gathered information in transposition table
    if (!excludedMove && !(rootNode && thisThread->pvIdx))
        tte->save(posKey, value_to_tt(bestValue, ss->ply), ss->ttPv,
                  bestValue >= beta ? BOUND_LOWER :
                  PvNode && bestMove ? BOUND_EXACT : BOUND_UPPER,
                  depth, bestMove, ss->staticEval);

    assert(bestValue > -VALUE_INFINITE && bestValue < VALUE_INFINITE);

    return bestValue;
  }


  // qsearch() is the quiescence search function, which is called by the main search
  // function with zero depth, or recursively with further decreasing depth per call.
  template <NodeType NT>
  Value qsearch(Position& pos, Stack* ss, Value alpha, Value beta, Depth depth) {

    constexpr bool PvNode = NT == PV;

    assert(alpha >= -VALUE_INFINITE && alpha < beta && beta <= VALUE_INFINITE);
    assert(PvNode || (alpha == beta - 1));
    assert(depth <= 0);

    Move pv[MAX_PLY+1];
    StateInfo st;
    ASSERT_ALIGNED(&st, Eval::NNUE::kCacheLineSize);

    TTEntry* tte;
    Key posKey;
    Move ttMove, move, bestMove;
    Depth ttDepth;
    Value bestValue, value, ttValue, futilityValue, futilityBase, oldAlpha;
    bool pvHit, givesCheck, captureOrPromotion;
    int moveCount;

    if (PvNode)
    {
        oldAlpha = alpha; // To flag BOUND_EXACT when eval above alpha and no available moves
        (ss+1)->pv = pv;
        ss->pv[0] = MOVE_NONE;
    }

    Thread* thisThread = pos.this_thread();
    (ss+1)->ply = ss->ply + 1;
    bestMove = MOVE_NONE;
    ss->inCheck = pos.checkers();
    moveCount = 0;

    // Check for an immediate draw or maximum ply reached
    if (   pos.is_draw(ss->ply)
        || ss->ply >= MAX_PLY)
        return (ss->ply >= MAX_PLY && !ss->inCheck) ? evaluate(pos) : VALUE_DRAW;

    assert(0 <= ss->ply && ss->ply < MAX_PLY);

    // Decide whether or not to include checks: this fixes also the type of
    // TT entry depth that we are going to use. Note that in qsearch we use
    // only two types of depth in TT: DEPTH_QS_CHECKS or DEPTH_QS_NO_CHECKS.
    ttDepth = ss->inCheck || depth >= DEPTH_QS_CHECKS ? DEPTH_QS_CHECKS
                                                  : DEPTH_QS_NO_CHECKS;
    // Transposition table lookup
    posKey = pos.key();
    tte = TT.probe(posKey, ss->ttHit);
    ttValue = ss->ttHit ? value_from_tt(tte->value(), ss->ply, pos.rule50_count()) : VALUE_NONE;
    ttMove = ss->ttHit ? tte->move() : MOVE_NONE;
    pvHit = ss->ttHit && tte->is_pv();

    if (  !PvNode
        && ss->ttHit
        && tte->depth() >= ttDepth
        && ttValue != VALUE_NONE // Only in case of TT access race
        && (ttValue >= beta ? (tte->bound() & BOUND_LOWER)
                            : (tte->bound() & BOUND_UPPER)))
        return ttValue;

    // Evaluate the position statically
    if (ss->inCheck)
    {
        ss->staticEval = VALUE_NONE;
        bestValue = futilityBase = -VALUE_INFINITE;
    }
    else
    {
        if (ss->ttHit)
        {
            // Never assume anything about values stored in TT
            if ((ss->staticEval = bestValue = tte->eval()) == VALUE_NONE)
                ss->staticEval = bestValue = evaluate(pos);

            // Can ttValue be used as a better position evaluation?
            if (    ttValue != VALUE_NONE
                && (tte->bound() & (ttValue > bestValue ? BOUND_LOWER : BOUND_UPPER)))
                bestValue = ttValue;
        }
        else
            // In case of null move search use previous static eval with a different sign
            // and addition of two tempos
            ss->staticEval = bestValue =
            (ss-1)->currentMove != MOVE_NULL ? evaluate(pos)
                                             : -(ss-1)->staticEval + 2 * Tempo;

        // Stand pat. Return immediately if static value is at least beta
        if (bestValue >= beta)
        {
            // Save gathered info in transposition table
            if (!ss->ttHit)
                tte->save(posKey, value_to_tt(bestValue, ss->ply), false, BOUND_LOWER,
                          DEPTH_NONE, MOVE_NONE, ss->staticEval);

            return bestValue;
        }

        if (PvNode && bestValue > alpha)
            alpha = bestValue;

        futilityBase = bestValue + 155;
    }

    const PieceToHistory* contHist[] = { (ss-1)->continuationHistory, (ss-2)->continuationHistory,
                                          nullptr                   , (ss-4)->continuationHistory,
                                          nullptr                   , (ss-6)->continuationHistory };

    // Initialize a MovePicker object for the current position, and prepare
    // to search the moves. Because the depth is <= 0 here, only captures,
    // queen and checking knight promotions, and other checks(only if depth >= DEPTH_QS_CHECKS)
    // will be generated.
    MovePicker mp(pos, ttMove, depth, &thisThread->mainHistory,
                                      &thisThread->captureHistory,
                                      contHist,
                                      to_sq((ss-1)->currentMove));

    // Loop through the moves until no moves remain or a beta cutoff occurs
    while ((move = mp.next_move()) != MOVE_NONE)
    {
      assert(is_ok(move));

      givesCheck = pos.gives_check(move);
      captureOrPromotion = pos.capture_or_promotion(move);

      moveCount++;

      // Futility pruning
      if (    bestValue > VALUE_TB_LOSS_IN_MAX_PLY
          && !givesCheck
          &&  futilityBase > -VALUE_KNOWN_WIN
          && !pos.advanced_pawn_push(move))
      {
          assert(type_of(move) != EN_PASSANT); // Due to !pos.advanced_pawn_push

          // moveCount pruning
          if (moveCount > 2)
              continue;

          futilityValue = futilityBase + PieceValue[EG][pos.piece_on(to_sq(move))];

          if (futilityValue <= alpha)
          {
              bestValue = std::max(bestValue, futilityValue);
              continue;
          }

          if (futilityBase <= alpha && !pos.see_ge(move, VALUE_ZERO + 1))
          {
              bestValue = std::max(bestValue, futilityBase);
              continue;
          }
      }

      // Do not search moves with negative SEE values
      if (    bestValue > VALUE_TB_LOSS_IN_MAX_PLY
          && !pos.see_ge(move))
          continue;

      // Speculative prefetch as early as possible
      prefetch(TT.first_entry(pos.key_after(move)));

      // Check for legality just before making the move
      if (!pos.legal(move))
      {
          moveCount--;
          continue;
      }

      ss->currentMove = move;
      ss->continuationHistory = &thisThread->continuationHistory[ss->inCheck]
                                                                [captureOrPromotion]
                                                                [pos.moved_piece(move)]
                                                                [to_sq(move)];

      // CounterMove based pruning
      if (  !captureOrPromotion
          && bestValue > VALUE_TB_LOSS_IN_MAX_PLY
          && (*contHist[0])[pos.moved_piece(move)][to_sq(move)] < CounterMovePruneThreshold
          && (*contHist[1])[pos.moved_piece(move)][to_sq(move)] < CounterMovePruneThreshold)
          continue;

      // Make and search the move
      pos.do_move(move, st, givesCheck);
      value = -qsearch<NT>(pos, ss+1, -beta, -alpha, depth - 1);
      pos.undo_move(move);

      assert(value > -VALUE_INFINITE && value < VALUE_INFINITE);

      // Check for a new best move
      if (value > bestValue)
      {
          bestValue = value;

          if (value > alpha)
          {
              bestMove = move;

              if (PvNode) // Update pv even in fail-high case
                  update_pv(ss->pv, move, (ss+1)->pv);

              if (PvNode && value < beta) // Update alpha here!
                  alpha = value;
              else
                  break; // Fail high
          }
       }
    }

    // All legal moves have been searched. A special case: if we're in check
    // and no legal moves were found, it is checkmate.
    if (ss->inCheck && bestValue == -VALUE_INFINITE)
    {
        assert(!MoveList<LEGAL>(pos).size());

        return mated_in(ss->ply); // Plies to mate from the root
    }

    // Save gathered info in transposition table
    tte->save(posKey, value_to_tt(bestValue, ss->ply), pvHit,
              bestValue >= beta ? BOUND_LOWER :
              PvNode && bestValue > oldAlpha  ? BOUND_EXACT : BOUND_UPPER,
              ttDepth, bestMove, ss->staticEval);

    assert(bestValue > -VALUE_INFINITE && bestValue < VALUE_INFINITE);

    return bestValue;
  }


  // value_to_tt() adjusts a mate or TB score from "plies to mate from the root" to
  // "plies to mate from the current position". Standard scores are unchanged.
  // The function is called before storing a value in the transposition table.

  Value value_to_tt(Value v, int ply) {

    assert(v != VALUE_NONE);

    return  v >= VALUE_TB_WIN_IN_MAX_PLY  ? v + ply
          : v <= VALUE_TB_LOSS_IN_MAX_PLY ? v - ply : v;
  }


  // value_from_tt() is the inverse of value_to_tt(): it adjusts a mate or TB score
  // from the transposition table (which refers to the plies to mate/be mated from
  // current position) to "plies to mate/be mated (TB win/loss) from the root". However,
  // for mate scores, to avoid potentially false mate scores related to the 50 moves rule
  // and the graph history interaction, we return an optimal TB score instead.

  Value value_from_tt(Value v, int ply, int r50c) {

    if (v == VALUE_NONE)
        return VALUE_NONE;

    if (v >= VALUE_TB_WIN_IN_MAX_PLY)  // TB win or better
    {
        if (v >= VALUE_MATE_IN_MAX_PLY && VALUE_MATE - v > 99 - r50c)
            return VALUE_MATE_IN_MAX_PLY - 1; // do not return a potentially false mate score

        return v - ply;
    }

    if (v <= VALUE_TB_LOSS_IN_MAX_PLY) // TB loss or worse
    {
        if (v <= VALUE_MATED_IN_MAX_PLY && VALUE_MATE + v > 99 - r50c)
            return VALUE_MATED_IN_MAX_PLY + 1; // do not return a potentially false mate score

        return v + ply;
    }

    return v;
  }


  // update_pv() adds current move and appends child pv[]

  void update_pv(Move* pv, Move move, Move* childPv) {

    for (*pv++ = move; childPv && *childPv != MOVE_NONE; )
        *pv++ = *childPv++;
    *pv = MOVE_NONE;
  }


  // update_all_stats() updates stats at the end of search() when a bestMove is found

  void update_all_stats(const Position& pos, Stack* ss, Move bestMove, Value bestValue, Value beta, Square prevSq,
                        Move* quietsSearched, int quietCount, Move* capturesSearched, int captureCount, Depth depth) {

    int bonus1, bonus2;
    Color us = pos.side_to_move();
    Thread* thisThread = pos.this_thread();
    CapturePieceToHistory& captureHistory = thisThread->captureHistory;
    Piece moved_piece = pos.moved_piece(bestMove);
    PieceType captured = type_of(pos.piece_on(to_sq(bestMove)));

    bonus1 = stat_bonus(depth + 1);
    bonus2 = bestValue > beta + PawnValueMg ? bonus1                                 // larger bonus
                                            : std::min(bonus1, stat_bonus(depth));   // smaller bonus

    if (!pos.capture_or_promotion(bestMove))
    {
        // Increase stats for the best move in case it was a quiet move
        update_quiet_stats(pos, ss, bestMove, bonus2, depth);

        // Decrease stats for all non-best quiet moves
        for (int i = 0; i < quietCount; ++i)
        {
            thisThread->mainHistory[us][from_to(quietsSearched[i])] << -bonus2;
            update_continuation_histories(ss, pos.moved_piece(quietsSearched[i]), to_sq(quietsSearched[i]), -bonus2);
        }
    }
    else
        // Increase stats for the best move in case it was a capture move
        captureHistory[moved_piece][to_sq(bestMove)][captured] << bonus1;

    // Extra penalty for a quiet early move that was not a TT move or
    // main killer move in previous ply when it gets refuted.
    if (   ((ss-1)->moveCount == 1 + (ss-1)->ttHit || ((ss-1)->currentMove == (ss-1)->killers[0]))
        && !pos.captured_piece())
            update_continuation_histories(ss-1, pos.piece_on(prevSq), prevSq, -bonus1);

    // Decrease stats for all non-best capture moves
    for (int i = 0; i < captureCount; ++i)
    {
        moved_piece = pos.moved_piece(capturesSearched[i]);
        captured = type_of(pos.piece_on(to_sq(capturesSearched[i])));
        captureHistory[moved_piece][to_sq(capturesSearched[i])][captured] << -bonus1;
    }
  }


  // update_continuation_histories() updates histories of the move pairs formed
  // by moves at ply -1, -2, -4, and -6 with current move.

  void update_continuation_histories(Stack* ss, Piece pc, Square to, int bonus) {

    for (int i : {1, 2, 4, 6})
    {
        // Only update first 2 continuation histories if we are in check
        if (ss->inCheck && i > 2)
            break;
        if (is_ok((ss-i)->currentMove))
            (*(ss-i)->continuationHistory)[pc][to] << bonus;
    }
  }


  // update_quiet_stats() updates move sorting heuristics

  void update_quiet_stats(const Position& pos, Stack* ss, Move move, int bonus, int depth) {

    // Update killers
    if (ss->killers[0] != move)
    {
        ss->killers[1] = ss->killers[0];
        ss->killers[0] = move;
    }

    Color us = pos.side_to_move();
    Thread* thisThread = pos.this_thread();
    thisThread->mainHistory[us][from_to(move)] << bonus;
    update_continuation_histories(ss, pos.moved_piece(move), to_sq(move), bonus);

    // Penalty for reversed move in case of moved piece not being a pawn
    if (type_of(pos.moved_piece(move)) != PAWN)
        thisThread->mainHistory[us][from_to(reverse_move(move))] << -bonus;

    // Update countermove history
    if (is_ok((ss-1)->currentMove))
    {
        Square prevSq = to_sq((ss-1)->currentMove);
        thisThread->counterMoves[pos.piece_on(prevSq)][prevSq] = move;
    }

    // Update low ply history
    if (depth > 11 && ss->ply < MAX_LPH)
        thisThread->lowPlyHistory[ss->ply][from_to(move)] << stat_bonus(depth - 7);
  }

  // When playing with strength handicap, choose best move among a set of RootMoves
  // using a statistical rule dependent on 'level'. Idea by Heinz van Saanen.

  Move Skill::pick_best(size_t multiPV) {

    const RootMoves& rootMoves = Threads.main()->rootMoves;
    static PRNG rng(now()); // PRNG sequence should be non-deterministic

    // RootMoves are already sorted by score in descending order
    Value topScore = rootMoves[0].score;
    int delta = std::min(topScore - rootMoves[multiPV - 1].score, PawnValueMg);
    int weakness = 120 - 2 * level;
    int maxScore = -VALUE_INFINITE;

    // Choose best move. For each move score we add two terms, both dependent on
    // weakness. One is deterministic and bigger for weaker levels, and one is
    // random. Then we choose the move with the resulting highest score.
    for (size_t i = 0; i < multiPV; ++i)
    {
        // This is our magic formula
        int push = (  weakness * int(topScore - rootMoves[i].score)
                    + delta * (rng.rand<unsigned>() % weakness)) / 128;

        if (rootMoves[i].score + push >= maxScore)
        {
            maxScore = rootMoves[i].score + push;
            best = rootMoves[i].pv[0];
        }
    }

    return best;
  }

} // namespace


/// MainThread::check_time() is used to print debug info and, more importantly,
/// to detect when we are out of available time and thus stop the search.

void MainThread::check_time() {

  if (--callsCnt > 0)
      return;

  // When using nodes, ensure checking rate is not lower than 0.1% of nodes
  callsCnt = Limits.nodes ? std::min(1024, int(Limits.nodes / 1024)) : 1024;

  static TimePoint lastInfoTime = now();

  TimePoint elapsed = Time.elapsed();
  TimePoint tick = Limits.startTime + elapsed;

  if (tick - lastInfoTime >= 1000)
  {
      lastInfoTime = tick;
      dbg_print();
  }

  // We should not stop pondering until told so by the GUI
  if (ponder)
      return;

  if (   (Limits.use_time_management() && (elapsed > Time.maximum() - 10 || stopOnPonderhit))
      || (Limits.movetime && elapsed >= Limits.movetime)
      || (Limits.nodes && Threads.nodes_searched() >= (uint64_t)Limits.nodes))
      Threads.stop = true;
}


/// UCI::pv() formats PV information according to the UCI protocol. UCI requires
/// that all (if any) unsearched PV lines are sent using a previous search score.

string UCI::pv(const Position& pos, Depth depth, Value alpha, Value beta) {

  std::stringstream ss;
  TimePoint elapsed = Time.elapsed() + 1;
  const RootMoves& rootMoves = pos.this_thread()->rootMoves;
  size_t pvIdx = pos.this_thread()->pvIdx;
  size_t multiPV = std::min((size_t)Options["MultiPV"], rootMoves.size());
  uint64_t nodesSearched = Threads.nodes_searched();
  uint64_t tbHits = Threads.tb_hits() + (TB::RootInTB ? rootMoves.size() : 0);

  for (size_t i = 0; i < multiPV; ++i)
  {
      bool updated = rootMoves[i].score != -VALUE_INFINITE;

      if (depth == 1 && !updated && i > 0)
          continue;

      Depth d = updated ? depth : std::max(1, depth - 1);
      Value v = updated ? rootMoves[i].score : rootMoves[i].previousScore;

      if (v == -VALUE_INFINITE)
          v = VALUE_ZERO;

      bool tb = TB::RootInTB && abs(v) < VALUE_MATE_IN_MAX_PLY;
      v = tb ? rootMoves[i].tbScore : v;

      if (ss.rdbuf()->in_avail()) // Not at first line
          ss << "\n";

      ss << "info"
         << " depth "    << d
         << " seldepth " << rootMoves[i].selDepth
         << " multipv "  << i + 1
         << " score "    << UCI::value(v);

      if (Options["UCI_ShowWDL"])
          ss << UCI::wdl(v, pos.game_ply());

      if (!tb && i == pvIdx)
          ss << (v >= beta ? " lowerbound" : v <= alpha ? " upperbound" : "");

      ss << " nodes "    << nodesSearched
         << " nps "      << nodesSearched * 1000 / elapsed;

      if (elapsed > 1000) // Earlier makes little sense
          ss << " hashfull " << TT.hashfull();

      ss << " tbhits "   << tbHits
         << " time "     << elapsed
         << " pv";

      for (Move m : rootMoves[i].pv)
          ss << " " << UCI::move(m, pos.is_chess960());
  }

  return ss.str();
}


/// RootMove::extract_ponder_from_tt() is called in case we have no ponder move
/// before exiting the search, for instance, in case we stop the search during a
/// fail high at root. We try hard to have a ponder move to return to the GUI,
/// otherwise in case of 'ponder on' we have nothing to think on.

bool RootMove::extract_ponder_from_tt(Position& pos) {

    StateInfo st;
    ASSERT_ALIGNED(&st, Eval::NNUE::kCacheLineSize);

    bool ttHit;

    assert(pv.size() == 1);

    if (pv[0] == MOVE_NONE)
        return false;

    pos.do_move(pv[0], st);
    TTEntry* tte = TT.probe(pos.key(), ttHit);

    if (ttHit)
    {
        Move m = tte->move(); // Local copy to be SMP safe
        if (MoveList<LEGAL>(pos).contains(m))
            pv.push_back(m);
    }

    pos.undo_move(pv[0]);
    return pv.size() > 1;
}

void Tablebases::rank_root_moves(Position& pos, Search::RootMoves& rootMoves) {

    RootInTB = false;
    UseRule50 = bool(Options["Syzygy50MoveRule"]);
    ProbeDepth = int(Options["SyzygyProbeDepth"]);
    Cardinality = int(Options["SyzygyProbeLimit"]);
    bool dtz_available = true;

    // Tables with fewer pieces than SyzygyProbeLimit are searched with
    // ProbeDepth == DEPTH_ZERO
    if (Cardinality > MaxCardinality)
    {
        Cardinality = MaxCardinality;
        ProbeDepth = 0;
    }

    if (Cardinality >= popcount(pos.pieces()) && !pos.can_castle(ANY_CASTLING))
    {
        // Rank moves using DTZ tables
        RootInTB = root_probe(pos, rootMoves);

        if (!RootInTB)
        {
            // DTZ tables are missing; try to rank moves using WDL tables
            dtz_available = false;
            RootInTB = root_probe_wdl(pos, rootMoves);
        }
    }

    if (RootInTB)
    {
        // Sort moves according to TB rank
        std::stable_sort(rootMoves.begin(), rootMoves.end(),
                  [](const RootMove &a, const RootMove &b) { return a.tbRank > b.tbRank; } );

        // Probe during search only if DTZ is not available and we are winning
        if (dtz_available || rootMoves[0].tbScore <= VALUE_DRAW)
            Cardinality = 0;
    }
    else
    {
        // Clean up if root_probe() and root_probe_wdl() have failed
        for (auto& m : rootMoves)
            m.tbRank = 0;
    }
}<|MERGE_RESOLUTION|>--- conflicted
+++ resolved
@@ -1309,7 +1309,6 @@
                   r -= (thisThread->mainHistory[us][from_to(move)]
                      + (*contHist[0])[movedPiece][to_sq(move)] - 4341) / 16384;
               else
-<<<<<<< HEAD
                   r -= ss->statScore / 14884;
 	      /*
 	      if(thisThread->nodes % 25 == 0)
@@ -1323,9 +1322,6 @@
 		  << " " <<  (*contHist[5])[movedPiece][to_sq(move)] 
 		  << std::endl;
 		  */
-=======
-                  r -= ss->statScore / 14382;
->>>>>>> 76daa88c
           }
 
 	  /*
