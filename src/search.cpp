/*
  Stockfish, a UCI chess playing engine derived from Glaurung 2.1
  Copyright (C) 2004-2008 Tord Romstad (Glaurung author)
  Copyright (C) 2008-2015 Marco Costalba, Joona Kiiski, Tord Romstad
  Copyright (C) 2015-2018 Marco Costalba, Joona Kiiski, Gary Linscott, Tord Romstad

  Stockfish is free software: you can redistribute it and/or modify
  it under the terms of the GNU General Public License as published by
  the Free Software Foundation, either version 3 of the License, or
  (at your option) any later version.

  Stockfish is distributed in the hope that it will be useful,
  but WITHOUT ANY WARRANTY; without even the implied warranty of
  MERCHANTABILITY or FITNESS FOR A PARTICULAR PURPOSE.  See the
  GNU General Public License for more details.

  You should have received a copy of the GNU General Public License
  along with this program.  If not, see <http://www.gnu.org/licenses/>.
*/

#include <algorithm>
#include <cassert>
#include <cmath>
#include <cstring>   // For std::memset
#include <iostream>
#include <sstream>

#include "evaluate.h"
#include "misc.h"
#include "movegen.h"
#include "movepick.h"
#include "position.h"
#include "search.h"
#include "thread.h"
#include "timeman.h"
#include "tt.h"
#include "uci.h"
#include "syzygy/tbprobe.h"

namespace Search {

  LimitsType Limits;
}

namespace Tablebases {

  int Cardinality;
  bool RootInTB;
  bool UseRule50;
  Depth ProbeDepth;
}

namespace TB = Tablebases;

using std::string;
using Eval::evaluate;
using namespace Search;

namespace {

  // Different node types, used as a template parameter
  enum NodeType { NonPV, PV };

  // Sizes and phases of the skip-blocks, used for distributing search depths across the threads
  constexpr int SkipSize[]  = { 1, 1, 2, 2, 2, 2, 3, 3, 3, 3, 3, 3, 4, 4, 4, 4, 4, 4, 4, 4 };
  constexpr int SkipPhase[] = { 0, 1, 0, 1, 2, 3, 0, 1, 2, 3, 4, 5, 0, 1, 2, 3, 4, 5, 6, 7 };

  // Razor and futility margins
  constexpr int RazorMargin[] = {0, 590, 604};
  Value futility_margin(Depth d, bool improving) {
    return Value((175 - 50 * improving) * d / ONE_PLY);
  }

  // Margin for pruning capturing moves: almost linear in depth
  constexpr int CapturePruneMargin[] = { 0,
                                         1 * PawnValueEg * 1055 / 1000,
                                         2 * PawnValueEg * 1042 / 1000,
                                         3 * PawnValueEg * 963  / 1000,
                                         4 * PawnValueEg * 1038 / 1000,
                                         5 * PawnValueEg * 950  / 1000,
                                         6 * PawnValueEg * 930  / 1000
                                       };

  // Futility and reductions lookup tables, initialized at startup
  int FutilityMoveCounts[2][16]; // [improving][depth]
  int Reductions[2][2][64][64];  // [pv][improving][depth][moveNumber]

  template <bool PvNode> Depth reduction(bool i, Depth d, int mn) {
    return Reductions[PvNode][i][std::min(d / ONE_PLY, 63)][std::min(mn, 63)] * ONE_PLY;
  }

  // History and stats update bonus, based on depth
  int stat_bonus(Depth depth) {
    int d = depth / ONE_PLY;
    return d > 17 ? 0 : 32 * d * d + 64 * d - 64;
  }

  // Skill structure is used to implement strength limit
  struct Skill {
    explicit Skill(int l) : level(l) {}
    bool enabled() const { return level < 20; }
    bool time_to_pick(Depth depth) const { return depth / ONE_PLY == 1 + level; }
    Move pick_best(size_t multiPV);

    int level;
    Move best = MOVE_NONE;
  };

  template <NodeType NT>
  Value search(Position& pos, Stack* ss, Value alpha, Value beta, Depth depth, bool cutNode);

  template <NodeType NT>
  Value qsearch(Position& pos, Stack* ss, Value alpha, Value beta, Depth depth = DEPTH_ZERO);

  Value value_to_tt(Value v, int ply);
  Value value_from_tt(Value v, int ply);
  void update_pv(Move* pv, Move move, Move* childPv);
  void update_continuation_histories(Stack* ss, Piece pc, Square to, int bonus);
  void update_quiet_stats(const Position& pos, Stack* ss, Move move, Move* quiets, int quietsCnt, int bonus);
  void update_capture_stats(const Position& pos, Move move, Move* captures, int captureCnt, int bonus);

  inline bool gives_check(const Position& pos, Move move) {
    Color us = pos.side_to_move();
    return  type_of(move) == NORMAL && !(pos.blockers_for_king(~us) & pos.pieces(us))
          ? pos.check_squares(type_of(pos.moved_piece(move))) & to_sq(move)
          : pos.gives_check(move);
  }

  // perft() is our utility to verify move generation. All the leaf nodes up
  // to the given depth are generated and counted, and the sum is returned.
  template<bool Root>
  uint64_t perft(Position& pos, Depth depth) {

    StateInfo st;
    uint64_t cnt, nodes = 0;
    const bool leaf = (depth == 2 * ONE_PLY);

    for (const auto& m : MoveList<LEGAL>(pos))
    {
        if (Root && depth <= ONE_PLY)
            cnt = 1, nodes++;
        else
        {
            pos.do_move(m, st);
            cnt = leaf ? MoveList<LEGAL>(pos).size() : perft<false>(pos, depth - ONE_PLY);
            nodes += cnt;
            pos.undo_move(m);
        }
        if (Root)
            sync_cout << UCI::move(m, pos.is_chess960()) << ": " << cnt << sync_endl;
    }
    return nodes;
  }

} // namespace


/// Search::init() is called at startup to initialize various lookup tables

void Search::init() {

  for (int imp = 0; imp <= 1; ++imp)
      for (int d = 1; d < 64; ++d)
          for (int mc = 1; mc < 64; ++mc)
          {
              double r = log(d) * log(mc) / 1.95;

              Reductions[NonPV][imp][d][mc] = int(std::round(r));
              Reductions[PV][imp][d][mc] = std::max(Reductions[NonPV][imp][d][mc] - 1, 0);

              // Increase reduction for non-PV nodes when eval is not improving
              if (!imp && r > 1.0)
                Reductions[NonPV][imp][d][mc]++;
          }

  for (int d = 0; d < 16; ++d)
  {
      FutilityMoveCounts[0][d] = int(2.4 + 0.74 * pow(d, 1.78));
      FutilityMoveCounts[1][d] = int(5.0 + 1.00 * pow(d, 2.00));
  }
}


/// Search::clear() resets search state to its initial value

void Search::clear() {

  Threads.main()->wait_for_search_finished();

  Time.availableNodes = 0;
  TT.clear();
  Threads.clear();
}


/// MainThread::search() is called by the main thread when the program receives
/// the UCI 'go' command. It searches from the root position and outputs the "bestmove".

void MainThread::search() {

  if (Limits.perft)
  {
      nodes = perft<true>(rootPos, Limits.perft * ONE_PLY);
      sync_cout << "\nNodes searched: " << nodes << "\n" << sync_endl;
      return;
  }

  Color us = rootPos.side_to_move();
  Time.init(Limits, us, rootPos.game_ply());
  TT.new_search();

  if (rootMoves.empty())
  {
      rootMoves.emplace_back(MOVE_NONE);
      sync_cout << "info depth 0 score "
                << UCI::value(rootPos.checkers() ? -VALUE_MATE : VALUE_DRAW)
                << sync_endl;
  }
  else
  {
      for (Thread* th : Threads)
          if (th != this)
              th->start_searching();

      Thread::search(); // Let's start searching!
  }

  // When we reach the maximum depth, we can arrive here without a raise of
  // Threads.stop. However, if we are pondering or in an infinite search,
  // the UCI protocol states that we shouldn't print the best move before the
  // GUI sends a "stop" or "ponderhit" command. We therefore simply wait here
  // until the GUI sends one of those commands (which also raises Threads.stop).
  Threads.stopOnPonderhit = true;

  while (!Threads.stop && (Threads.ponder || Limits.infinite))
  {} // Busy wait for a stop or a ponder reset

  // Stop the threads if not already stopped (also raise the stop if
  // "ponderhit" just reset Threads.ponder).
  Threads.stop = true;

  // Wait until all threads have finished
  for (Thread* th : Threads)
      if (th != this)
          th->wait_for_search_finished();

  // When playing in 'nodes as time' mode, subtract the searched nodes from
  // the available ones before exiting.
  if (Limits.npmsec)
      Time.availableNodes += Limits.inc[us] - Threads.nodes_searched();

  // Check if there are threads with a better score than main thread
  Thread* bestThread = this;
  if (    Options["MultiPV"] == 1
      && !Limits.depth
      && !Skill(Options["Skill Level"]).enabled()
      &&  rootMoves[0].pv[0] != MOVE_NONE)
  {
      for (Thread* th : Threads)
      {
          Depth depthDiff = th->completedDepth - bestThread->completedDepth;
          Value scoreDiff = th->rootMoves[0].score - bestThread->rootMoves[0].score;

          // Select the thread with the best score, always if it is a mate
          if (    scoreDiff > 0
              && (depthDiff >= 0 || th->rootMoves[0].score >= VALUE_MATE_IN_MAX_PLY))
              bestThread = th;
      }
  }

  previousScore = bestThread->rootMoves[0].score;

  // Send again PV info if we have a new best thread
  if (bestThread != this)
      sync_cout << UCI::pv(bestThread->rootPos, bestThread->completedDepth, -VALUE_INFINITE, VALUE_INFINITE) << sync_endl;

  sync_cout << "bestmove " << UCI::move(bestThread->rootMoves[0].pv[0], rootPos.is_chess960());

  if (bestThread->rootMoves[0].pv.size() > 1 || bestThread->rootMoves[0].extract_ponder_from_tt(rootPos))
      std::cout << " ponder " << UCI::move(bestThread->rootMoves[0].pv[1], rootPos.is_chess960());

  std::cout << sync_endl;
}


/// Thread::search() is the main iterative deepening loop. It calls search()
/// repeatedly with increasing depth until the allocated thinking time has been
/// consumed, the user stops the search, or the maximum search depth is reached.

void Thread::search() {

  Stack stack[MAX_PLY+7], *ss = stack+4; // To reference from (ss-4) to (ss+2)
  Value bestValue, alpha, beta, delta;
  Move  lastBestMove = MOVE_NONE;
  Depth lastBestMoveDepth = DEPTH_ZERO;
  MainThread* mainThread = (this == Threads.main() ? Threads.main() : nullptr);
  double timeReduction = 1.0;
  Color us = rootPos.side_to_move();

  std::memset(ss-4, 0, 7 * sizeof(Stack));
  for (int i = 4; i > 0; i--)
     (ss-i)->contHistory = this->contHistory[NO_PIECE][0].get(); // Use as sentinel

  bestValue = delta = alpha = -VALUE_INFINITE;
  beta = VALUE_INFINITE;

  if (mainThread)
      mainThread->bestMoveChanges = 0, mainThread->failedLow = false;

  size_t multiPV = Options["MultiPV"];
  Skill skill(Options["Skill Level"]);

  // When playing with strength handicap enable MultiPV search that we will
  // use behind the scenes to retrieve a set of possible moves.
  if (skill.enabled())
      multiPV = std::max(multiPV, (size_t)4);

  multiPV = std::min(multiPV, rootMoves.size());

  int ct = int(Options["Contempt"]) * PawnValueEg / 100; // From centipawns

  // In analysis mode, adjust contempt in accordance with user preference
  if (Limits.infinite || Options["UCI_AnalyseMode"])
      ct =  Options["Analysis Contempt"] == "Off"  ? 0
          : Options["Analysis Contempt"] == "Both" ? ct
          : Options["Analysis Contempt"] == "White" && us == BLACK ? -ct
          : Options["Analysis Contempt"] == "Black" && us == WHITE ? -ct
          : ct;

  // In evaluate.cpp the evaluation is from the white point of view
  contempt = (us == WHITE ?  make_score(ct, ct / 2)
                          : -make_score(ct, ct / 2));

  // Iterative deepening loop until requested to stop or the target depth is reached
  while (   (rootDepth += ONE_PLY) < DEPTH_MAX
         && !Threads.stop
         && !(Limits.depth && mainThread && rootDepth / ONE_PLY > Limits.depth))
  {
      // Distribute search depths across the helper threads
      if (idx > 0)
      {
          int i = (idx - 1) % 20;
          if (((rootDepth / ONE_PLY + rootPos.game_ply() + SkipPhase[i]) / SkipSize[i]) % 2)
              continue;  // Retry with an incremented rootDepth
      }

      // Age out PV variability metric
      if (mainThread)
          mainThread->bestMoveChanges *= 0.517, mainThread->failedLow = false;

      // Save the last iteration's scores before first PV line is searched and
      // all the move scores except the (new) PV are set to -VALUE_INFINITE.
      for (RootMove& rm : rootMoves)
          rm.previousScore = rm.score;

      size_t PVFirst = 0;
      PVLast = 0;

      // MultiPV loop. We perform a full root search for each PV line
      for (PVIdx = 0; PVIdx < multiPV && !Threads.stop; ++PVIdx)
      {
          if (PVIdx == PVLast)
          {
              PVFirst = PVLast;
              for (PVLast++; PVLast < rootMoves.size(); PVLast++)
                  if (rootMoves[PVLast].TBRank != rootMoves[PVFirst].TBRank)
                      break;
          }

          // Reset UCI info selDepth for each depth and each PV line
          selDepth = 0;

          // Reset aspiration window starting size
          if (rootDepth >= 5 * ONE_PLY)
          {
              Value previousScore = rootMoves[PVIdx].previousScore;
              delta = Value(18);
              alpha = std::max(previousScore - delta,-VALUE_INFINITE);
              beta  = std::min(previousScore + delta, VALUE_INFINITE);

              // Adjust contempt based on root move's previousScore (dynamic contempt)
              int dct = ct + 88 * previousScore / (abs(previousScore) + 200);

              contempt = (us == WHITE ?  make_score(dct, dct / 2)
                                      : -make_score(dct, dct / 2));
          }

          // Start with a small aspiration window and, in the case of a fail
          // high/low, re-search with a bigger window until we don't fail
          // high/low anymore.
          while (true)
          {
              bestValue = ::search<PV>(rootPos, ss, alpha, beta, rootDepth, false);

              // Bring the best move to the front. It is critical that sorting
              // is done with a stable algorithm because all the values but the
              // first and eventually the new best one are set to -VALUE_INFINITE
              // and we want to keep the same order for all the moves except the
              // new PV that goes to the front. Note that in case of MultiPV
              // search the already searched PV lines are preserved.
              std::stable_sort(rootMoves.begin() + PVIdx, rootMoves.begin() + PVLast);

              // If search has been stopped, we break immediately. Sorting is
              // safe because RootMoves is still valid, although it refers to
              // the previous iteration.
              if (Threads.stop)
                  break;

              // When failing high/low give some update (without cluttering
              // the UI) before a re-search.
              if (   mainThread
                  && multiPV == 1
                  && (bestValue <= alpha || bestValue >= beta)
                  && Time.elapsed() > 3000)
                  sync_cout << UCI::pv(rootPos, rootDepth, alpha, beta) << sync_endl;

              // In case of failing low/high increase aspiration window and
              // re-search, otherwise exit the loop.
              if (bestValue <= alpha)
              {
                  beta = (alpha + beta) / 2;
                  alpha = std::max(bestValue - delta, -VALUE_INFINITE);

                  if (mainThread)
                  {
                      mainThread->failedLow = true;
                      Threads.stopOnPonderhit = false;
                  }
              }
              else if (bestValue >= beta)
                  beta = std::min(bestValue + delta, VALUE_INFINITE);
              else
                  break;

              delta += delta / 4 + 5;

              assert(alpha >= -VALUE_INFINITE && beta <= VALUE_INFINITE);
          }

          // Sort the PV lines searched so far and update the GUI
          std::stable_sort(rootMoves.begin() + PVFirst, rootMoves.begin() + PVIdx + 1);

          if (    mainThread
              && (Threads.stop || PVIdx + 1 == multiPV || Time.elapsed() > 3000))
              sync_cout << UCI::pv(rootPos, rootDepth, alpha, beta) << sync_endl;
      }

      if (!Threads.stop)
          completedDepth = rootDepth;

      if (rootMoves[0].pv[0] != lastBestMove) {
         lastBestMove = rootMoves[0].pv[0];
         lastBestMoveDepth = rootDepth;
      }

      // Have we found a "mate in x"?
      if (   Limits.mate
          && bestValue >= VALUE_MATE_IN_MAX_PLY
          && VALUE_MATE - bestValue <= 2 * Limits.mate)
          Threads.stop = true;

      if (!mainThread)
          continue;

      // If skill level is enabled and time is up, pick a sub-optimal best move
      if (skill.enabled() && skill.time_to_pick(rootDepth))
          skill.pick_best(multiPV);

      // Do we have time for the next iteration? Can we stop searching now?
      if (    Limits.use_time_management()
          && !Threads.stop
          && !Threads.stopOnPonderhit)
          {
              const int F[] = { mainThread->failedLow,
                                bestValue - mainThread->previousScore };

              int improvingFactor = std::max(246, std::min(832, 306 + 119 * F[0] - 6 * F[1]));

              // If the bestMove is stable over several iterations, reduce time accordingly
              timeReduction = 1.0;
              for (int i : {3, 4, 5})
                  if (lastBestMoveDepth * i < completedDepth)
                     timeReduction *= 1.25;

              // Use part of the gained time from a previous stable move for the current move
              double bestMoveInstability = 1.0 + mainThread->bestMoveChanges;
              bestMoveInstability *= std::pow(mainThread->previousTimeReduction, 0.528) / timeReduction;

              // Stop the search if we have only one legal move, or if available time elapsed
              if (   rootMoves.size() == 1
                  || Time.elapsed() > Time.optimum() * bestMoveInstability * improvingFactor / 581)
              {
                  // If we are allowed to ponder do not stop the search now but
                  // keep pondering until the GUI sends "ponderhit" or "stop".
                  if (Threads.ponder)
                      Threads.stopOnPonderhit = true;
                  else
                      Threads.stop = true;
              }
          }
  }

  if (!mainThread)
      return;

  mainThread->previousTimeReduction = timeReduction;

  // If skill level is enabled, swap best PV line with the sub-optimal one
  if (skill.enabled())
      std::swap(rootMoves[0], *std::find(rootMoves.begin(), rootMoves.end(),
                skill.best ? skill.best : skill.pick_best(multiPV)));
}


namespace {

  // search<>() is the main search function for both PV and non-PV nodes

  template <NodeType NT>
  Value search(Position& pos, Stack* ss, Value alpha, Value beta, Depth depth, bool cutNode) {

    // Use quiescence search when needed
    if (depth < ONE_PLY)
        return qsearch<NT>(pos, ss, alpha, beta);

    constexpr bool PvNode = NT == PV;
    const bool rootNode = PvNode && ss->ply == 0;

    assert(-VALUE_INFINITE <= alpha && alpha < beta && beta <= VALUE_INFINITE);
    assert(PvNode || (alpha == beta - 1));
    assert(DEPTH_ZERO < depth && depth < DEPTH_MAX);
    assert(!(PvNode && cutNode));
    assert(depth / ONE_PLY * ONE_PLY == depth);

    Move pv[MAX_PLY+1], capturesSearched[32], quietsSearched[64];
    StateInfo st;
    TTEntry* tte;
    Key posKey;
    Move ttMove, move, excludedMove, bestMove;
    Depth extension, newDepth;
    Value bestValue, value, ttValue, eval, maxValue;
    bool ttHit, inCheck, givesCheck, improving;
    bool captureOrPromotion, doFullDepthSearch, moveCountPruning, skipQuiets, ttCapture, pvExact;
    Piece movedPiece;
    int moveCount, captureCount, quietCount;

    // Step 1. Initialize node
    Thread* thisThread = pos.this_thread();
    inCheck = pos.checkers();
    moveCount = captureCount = quietCount = ss->moveCount = 0;
    bestValue = -VALUE_INFINITE;
    maxValue = VALUE_INFINITE;

    // Check for the available remaining time
    if (thisThread == Threads.main())
        static_cast<MainThread*>(thisThread)->check_time();

    // Used to send selDepth info to GUI (selDepth counts from 1, ply from 0)
    if (PvNode && thisThread->selDepth < ss->ply + 1)
        thisThread->selDepth = ss->ply + 1;

    if (!rootNode)
    {
        // Step 2. Check for aborted search and immediate draw
        if (   Threads.stop.load(std::memory_order_relaxed)
            || pos.is_draw(ss->ply)
            || ss->ply >= MAX_PLY)
            return (ss->ply >= MAX_PLY && !inCheck) ? evaluate(pos) : VALUE_DRAW;

        // Step 3. Mate distance pruning. Even if we mate at the next move our score
        // would be at best mate_in(ss->ply+1), but if alpha is already bigger because
        // a shorter mate was found upward in the tree then there is no need to search
        // because we will never beat the current alpha. Same logic but with reversed
        // signs applies also in the opposite condition of being mated instead of giving
        // mate. In this case return a fail-high score.
        alpha = std::max(mated_in(ss->ply), alpha);
        beta = std::min(mate_in(ss->ply+1), beta);
        if (alpha >= beta)
            return alpha;
    }

    assert(0 <= ss->ply && ss->ply < MAX_PLY);

    (ss+1)->ply = ss->ply + 1;
    ss->currentMove = (ss+1)->excludedMove = bestMove = MOVE_NONE;
    ss->contHistory = thisThread->contHistory[NO_PIECE][0].get();
    (ss+2)->killers[0] = (ss+2)->killers[1] = MOVE_NONE;
    Square prevSq = to_sq((ss-1)->currentMove);

    // Initialize statScore to zero for the grandchildren of the current position.
    // So statScore is shared between all grandchildren and only the first grandchild
    // starts with statScore = 0. Later grandchildren start with the last calculated
    // statScore of the previous grandchild. This influences the reduction rules in
    // LMR which are based on the statScore of parent position.
    (ss+2)->statScore = 0;

    // Step 4. Transposition table lookup. We don't want the score of a partial
    // search to overwrite a previous full search TT value, so we use a different
    // position key in case of an excluded move.
    excludedMove = ss->excludedMove;
    posKey = pos.key() ^ Key(excludedMove << 16); // Isn't a very good hash
    tte = TT.probe(posKey, ttHit);
    ttValue = ttHit ? value_from_tt(tte->value(), ss->ply) : VALUE_NONE;
    ttMove =  rootNode ? thisThread->rootMoves[thisThread->PVIdx].pv[0]
            : ttHit    ? tte->move() : MOVE_NONE;

    // At non-PV nodes we check for an early TT cutoff
    if (  !PvNode
        && ttHit
        && tte->depth() >= depth
        && ttValue != VALUE_NONE // Possible in case of TT access race
        && (ttValue >= beta ? (tte->bound() & BOUND_LOWER)
                            : (tte->bound() & BOUND_UPPER)))
    {
        // If ttMove is quiet, update move sorting heuristics on TT hit
        if (ttMove)
        {
            if (ttValue >= beta)
            {
                if (!pos.capture_or_promotion(ttMove))
                    update_quiet_stats(pos, ss, ttMove, nullptr, 0, stat_bonus(depth));

                // Extra penalty for a quiet TT move in previous ply when it gets refuted
                if ((ss-1)->moveCount == 1 && !pos.captured_piece())
                    update_continuation_histories(ss-1, pos.piece_on(prevSq), prevSq, -stat_bonus(depth + ONE_PLY));
            }
            // Penalty for a quiet ttMove that fails low
            else if (!pos.capture_or_promotion(ttMove))
            {
                int penalty = -stat_bonus(depth);
                thisThread->mainHistory[pos.side_to_move()][from_to(ttMove)] << penalty;
                update_continuation_histories(ss, pos.moved_piece(ttMove), to_sq(ttMove), penalty);
            }
        }
        return ttValue;
    }

    // Step 5. Tablebases probe
    if (!rootNode && TB::Cardinality)
    {
        int piecesCount = pos.count<ALL_PIECES>();

        if (    piecesCount <= TB::Cardinality
            && (piecesCount <  TB::Cardinality || depth >= TB::ProbeDepth)
            &&  pos.rule50_count() == 0
            && !pos.can_castle(ANY_CASTLING))
        {
            TB::ProbeState err;
            TB::WDLScore wdl = Tablebases::probe_wdl(pos, &err);

            if (err != TB::ProbeState::FAIL)
            {
                thisThread->tbHits.fetch_add(1, std::memory_order_relaxed);

                int drawScore = TB::UseRule50 ? 1 : 0;

                value =  wdl < -drawScore ? -VALUE_MATE + MAX_PLY + ss->ply + 1
                       : wdl >  drawScore ?  VALUE_MATE - MAX_PLY - ss->ply - 1
                                          :  VALUE_DRAW + 2 * wdl * drawScore;

                Bound b =  wdl < -drawScore ? BOUND_UPPER
                         : wdl >  drawScore ? BOUND_LOWER : BOUND_EXACT;

                if (    b == BOUND_EXACT
                    || (b == BOUND_LOWER ? value >= beta : value <= alpha))
                {
                    tte->save(posKey, value_to_tt(value, ss->ply), b,
                              std::min(DEPTH_MAX - ONE_PLY, depth + 6 * ONE_PLY),
                              MOVE_NONE, VALUE_NONE, TT.generation());

                    return value;
                }

                if (PvNode)
                {
                    if (b == BOUND_LOWER)
                        bestValue = value, alpha = std::max(alpha, bestValue);
                    else
                        maxValue = value;
                }
            }
        }
    }

    // Step 6. Static evaluation of the position
    if (inCheck)
    {
        ss->staticEval = eval = VALUE_NONE;
        improving = false;
        goto moves_loop;  // Skip early pruning when in check
    }
    else if (ttHit)
    {
        // Never assume anything on values stored in TT
        if ((ss->staticEval = eval = tte->eval()) == VALUE_NONE)
            eval = ss->staticEval = evaluate(pos);

        // Can ttValue be used as a better position evaluation?
        if (    ttValue != VALUE_NONE
            && (tte->bound() & (ttValue > eval ? BOUND_LOWER : BOUND_UPPER)))
            eval = ttValue;
    }
    else
    {
        ss->staticEval = eval =
        (ss-1)->currentMove != MOVE_NULL ? evaluate(pos)
                                         : -(ss-1)->staticEval + 2 * Eval::Tempo;

        tte->save(posKey, VALUE_NONE, BOUND_NONE, DEPTH_NONE, MOVE_NONE,
                  ss->staticEval, TT.generation());
    }

    // Step 7. Razoring (~2 Elo)
    if (  !PvNode
        && depth < 3 * ONE_PLY
        && (ss-1)->statScore < 30000
        && eval <= alpha - RazorMargin[depth / ONE_PLY])
    {
        Value ralpha = alpha - (depth >= 2 * ONE_PLY) * RazorMargin[depth / ONE_PLY];
        Value v = qsearch<NonPV>(pos, ss, ralpha, ralpha+1);
        if (depth < 2 * ONE_PLY || v <= ralpha)
            return v;
    }

    improving =   ss->staticEval >= (ss-2)->staticEval
               || (ss-2)->staticEval == VALUE_NONE;

    // Step 8. Futility pruning: child node (~30 Elo)
    if (   !rootNode
        &&  depth < 7 * ONE_PLY
        &&  eval - futility_margin(depth, improving) >= beta
        &&  eval < VALUE_KNOWN_WIN) // Do not return unproven wins
        return eval;

    // Step 9. Null move search with verification search (~40 Elo)
    if (   !PvNode
        && (ss-1)->currentMove != MOVE_NULL
<<<<<<< HEAD
        && (ss-1)->statScore < 30000
=======
        && (ss-1)->statScore < 22500
>>>>>>> c163c2fc
        &&  eval >= beta
        &&  ss->staticEval >= beta - 36 * depth / ONE_PLY + 225
        && !ss->excludedMove
        &&  pos.non_pawn_material(pos.side_to_move())
        && (ss->ply >= thisThread->nmp_ply || ss->ply % 2 != thisThread->nmp_odd))
    {
        assert(eval - beta >= 0);

        // Null move dynamic reduction based on depth and value
        Depth R = ((823 + 67 * depth / ONE_PLY) / 256 + std::min((eval - beta) / PawnValueMg, 3)) * ONE_PLY;

        ss->currentMove = MOVE_NULL;
        ss->contHistory = thisThread->contHistory[NO_PIECE][0].get();

        pos.do_null_move(st);

        Value nullValue = -search<NonPV>(pos, ss+1, -beta, -beta+1, depth-R, !cutNode);

        pos.undo_null_move();

        if (nullValue >= beta)
        {
            // Do not return unproven mate scores
            if (nullValue >= VALUE_MATE_IN_MAX_PLY)
                nullValue = beta;

            if (abs(beta) < VALUE_KNOWN_WIN && (depth < 12 * ONE_PLY || thisThread->nmp_ply))
                return nullValue;

            // Do verification search at high depths. Disable null move pruning
            // for side to move for the first part of the remaining search tree.
            thisThread->nmp_ply = ss->ply + 3 * (depth-R) / 4;
            thisThread->nmp_odd = ss->ply % 2;

            Value v = search<NonPV>(pos, ss, beta-1, beta, depth-R, false);

            thisThread->nmp_odd = thisThread->nmp_ply = 0;

            if (v >= beta)
                return nullValue;
        }
    }

    // Step 10. ProbCut (~10 Elo)
    // If we have a good enough capture and a reduced search returns a value
    // much above beta, we can (almost) safely prune the previous move.
    if (   !PvNode
        &&  depth >= 5 * ONE_PLY
        &&  abs(beta) < VALUE_MATE_IN_MAX_PLY)
    {
        Value rbeta = std::min(beta + 216 - 48 * improving, VALUE_INFINITE);
        MovePicker mp(pos, ttMove, rbeta - ss->staticEval, &thisThread->captureHistory);
        int probCutCount = 0;

        while (  (move = mp.next_move()) != MOVE_NONE
               && probCutCount < 3)
            if (pos.legal(move))
            {
                probCutCount++;

                ss->currentMove = move;
                ss->contHistory = thisThread->contHistory[pos.moved_piece(move)][to_sq(move)].get();

                assert(depth >= 5 * ONE_PLY);

                pos.do_move(move, st);

                // Perform a preliminary qsearch to verify that the move holds
                value = -qsearch<NonPV>(pos, ss+1, -rbeta, -rbeta+1);

                // If the qsearch held perform the regular search
                if (value >= rbeta)
                    value = -search<NonPV>(pos, ss+1, -rbeta, -rbeta+1, depth - 4 * ONE_PLY, !cutNode);

                pos.undo_move(move);

                if (value >= rbeta)
                    return value;
            }
    }

    // Step 11. Internal iterative deepening (~2 Elo)
    if (    depth >= 8 * ONE_PLY
        && !ttMove)
    {
        Depth d = 3 * depth / 4 - 2 * ONE_PLY;
        search<NT>(pos, ss, alpha, beta, d, cutNode);

        tte = TT.probe(posKey, ttHit);
        ttValue = ttHit ? value_from_tt(tte->value(), ss->ply) : VALUE_NONE;
        ttMove = ttHit ? tte->move() : MOVE_NONE;
    }

moves_loop: // When in check, search starts from here

    const PieceToHistory* contHist[] = { (ss-1)->contHistory, (ss-2)->contHistory, nullptr, (ss-4)->contHistory };
    Move countermove = thisThread->counterMoves[pos.piece_on(prevSq)][prevSq];

    MovePicker mp(pos, ttMove, depth, &thisThread->mainHistory,
                                      &thisThread->captureHistory,
                                      contHist,
                                      countermove,
                                      ss->killers);
    value = bestValue; // Workaround a bogus 'uninitialized' warning under gcc

    skipQuiets = false;
    ttCapture = false;
    pvExact = PvNode && ttHit && tte->bound() == BOUND_EXACT;

    // Step 12. Loop through all pseudo-legal moves until no moves remain
    // or a beta cutoff occurs.
    while ((move = mp.next_move(skipQuiets)) != MOVE_NONE)
    {
      assert(is_ok(move));

      if (move == excludedMove)
          continue;

      // At root obey the "searchmoves" option and skip moves not listed in Root
      // Move List. As a consequence any illegal move is also skipped. In MultiPV
      // mode we also skip PV moves which have been already searched and those
      // of lower "TB rank" if we are in a TB root position.
      if (rootNode && !std::count(thisThread->rootMoves.begin() + thisThread->PVIdx,
                                  thisThread->rootMoves.begin() + thisThread->PVLast, move))
          continue;

      ss->moveCount = ++moveCount;

      if (rootNode && thisThread == Threads.main() && Time.elapsed() > 3000)
          sync_cout << "info depth " << depth / ONE_PLY
                    << " currmove " << UCI::move(move, pos.is_chess960())
                    << " currmovenumber " << moveCount + thisThread->PVIdx << sync_endl;
      if (PvNode)
          (ss+1)->pv = nullptr;

      extension = DEPTH_ZERO;
      captureOrPromotion = pos.capture_or_promotion(move);
      movedPiece = pos.moved_piece(move);
      givesCheck = gives_check(pos, move);

      moveCountPruning =   depth < 16 * ONE_PLY
                        && moveCount >= FutilityMoveCounts[improving][depth / ONE_PLY];

      // Step 13. Extensions (~70 Elo)

      // Singular extension search (~60 Elo). If all moves but one fail low on a
      // search of (alpha-s, beta-s), and just one fails high on (alpha, beta),
      // then that move is singular and should be extended. To verify this we do
      // a reduced search on on all the other moves but the ttMove and if the
      // result is lower than ttValue minus a margin then we will extend the ttMove.
      if (    depth >= 8 * ONE_PLY
          &&  move == ttMove
          && !rootNode
          && !excludedMove // Recursive singular search is not allowed
          &&  ttValue != VALUE_NONE
          && (tte->bound() & BOUND_LOWER)
          &&  tte->depth() >= depth - 3 * ONE_PLY
          &&  pos.legal(move))
      {
          Value rBeta = std::max(ttValue - 2 * depth / ONE_PLY, -VALUE_MATE);
          ss->excludedMove = move;
          value = search<NonPV>(pos, ss, rBeta - 1, rBeta, depth / 2, cutNode);
          ss->excludedMove = MOVE_NONE;

          if (value < rBeta)
              extension = ONE_PLY;
      }
      else if (    givesCheck // Check extension (~2 Elo)
               && !moveCountPruning
               &&  pos.see_ge(move))
          extension = ONE_PLY;

      // Calculate new depth for this move
      newDepth = depth - ONE_PLY + extension;

      // Step 14. Pruning at shallow depth (~170 Elo)
      if (  !rootNode
          && pos.non_pawn_material(pos.side_to_move())
          && bestValue > VALUE_MATED_IN_MAX_PLY)
      {
          if (   !captureOrPromotion
              && !givesCheck
              && (!pos.advanced_pawn_push(move) || pos.non_pawn_material() >= Value(5000)))
          {
              // Move count based pruning (~30 Elo)
              if (moveCountPruning)
              {
                  skipQuiets = true;
                  continue;
              }

              // Reduced depth of the next LMR search
              int lmrDepth = std::max(newDepth - reduction<PvNode>(improving, depth, moveCount), DEPTH_ZERO) / ONE_PLY;

              // Countermoves based pruning (~20 Elo)
              if (   lmrDepth < 3
                  && (*contHist[0])[movedPiece][to_sq(move)] < CounterMovePruneThreshold
                  && (*contHist[1])[movedPiece][to_sq(move)] < CounterMovePruneThreshold)
                  continue;

              // Futility pruning: parent node (~2 Elo)
              if (   lmrDepth < 7
                  && !inCheck
                  && ss->staticEval + 256 + 200 * lmrDepth <= alpha)
                  continue;

              // Prune moves with negative SEE (~10 Elo)
              if (   lmrDepth < 8
                  && !pos.see_ge(move, Value(-35 * lmrDepth * lmrDepth)))
                  continue;
          }
          else if (    depth < 7 * ONE_PLY // (~20 Elo)
                   && !extension
                   && !pos.see_ge(move, -Value(CapturePruneMargin[depth / ONE_PLY])))
                  continue;
      }

      // Speculative prefetch as early as possible
      prefetch(TT.first_entry(pos.key_after(move)));

      // Check for legality just before making the move
      if (!rootNode && !pos.legal(move))
      {
          ss->moveCount = --moveCount;
          continue;
      }

      if (move == ttMove && captureOrPromotion)
          ttCapture = true;

      // Update the current move (this must be done after singular extension search)
      ss->currentMove = move;
      ss->contHistory = thisThread->contHistory[movedPiece][to_sq(move)].get();

      // Step 15. Make the move
      pos.do_move(move, st, givesCheck);

      // Step 16. Reduced depth search (LMR). If the move fails high it will be
      // re-searched at full depth.
      if (    depth >= 3 * ONE_PLY
          &&  moveCount > 1
          && (!captureOrPromotion || moveCountPruning))
      {
          Depth r = reduction<PvNode>(improving, depth, moveCount);

          if (captureOrPromotion) // (~5 Elo)
              r -= r ? ONE_PLY : DEPTH_ZERO;
          else
          {
              // Decrease reduction if opponent's move count is high (~5 Elo)
              if ((ss-1)->moveCount > 15)
                  r -= ONE_PLY;

              // Decrease reduction for exact PV nodes (~0 Elo)
              if (pvExact)
                  r -= ONE_PLY;

              // Increase reduction if ttMove is a capture (~0 Elo)
              if (ttCapture)
                  r += ONE_PLY;

              // Increase reduction for cut nodes (~5 Elo)
              if (cutNode)
                  r += 2 * ONE_PLY;

              // Decrease reduction for moves that escape a capture. Filter out
              // castling moves, because they are coded as "king captures rook" and
              // hence break make_move(). (~5 Elo)
              else if (    type_of(move) == NORMAL
                       && !pos.see_ge(make_move(to_sq(move), from_sq(move))))
                  r -= 2 * ONE_PLY;

              ss->statScore =  thisThread->mainHistory[~pos.side_to_move()][from_to(move)]
                             + (*contHist[0])[movedPiece][to_sq(move)]
                             + (*contHist[1])[movedPiece][to_sq(move)]
                             + (*contHist[3])[movedPiece][to_sq(move)]
                             - 4000;

              // Decrease/increase reduction by comparing opponent's stat score (~10 Elo)
              if (ss->statScore >= 0 && (ss-1)->statScore < 0)
                  r -= ONE_PLY;

              else if ((ss-1)->statScore >= 0 && ss->statScore < 0)
                  r += ONE_PLY;

              // Decrease/increase reduction for moves with a good/bad history (~30 Elo)
              r = std::max(DEPTH_ZERO, (r / ONE_PLY - ss->statScore / 20000) * ONE_PLY);
          }

          Depth d = std::max(newDepth - r, ONE_PLY);

          value = -search<NonPV>(pos, ss+1, -(alpha+1), -alpha, d, true);

          doFullDepthSearch = (value > alpha && d != newDepth);
      }
      else
          doFullDepthSearch = !PvNode || moveCount > 1;

      // Step 17. Full depth search when LMR is skipped or fails high
      if (doFullDepthSearch)
          value = -search<NonPV>(pos, ss+1, -(alpha+1), -alpha, newDepth, !cutNode);

      // For PV nodes only, do a full PV search on the first move or after a fail
      // high (in the latter case search only if value < beta), otherwise let the
      // parent node fail low with value <= alpha and try another move.
      if (PvNode && (moveCount == 1 || (value > alpha && (rootNode || value < beta))))
      {
          (ss+1)->pv = pv;
          (ss+1)->pv[0] = MOVE_NONE;

          value = -search<PV>(pos, ss+1, -beta, -alpha, newDepth, false);
      }

      // Step 18. Undo move
      pos.undo_move(move);

      assert(value > -VALUE_INFINITE && value < VALUE_INFINITE);

      // Step 19. Check for a new best move
      // Finished searching the move. If a stop occurred, the return value of
      // the search cannot be trusted, and we return immediately without
      // updating best move, PV and TT.
      if (Threads.stop.load(std::memory_order_relaxed))
          return VALUE_ZERO;

      if (rootNode)
      {
          RootMove& rm = *std::find(thisThread->rootMoves.begin(),
                                    thisThread->rootMoves.end(), move);

          // PV move or new best move?
          if (moveCount == 1 || value > alpha)
          {
              rm.score = value;
              rm.selDepth = thisThread->selDepth;
              rm.pv.resize(1);

              assert((ss+1)->pv);

              for (Move* m = (ss+1)->pv; *m != MOVE_NONE; ++m)
                  rm.pv.push_back(*m);

              // We record how often the best move has been changed in each
              // iteration. This information is used for time management: When
              // the best move changes frequently, we allocate some more time.
              if (moveCount > 1 && thisThread == Threads.main())
                  ++static_cast<MainThread*>(thisThread)->bestMoveChanges;
          }
          else
              // All other moves but the PV are set to the lowest value: this
              // is not a problem when sorting because the sort is stable and the
              // move position in the list is preserved - just the PV is pushed up.
              rm.score = -VALUE_INFINITE;
      }

      if (value > bestValue)
      {
          bestValue = value;

          if (value > alpha)
          {
              bestMove = move;

              if (PvNode && !rootNode) // Update pv even in fail-high case
                  update_pv(ss->pv, move, (ss+1)->pv);

              if (PvNode && value < beta) // Update alpha! Always alpha < beta
                  alpha = value;
              else
              {
                  assert(value >= beta); // Fail high
                  ss->statScore = std::max(ss->statScore, 0);
                  break;
              }
          }
      }

      if (move != bestMove)
      {
          if (captureOrPromotion && captureCount < 32)
              capturesSearched[captureCount++] = move;

          else if (!captureOrPromotion && quietCount < 64)
              quietsSearched[quietCount++] = move;
      }
    }

    // The following condition would detect a stop only after move loop has been
    // completed. But in this case bestValue is valid because we have fully
    // searched our subtree, and we can anyhow save the result in TT.
    /*
       if (Threads.stop)
        return VALUE_DRAW;
    */

    // Step 20. Check for mate and stalemate
    // All legal moves have been searched and if there are no legal moves, it
    // must be a mate or a stalemate. If we are in a singular extension search then
    // return a fail low score.

    assert(moveCount || !inCheck || excludedMove || !MoveList<LEGAL>(pos).size());

    if (!moveCount)
        bestValue = excludedMove ? alpha
                   :     inCheck ? mated_in(ss->ply) : VALUE_DRAW;
    else if (bestMove)
    {
        // Quiet best move: update move sorting heuristics
        if (!pos.capture_or_promotion(bestMove))
            update_quiet_stats(pos, ss, bestMove, quietsSearched, quietCount, stat_bonus(depth));
        else
            update_capture_stats(pos, bestMove, capturesSearched, captureCount, stat_bonus(depth));

        // Extra penalty for a quiet TT move in previous ply when it gets refuted
        if ((ss-1)->moveCount == 1 && !pos.captured_piece())
            update_continuation_histories(ss-1, pos.piece_on(prevSq), prevSq, -stat_bonus(depth + ONE_PLY));
    }
    // Bonus for prior countermove that caused the fail low
    else if (    depth >= 3 * ONE_PLY
             && !pos.captured_piece()
             && is_ok((ss-1)->currentMove))
        update_continuation_histories(ss-1, pos.piece_on(prevSq), prevSq, stat_bonus(depth));

    if (PvNode)
        bestValue = std::min(bestValue, maxValue);

    if (!excludedMove)
        tte->save(posKey, value_to_tt(bestValue, ss->ply),
                  bestValue >= beta ? BOUND_LOWER :
                  PvNode && bestMove ? BOUND_EXACT : BOUND_UPPER,
                  depth, bestMove, ss->staticEval, TT.generation());

    assert(bestValue > -VALUE_INFINITE && bestValue < VALUE_INFINITE);

    return bestValue;
  }


  // qsearch() is the quiescence search function, which is called by the main
  // search function with depth zero, or recursively with depth less than ONE_PLY.
  template <NodeType NT>
  Value qsearch(Position& pos, Stack* ss, Value alpha, Value beta, Depth depth) {

    constexpr bool PvNode = NT == PV;

    assert(alpha >= -VALUE_INFINITE && alpha < beta && beta <= VALUE_INFINITE);
    assert(PvNode || (alpha == beta - 1));
    assert(depth <= DEPTH_ZERO);
    assert(depth / ONE_PLY * ONE_PLY == depth);

    Move pv[MAX_PLY+1];
    StateInfo st;
    TTEntry* tte;
    Key posKey;
    Move ttMove, move, bestMove;
    Depth ttDepth;
    Value bestValue, value, ttValue, futilityValue, futilityBase, oldAlpha;
    bool ttHit, inCheck, givesCheck, evasionPrunable;
    int moveCount;

    if (PvNode)
    {
        oldAlpha = alpha; // To flag BOUND_EXACT when eval above alpha and no available moves
        (ss+1)->pv = pv;
        ss->pv[0] = MOVE_NONE;
    }

    (ss+1)->ply = ss->ply + 1;
    ss->currentMove = bestMove = MOVE_NONE;
    inCheck = pos.checkers();
    moveCount = 0;

    // Check for an immediate draw or maximum ply reached
    if (   pos.is_draw(ss->ply)
        || ss->ply >= MAX_PLY)
        return (ss->ply >= MAX_PLY && !inCheck) ? evaluate(pos) : VALUE_DRAW;

    assert(0 <= ss->ply && ss->ply < MAX_PLY);

    // Decide whether or not to include checks: this fixes also the type of
    // TT entry depth that we are going to use. Note that in qsearch we use
    // only two types of depth in TT: DEPTH_QS_CHECKS or DEPTH_QS_NO_CHECKS.
    ttDepth = inCheck || depth >= DEPTH_QS_CHECKS ? DEPTH_QS_CHECKS
                                                  : DEPTH_QS_NO_CHECKS;
    // Transposition table lookup
    posKey = pos.key();
    tte = TT.probe(posKey, ttHit);
    ttValue = ttHit ? value_from_tt(tte->value(), ss->ply) : VALUE_NONE;
    ttMove = ttHit ? tte->move() : MOVE_NONE;

    if (  !PvNode
        && ttHit
        && tte->depth() >= ttDepth
        && ttValue != VALUE_NONE // Only in case of TT access race
        && (ttValue >= beta ? (tte->bound() &  BOUND_LOWER)
                            : (tte->bound() &  BOUND_UPPER)))
        return ttValue;

    // Evaluate the position statically
    if (inCheck)
    {
        ss->staticEval = VALUE_NONE;
        bestValue = futilityBase = -VALUE_INFINITE;
    }
    else
    {
        if (ttHit)
        {
            // Never assume anything on values stored in TT
            if ((ss->staticEval = bestValue = tte->eval()) == VALUE_NONE)
                ss->staticEval = bestValue = evaluate(pos);

            // Can ttValue be used as a better position evaluation?
            if (   ttValue != VALUE_NONE
                && (tte->bound() & (ttValue > bestValue ? BOUND_LOWER : BOUND_UPPER)))
                bestValue = ttValue;
        }
        else
            ss->staticEval = bestValue =
            (ss-1)->currentMove != MOVE_NULL ? evaluate(pos)
                                             : -(ss-1)->staticEval + 2 * Eval::Tempo;

        // Stand pat. Return immediately if static value is at least beta
        if (bestValue >= beta)
        {
            if (!ttHit)
                tte->save(posKey, value_to_tt(bestValue, ss->ply), BOUND_LOWER,
                          DEPTH_NONE, MOVE_NONE, ss->staticEval, TT.generation());

            return bestValue;
        }

        if (PvNode && bestValue > alpha)
            alpha = bestValue;

        futilityBase = bestValue + 128;
    }

    // Initialize a MovePicker object for the current position, and prepare
    // to search the moves. Because the depth is <= 0 here, only captures,
    // queen promotions and checks (only if depth >= DEPTH_QS_CHECKS) will
    // be generated.
    MovePicker mp(pos, ttMove, depth, &pos.this_thread()->mainHistory,
                                      &pos.this_thread()->captureHistory,
                                      to_sq((ss-1)->currentMove));

    // Loop through the moves until no moves remain or a beta cutoff occurs
    while ((move = mp.next_move()) != MOVE_NONE)
    {
      assert(is_ok(move));

      givesCheck = gives_check(pos, move);

      moveCount++;

      // Futility pruning
      if (   !inCheck
          && !givesCheck
          &&  futilityBase > -VALUE_KNOWN_WIN
          && !pos.advanced_pawn_push(move))
      {
          assert(type_of(move) != ENPASSANT); // Due to !pos.advanced_pawn_push

          futilityValue = futilityBase + PieceValue[EG][pos.piece_on(to_sq(move))];

          if (futilityValue <= alpha)
          {
              bestValue = std::max(bestValue, futilityValue);
              continue;
          }

          if (futilityBase <= alpha && !pos.see_ge(move, VALUE_ZERO + 1))
          {
              bestValue = std::max(bestValue, futilityBase);
              continue;
          }
      }

      // Detect non-capture evasions that are candidates to be pruned
      evasionPrunable =    inCheck
                       &&  (depth != DEPTH_ZERO || moveCount > 2)
                       &&  bestValue > VALUE_MATED_IN_MAX_PLY
                       && !pos.capture(move);

      // Don't search moves with negative SEE values
      if (  (!inCheck || evasionPrunable)
          && !pos.see_ge(move))
          continue;

      // Speculative prefetch as early as possible
      prefetch(TT.first_entry(pos.key_after(move)));

      // Check for legality just before making the move
      if (!pos.legal(move))
      {
          moveCount--;
          continue;
      }

      ss->currentMove = move;

      // Make and search the move
      pos.do_move(move, st, givesCheck);
      value = -qsearch<NT>(pos, ss+1, -beta, -alpha, depth - ONE_PLY);
      pos.undo_move(move);

      assert(value > -VALUE_INFINITE && value < VALUE_INFINITE);

      // Check for a new best move
      if (value > bestValue)
      {
          bestValue = value;

          if (value > alpha)
          {
              if (PvNode) // Update pv even in fail-high case
                  update_pv(ss->pv, move, (ss+1)->pv);

              if (PvNode && value < beta) // Update alpha here!
              {
                  alpha = value;
                  bestMove = move;
              }
              else // Fail high
              {
                  tte->save(posKey, value_to_tt(value, ss->ply), BOUND_LOWER,
                            ttDepth, move, ss->staticEval, TT.generation());

                  return value;
              }
          }
       }
    }

    // All legal moves have been searched. A special case: If we're in check
    // and no legal moves were found, it is checkmate.
    if (inCheck && bestValue == -VALUE_INFINITE)
        return mated_in(ss->ply); // Plies to mate from the root

    tte->save(posKey, value_to_tt(bestValue, ss->ply),
              PvNode && bestValue > oldAlpha ? BOUND_EXACT : BOUND_UPPER,
              ttDepth, bestMove, ss->staticEval, TT.generation());

    assert(bestValue > -VALUE_INFINITE && bestValue < VALUE_INFINITE);

    return bestValue;
  }


  // value_to_tt() adjusts a mate score from "plies to mate from the root" to
  // "plies to mate from the current position". Non-mate scores are unchanged.
  // The function is called before storing a value in the transposition table.

  Value value_to_tt(Value v, int ply) {

    assert(v != VALUE_NONE);

    return  v >= VALUE_MATE_IN_MAX_PLY  ? v + ply
          : v <= VALUE_MATED_IN_MAX_PLY ? v - ply : v;
  }


  // value_from_tt() is the inverse of value_to_tt(): It adjusts a mate score
  // from the transposition table (which refers to the plies to mate/be mated
  // from current position) to "plies to mate/be mated from the root".

  Value value_from_tt(Value v, int ply) {

    return  v == VALUE_NONE             ? VALUE_NONE
          : v >= VALUE_MATE_IN_MAX_PLY  ? v - ply
          : v <= VALUE_MATED_IN_MAX_PLY ? v + ply : v;
  }


  // update_pv() adds current move and appends child pv[]

  void update_pv(Move* pv, Move move, Move* childPv) {

    for (*pv++ = move; childPv && *childPv != MOVE_NONE; )
        *pv++ = *childPv++;
    *pv = MOVE_NONE;
  }


  // update_continuation_histories() updates histories of the move pairs formed
  // by moves at ply -1, -2, and -4 with current move.

  void update_continuation_histories(Stack* ss, Piece pc, Square to, int bonus) {

    for (int i : {1, 2, 4})
        if (is_ok((ss-i)->currentMove))
            (*(ss-i)->contHistory)[pc][to] << bonus;
  }


  // update_capture_stats() updates move sorting heuristics when a new capture best move is found

  void update_capture_stats(const Position& pos, Move move,
                            Move* captures, int captureCnt, int bonus) {

      CapturePieceToHistory& captureHistory =  pos.this_thread()->captureHistory;
      Piece moved_piece = pos.moved_piece(move);
      PieceType captured = type_of(pos.piece_on(to_sq(move)));
      captureHistory[moved_piece][to_sq(move)][captured] << bonus;

      // Decrease all the other played capture moves
      for (int i = 0; i < captureCnt; ++i)
      {
          moved_piece = pos.moved_piece(captures[i]);
          captured = type_of(pos.piece_on(to_sq(captures[i])));
          captureHistory[moved_piece][to_sq(captures[i])][captured] << -bonus;
      }
  }


  // update_quiet_stats() updates move sorting heuristics when a new quiet best move is found

  void update_quiet_stats(const Position& pos, Stack* ss, Move move,
                          Move* quiets, int quietsCnt, int bonus) {

    if (ss->killers[0] != move)
    {
        ss->killers[1] = ss->killers[0];
        ss->killers[0] = move;
    }

    Color us = pos.side_to_move();
    Thread* thisThread = pos.this_thread();
    thisThread->mainHistory[us][from_to(move)] << bonus;
    update_continuation_histories(ss, pos.moved_piece(move), to_sq(move), bonus);

    if (is_ok((ss-1)->currentMove))
    {
        Square prevSq = to_sq((ss-1)->currentMove);
        thisThread->counterMoves[pos.piece_on(prevSq)][prevSq] = move;
    }

    // Decrease all the other played quiet moves
    for (int i = 0; i < quietsCnt; ++i)
    {
        thisThread->mainHistory[us][from_to(quiets[i])] << -bonus;
        update_continuation_histories(ss, pos.moved_piece(quiets[i]), to_sq(quiets[i]), -bonus);
    }
  }

  // When playing with strength handicap, choose best move among a set of RootMoves
  // using a statistical rule dependent on 'level'. Idea by Heinz van Saanen.

  Move Skill::pick_best(size_t multiPV) {

    const RootMoves& rootMoves = Threads.main()->rootMoves;
    static PRNG rng(now()); // PRNG sequence should be non-deterministic

    // RootMoves are already sorted by score in descending order
    Value topScore = rootMoves[0].score;
    int delta = std::min(topScore - rootMoves[multiPV - 1].score, PawnValueMg);
    int weakness = 120 - 2 * level;
    int maxScore = -VALUE_INFINITE;

    // Choose best move. For each move score we add two terms, both dependent on
    // weakness. One is deterministic and bigger for weaker levels, and one is
    // random. Then we choose the move with the resulting highest score.
    for (size_t i = 0; i < multiPV; ++i)
    {
        // This is our magic formula
        int push = (  weakness * int(topScore - rootMoves[i].score)
                    + delta * (rng.rand<unsigned>() % weakness)) / 128;

        if (rootMoves[i].score + push >= maxScore)
        {
            maxScore = rootMoves[i].score + push;
            best = rootMoves[i].pv[0];
        }
    }

    return best;
  }

} // namespace

/// MainThread::check_time() is used to print debug info and, more importantly,
/// to detect when we are out of available time and thus stop the search.

void MainThread::check_time() {

  if (--callsCnt > 0)
      return;

  // When using nodes, ensure checking rate is not lower than 0.1% of nodes
  callsCnt = Limits.nodes ? std::min(1024, int(Limits.nodes / 1024)) : 1024;

  static TimePoint lastInfoTime = now();

  TimePoint elapsed = Time.elapsed();
  TimePoint tick = Limits.startTime + elapsed;

  if (tick - lastInfoTime >= 1000)
  {
      lastInfoTime = tick;
      dbg_print();
  }

  // We should not stop pondering until told so by the GUI
  if (Threads.ponder)
      return;

  if (   (Limits.use_time_management() && elapsed > Time.maximum() - 10)
      || (Limits.movetime && elapsed >= Limits.movetime)
      || (Limits.nodes && Threads.nodes_searched() >= (uint64_t)Limits.nodes))
      Threads.stop = true;
}


/// UCI::pv() formats PV information according to the UCI protocol. UCI requires
/// that all (if any) unsearched PV lines are sent using a previous search score.

string UCI::pv(const Position& pos, Depth depth, Value alpha, Value beta) {

  std::stringstream ss;
  TimePoint elapsed = Time.elapsed() + 1;
  const RootMoves& rootMoves = pos.this_thread()->rootMoves;
  size_t PVIdx = pos.this_thread()->PVIdx;
  size_t multiPV = std::min((size_t)Options["MultiPV"], rootMoves.size());
  uint64_t nodesSearched = Threads.nodes_searched();
  uint64_t tbHits = Threads.tb_hits() + (TB::RootInTB ? rootMoves.size() : 0);

  for (size_t i = 0; i < multiPV; ++i)
  {
      bool updated = (i <= PVIdx && rootMoves[i].score != -VALUE_INFINITE);

      if (depth == ONE_PLY && !updated)
          continue;

      Depth d = updated ? depth : depth - ONE_PLY;
      Value v = updated ? rootMoves[i].score : rootMoves[i].previousScore;

      bool tb = TB::RootInTB && abs(v) < VALUE_MATE - MAX_PLY;
      v = tb ? rootMoves[i].TBScore : v;

      if (ss.rdbuf()->in_avail()) // Not at first line
          ss << "\n";

      ss << "info"
         << " depth "    << d / ONE_PLY
         << " seldepth " << rootMoves[i].selDepth
         << " multipv "  << i + 1
         << " score "    << UCI::value(v);

      if (!tb && i == PVIdx)
          ss << (v >= beta ? " lowerbound" : v <= alpha ? " upperbound" : "");

      ss << " nodes "    << nodesSearched
         << " nps "      << nodesSearched * 1000 / elapsed;

      if (elapsed > 1000) // Earlier makes little sense
          ss << " hashfull " << TT.hashfull();

      ss << " tbhits "   << tbHits
         << " time "     << elapsed
         << " pv";

      for (Move m : rootMoves[i].pv)
          ss << " " << UCI::move(m, pos.is_chess960());
  }

  return ss.str();
}


/// RootMove::extract_ponder_from_tt() is called in case we have no ponder move
/// before exiting the search, for instance, in case we stop the search during a
/// fail high at root. We try hard to have a ponder move to return to the GUI,
/// otherwise in case of 'ponder on' we have nothing to think on.

bool RootMove::extract_ponder_from_tt(Position& pos) {

    StateInfo st;
    bool ttHit;

    assert(pv.size() == 1);

    if (!pv[0])
        return false;

    pos.do_move(pv[0], st);
    TTEntry* tte = TT.probe(pos.key(), ttHit);

    if (ttHit)
    {
        Move m = tte->move(); // Local copy to be SMP safe
        if (MoveList<LEGAL>(pos).contains(m))
            pv.push_back(m);
    }

    pos.undo_move(pv[0]);
    return pv.size() > 1;
}

void Tablebases::rank_root_moves(Position& pos, Search::RootMoves& rootMoves) {

    RootInTB = false;
    UseRule50 = bool(Options["Syzygy50MoveRule"]);
    ProbeDepth = int(Options["SyzygyProbeDepth"]) * ONE_PLY;
    Cardinality = int(Options["SyzygyProbeLimit"]);
    bool dtz_available = true;

    // Tables with fewer pieces than SyzygyProbeLimit are searched with
    // ProbeDepth == DEPTH_ZERO
    if (Cardinality > MaxCardinality)
    {
        Cardinality = MaxCardinality;
        ProbeDepth = DEPTH_ZERO;
    }

    if (Cardinality >= popcount(pos.pieces()) && !pos.can_castle(ANY_CASTLING))
    {
        // Rank moves using DTZ tables
        RootInTB = root_probe(pos, rootMoves);

        if (!RootInTB)
        {
            // DTZ tables are missing; try to rank moves using WDL tables
            dtz_available = false;
            RootInTB = root_probe_wdl(pos, rootMoves);
        }
    }

    if (RootInTB)
    {
        // Sort moves according to TB rank
        std::sort(rootMoves.begin(), rootMoves.end(),
                  [](const RootMove &a, const RootMove &b) { return a.TBRank > b.TBRank; } );

        // Probe during search only if DTZ is not available and we are winning
        if (dtz_available || rootMoves[0].TBScore <= VALUE_DRAW)
            Cardinality = 0;
    }
    else
    {
        // Assign the same rank to all moves
        for (auto& m : rootMoves)
            m.TBRank = 0;
    }
}<|MERGE_RESOLUTION|>--- conflicted
+++ resolved
@@ -735,11 +735,7 @@
     // Step 9. Null move search with verification search (~40 Elo)
     if (   !PvNode
         && (ss-1)->currentMove != MOVE_NULL
-<<<<<<< HEAD
-        && (ss-1)->statScore < 30000
-=======
         && (ss-1)->statScore < 22500
->>>>>>> c163c2fc
         &&  eval >= beta
         &&  ss->staticEval >= beta - 36 * depth / ONE_PLY + 225
         && !ss->excludedMove
