/*
  Stockfish, a UCI chess playing engine derived from Glaurung 2.1
  Copyright (C) 2004-2008 Tord Romstad (Glaurung author)
  Copyright (C) 2008-2015 Marco Costalba, Joona Kiiski, Tord Romstad
  Copyright (C) 2015-2017 Marco Costalba, Joona Kiiski, Gary Linscott, Tord Romstad

  Stockfish is free software: you can redistribute it and/or modify
  it under the terms of the GNU General Public License as published by
  the Free Software Foundation, either version 3 of the License, or
  (at your option) any later version.

  Stockfish is distributed in the hope that it will be useful,
  but WITHOUT ANY WARRANTY; without even the implied warranty of
  MERCHANTABILITY or FITNESS FOR A PARTICULAR PURPOSE.  See the
  GNU General Public License for more details.

  You should have received a copy of the GNU General Public License
  along with this program.  If not, see <http://www.gnu.org/licenses/>.
*/

#include <algorithm>
#include <cassert>
#include <cmath>
#include <cstring>   // For std::memset
#include <iostream>
#include <sstream>

#include "evaluate.h"
#include "misc.h"
#include "movegen.h"
#include "movepick.h"
#include "position.h"
#include "search.h"
#include "timeman.h"
#include "thread.h"
#include "tt.h"
#include "uci.h"
#include "syzygy/tbprobe.h"

namespace Search {

  SignalsType Signals;
  LimitsType Limits;
}

namespace Tablebases {

  int Cardinality;
  bool RootInTB;
  bool UseRule50;
  Depth ProbeDepth;
  Value Score;
}

namespace TB = Tablebases;

using std::string;
using Eval::evaluate;
using namespace Search;

namespace {

  // Different node types, used as a template parameter
  enum NodeType { NonPV, PV };

  // Sizes and phases of the skip-blocks, used for distributing search depths across the threads
  const int skipSize[]  = { 1, 1, 2, 2, 2, 2, 3, 3, 3, 3, 3, 3, 4, 4, 4, 4, 4, 4, 4, 4 };
  const int skipPhase[] = { 0, 1, 0, 1, 2, 3, 0, 1, 2, 3, 4, 5, 0, 1, 2, 3, 4, 5, 6, 7 };

  // Razoring and futility margin based on depth
  const int razor_margin[4] = { 483, 570, 603, 554 };
  Value futility_margin(Depth d) { return Value(150 * d / ONE_PLY); }

  // Futility and reductions lookup tables, initialized at startup
  int FutilityMoveCounts[2][16]; // [improving][depth]
  int Reductions[2][2][64][64];  // [pv][improving][depth][moveNumber]

  template <bool PvNode> Depth reduction(bool i, Depth d, int mn) {
    return Reductions[PvNode][i][std::min(d / ONE_PLY, 63)][std::min(mn, 63)] * ONE_PLY;
  }

  // History and stats update bonus, based on depth
  Value stat_bonus(Depth depth) {
    int d = depth / ONE_PLY ;
    return d > 17 ? VALUE_ZERO : Value(d * d + 2 * d - 2);
  }

  // Skill structure is used to implement strength limit
  struct Skill {
    Skill(int l) : level(l) {}
    bool enabled() const { return level < 20; }
    bool time_to_pick(Depth depth) const { return depth / ONE_PLY == 1 + level; }
    Move best_move(size_t multiPV) { return best ? best : pick_best(multiPV); }
    Move pick_best(size_t multiPV);

    int level;
    Move best = MOVE_NONE;
  };

  // EasyMoveManager structure is used to detect an 'easy move'. When the PV is
  // stable across multiple search iterations, we can quickly return the best move.
  struct EasyMoveManager {

    void clear() {
      stableCnt = 0;
      expectedPosKey = 0;
      pv[0] = pv[1] = pv[2] = MOVE_NONE;
    }

    Move get(Key key) const {
      return expectedPosKey == key ? pv[2] : MOVE_NONE;
    }

    void update(Position& pos, const std::vector<Move>& newPv) {

      assert(newPv.size() >= 3);

      // Keep track of how many times in a row the 3rd ply remains stable
      stableCnt = (newPv[2] == pv[2]) ? stableCnt + 1 : 0;

      if (!std::equal(newPv.begin(), newPv.begin() + 3, pv))
      {
          std::copy(newPv.begin(), newPv.begin() + 3, pv);

          StateInfo st[2];
          pos.do_move(newPv[0], st[0]);
          pos.do_move(newPv[1], st[1]);
          expectedPosKey = pos.key();
          pos.undo_move(newPv[1]);
          pos.undo_move(newPv[0]);
      }
    }

    int stableCnt;
    Key expectedPosKey;
    Move pv[3];
  };

  EasyMoveManager EasyMove;
  bool study = Options["Study"];
  Value DrawValue[COLOR_NB];

  template <NodeType NT>
  Value search(Position& pos, Stack* ss, Value alpha, Value beta, Depth depth, bool cutNode, bool skipEarlyPruning);

  template <NodeType NT, bool InCheck>
  Value qsearch(Position& pos, Stack* ss, Value alpha, Value beta, Depth depth = DEPTH_ZERO);

  Value value_to_tt(Value v, int ply);
  Value value_from_tt(Value v, int ply);
  void update_pv(Move* pv, Move move, Move* childPv);
  void update_cm_stats(Stack* ss, Piece pc, Square s, Value bonus);
  void update_stats(const Position& pos, Stack* ss, Move move, Move* quiets, int quietsCnt, Value bonus);
  void check_time();

} // namespace


/// Search::init() is called during startup to initialize various lookup tables

void Search::init() {

  for (int imp = 0; imp <= 1; ++imp)
      for (int d = 1; d < 64; ++d)
          for (int mc = 1; mc < 64; ++mc)
          {
              double r = log(d) * log(mc) / 1.95;

              Reductions[NonPV][imp][d][mc] = int(std::round(r));
              Reductions[PV][imp][d][mc] = std::max(Reductions[NonPV][imp][d][mc] - 1, 0);

              // Increase reduction for non-PV nodes when eval is not improving
              if (!imp && Reductions[NonPV][imp][d][mc] >= 2)
                Reductions[NonPV][imp][d][mc]++;
          }

  for (int d = 0; d < 16; ++d)
  {
      FutilityMoveCounts[0][d] = int(2.4 + 0.773 * pow(d + 0.00, 1.8));
      FutilityMoveCounts[1][d] = int(2.9 + 1.045 * pow(d + 0.49, 1.8));
  }
}


/// Search::clear() resets search state to zero, to obtain reproducible results

void Search::clear() {

  TT.clear();

  for (Thread* th : Threads)
  {
      th->counterMoves.clear();
      th->history.clear();
      th->counterMoveHistory.clear();
      th->resetCalls = true;
  }

  Threads.main()->previousScore = VALUE_INFINITE;
}


/// Search::perft() is our utility to verify move generation. All the leaf nodes
/// up to the given depth are generated and counted, and the sum is returned.
template<bool Root>
uint64_t Search::perft(Position& pos, Depth depth) {

  StateInfo st;
  uint64_t cnt, nodes = 0;
  const bool leaf = (depth == 2 * ONE_PLY);

  for (const auto& m : MoveList<LEGAL>(pos))
  {
      if (Root && depth <= ONE_PLY)
          cnt = 1, nodes++;
      else
      {
          pos.do_move(m, st);
          cnt = leaf ? MoveList<LEGAL>(pos).size() : perft<false>(pos, depth - ONE_PLY);
          nodes += cnt;
          pos.undo_move(m);
      }
      if (Root)
          sync_cout << UCI::move(m, pos.is_chess960()) << ": " << cnt << sync_endl;
  }
  return nodes;
}

template uint64_t Search::perft<true>(Position&, Depth);


/// MainThread::search() is called by the main thread when the program receives
/// the UCI 'go' command. It searches from the root position and outputs the "bestmove".

void MainThread::search() {

  Color us = rootPos.side_to_move();
  Time.init(Limits, us, rootPos.game_ply());

  int contempt = Options["Contempt"] * PawnValueEg / 100; // From centipawns
  DrawValue[ us] = VALUE_DRAW - Value(contempt);
  DrawValue[~us] = VALUE_DRAW + Value(contempt);

  if (rootMoves.empty())
  {
      rootMoves.push_back(RootMove(MOVE_NONE));
      sync_cout << "info depth 0 score "
                << UCI::value(rootPos.checkers() ? -VALUE_MATE : VALUE_DRAW)
                << sync_endl;
  }
  else
  {
      for (Thread* th : Threads)
          if (th != this)
              th->start_searching();

      Thread::search(); // Let's start searching!
  }

  // When playing in 'nodes as time' mode, subtract the searched nodes from
  // the available ones before exiting.
  if (Limits.npmsec)
      Time.availableNodes += Limits.inc[us] - Threads.nodes_searched();

  // When we reach the maximum depth, we can arrive here without a raise of
  // Signals.stop. However, if we are pondering or in an infinite search,
  // the UCI protocol states that we shouldn't print the best move before the
  // GUI sends a "stop" or "ponderhit" command. We therefore simply wait here
  // until the GUI sends one of those commands (which also raises Signals.stop).
  if (!Signals.stop && (Limits.ponder || Limits.infinite))
  {
      Signals.stopOnPonderhit = true;
      wait(Signals.stop);
  }

  // Stop the threads if not already stopped
  Signals.stop = true;

  // Wait until all threads have finished
  for (Thread* th : Threads)
      if (th != this)
          th->wait_for_search_finished();

  // Check if there are threads with a better score than main thread
  Thread* bestThread = this;
  if (   !this->easyMovePlayed
      &&  Options["MultiPV"] == 1
      && !Limits.depth
      && !Skill(Options["Skill Level"]).enabled()
      &&  rootMoves[0].pv[0] != MOVE_NONE)
  {
      for (Thread* th : Threads)
      {
          Depth depthDiff = th->completedDepth - bestThread->completedDepth;
          Value scoreDiff = th->rootMoves[0].score - bestThread->rootMoves[0].score;

          if (scoreDiff > 0 && depthDiff >= 0)
              bestThread = th;
      }
  }

  previousScore = bestThread->rootMoves[0].score;

  // Send new PV when needed
  if (bestThread != this)
      sync_cout << UCI::pv(bestThread->rootPos, bestThread->completedDepth, -VALUE_INFINITE, VALUE_INFINITE) << sync_endl;

  sync_cout << "bestmove " << UCI::move(bestThread->rootMoves[0].pv[0], rootPos.is_chess960());

  if (bestThread->rootMoves[0].pv.size() > 1 || bestThread->rootMoves[0].extract_ponder_from_tt(rootPos))
      std::cout << " ponder " << UCI::move(bestThread->rootMoves[0].pv[1], rootPos.is_chess960());

  std::cout << sync_endl;
}


/// Thread::search() is the main iterative deepening loop. It calls search()
/// repeatedly with increasing depth until the allocated thinking time has been
/// consumed, the user stops the search, or the maximum search depth is reached.

void Thread::search() {

  Stack stack[MAX_PLY+7], *ss = stack+4; // To allow referencing (ss-4) and (ss+2)
  Value bestValue, alpha, beta, delta;
  Move easyMove = MOVE_NONE;
  MainThread* mainThread = (this == Threads.main() ? Threads.main() : nullptr);

  std::memset(ss-4, 0, 7 * sizeof(Stack));
  for(int i = 4; i > 0; i--)
     (ss-i)->counterMoves = &this->counterMoveHistory[NO_PIECE][0]; // Use as sentinel

  bestValue = delta = alpha = -VALUE_INFINITE;
  beta = VALUE_INFINITE;
  completedDepth = DEPTH_ZERO;

  if (mainThread)
  {
      easyMove = EasyMove.get(rootPos.key());
      EasyMove.clear();
      mainThread->easyMovePlayed = mainThread->failedLow = false;
      mainThread->bestMoveChanges = 0;
      TT.new_search();
  }

  size_t multiPV = Options["MultiPV"];
  Skill skill(Options["Skill Level"]);

  // When playing with strength handicap enable MultiPV search that we will
  // use behind the scenes to retrieve a set of possible moves.
  if (skill.enabled())
      multiPV = std::max(multiPV, (size_t)4);

  multiPV = std::min(multiPV, rootMoves.size());

  // Iterative deepening loop until requested to stop or the target depth is reached
  while (   (rootDepth += ONE_PLY) < DEPTH_MAX
         && !Signals.stop
         && (!Limits.depth || Threads.main()->rootDepth / ONE_PLY <= Limits.depth))
  {
      // Distribute search depths across the threads
      if (idx)
      {
          int i = (idx - 1) % 20;
          if (((rootDepth / ONE_PLY + rootPos.game_ply() + skipPhase[i]) / skipSize[i]) % 2)
              continue;
      }

      // Age out PV variability metric
      if (mainThread)
          mainThread->bestMoveChanges *= 0.505, mainThread->failedLow = false;

      // Save the last iteration's scores before first PV line is searched and
      // all the move scores except the (new) PV are set to -VALUE_INFINITE.
      for (RootMove& rm : rootMoves)
          rm.previousScore = rm.score;

      // MultiPV loop. We perform a full root search for each PV line
      for (PVIdx = 0; PVIdx < multiPV && !Signals.stop; ++PVIdx)
      {
          // Reset aspiration window starting size
          if (rootDepth >= 5 * ONE_PLY)
          {
              delta = Value(18);
              alpha = std::max(rootMoves[PVIdx].previousScore - delta,-VALUE_INFINITE);
              beta  = std::min(rootMoves[PVIdx].previousScore + delta, VALUE_INFINITE);
          }

          // Start with a small aspiration window and, in the case of a fail
          // high/low, re-search with a bigger window until we're not failing
          // high/low anymore.
          while (true)
          {
              bestValue = ::search<PV>(rootPos, ss, alpha, beta, rootDepth, false, false);

              // Bring the best move to the front. It is critical that sorting
              // is done with a stable algorithm because all the values but the
              // first and eventually the new best one are set to -VALUE_INFINITE
              // and we want to keep the same order for all the moves except the
              // new PV that goes to the front. Note that in case of MultiPV
              // search the already searched PV lines are preserved.
              std::stable_sort(rootMoves.begin() + PVIdx, rootMoves.end());

              // If search has been stopped, we break immediately. Sorting and
              // writing PV back to TT is safe because RootMoves is still
              // valid, although it refers to the previous iteration.
              if (Signals.stop)
                  break;

              // When failing high/low give some update (without cluttering
              // the UI) before a re-search.
              if (   mainThread
                  && multiPV == 1
                  && (bestValue <= alpha || bestValue >= beta)
                  && Time.elapsed() > 3000)
                  sync_cout << UCI::pv(rootPos, rootDepth, alpha, beta) << sync_endl;

              // In case of failing low/high increase aspiration window and
              // re-search, otherwise exit the loop.
              if (bestValue <= alpha)
              {
                  beta = (alpha + beta) / 2;
                  alpha = std::max(bestValue - delta, -VALUE_INFINITE);

                  if (mainThread)
                  {
                      mainThread->failedLow = true;
                      Signals.stopOnPonderhit = false;
                  }
              }
              else if (bestValue >= beta)
              {
                  alpha = (alpha + beta) / 2;
                  beta = std::min(bestValue + delta, VALUE_INFINITE);
              }
              else
                  break;

              delta += delta / 4 + 5;

              assert(alpha >= -VALUE_INFINITE && beta <= VALUE_INFINITE);
          }

          // Sort the PV lines searched so far and update the GUI
          std::stable_sort(rootMoves.begin(), rootMoves.begin() + PVIdx + 1);

          if (!mainThread)
              continue;

          if (Signals.stop || PVIdx + 1 == multiPV || Time.elapsed() > 3000)
              sync_cout << UCI::pv(rootPos, rootDepth, alpha, beta) << sync_endl;
      }

      if (!Signals.stop)
          completedDepth = rootDepth;

      if (!mainThread)
          continue;

      // If skill level is enabled and time is up, pick a sub-optimal best move
      if (skill.enabled() && skill.time_to_pick(rootDepth))
          skill.pick_best(multiPV);

      // Have we found a "mate in x"?
      if (   Limits.mate
          && bestValue >= VALUE_MATE_IN_MAX_PLY
          && VALUE_MATE - bestValue <= 2 * Limits.mate)
          Signals.stop = true;

      // Do we have time for the next iteration? Can we stop searching now?
      if (Limits.use_time_management())
      {
          if (!Signals.stop && !Signals.stopOnPonderhit)
          {
              // Stop the search if only one legal move is available, or if all
              // of the available time has been used, or if we matched an easyMove
              // from the previous search and just did a fast verification.
              const int F[] = { mainThread->failedLow,
                                bestValue - mainThread->previousScore };

              int improvingFactor = std::max(229, std::min(715, 357 + 119 * F[0] - 6 * F[1]));
              double unstablePvFactor = 1 + mainThread->bestMoveChanges;

              bool doEasyMove =   rootMoves[0].pv[0] == easyMove
                               && mainThread->bestMoveChanges < 0.03
                               && Time.elapsed() > Time.optimum() * 5 / 44;

              if (   rootMoves.size() == 1
                  || Time.elapsed() > Time.optimum() * unstablePvFactor * improvingFactor / 628
                  || (mainThread->easyMovePlayed = doEasyMove, doEasyMove))
              {
                  // If we are allowed to ponder do not stop the search now but
                  // keep pondering until the GUI sends "ponderhit" or "stop".
                  if (Limits.ponder)
                      Signals.stopOnPonderhit = true;
                  else
                      Signals.stop = true;
              }
          }

          if (rootMoves[0].pv.size() >= 3)
              EasyMove.update(rootPos, rootMoves[0].pv);
          else
              EasyMove.clear();
      }
  }

  if (!mainThread)
      return;

  // Clear any candidate easy move that wasn't stable for the last search
  // iterations; the second condition prevents consecutive fast moves.
  if (EasyMove.stableCnt < 6 || mainThread->easyMovePlayed)
      EasyMove.clear();

  // If skill level is enabled, swap best PV line with the sub-optimal one
  if (skill.enabled())
      std::swap(rootMoves[0], *std::find(rootMoves.begin(),
                rootMoves.end(), skill.best_move(multiPV)));
}


namespace {

  // search<>() is the main search function for both PV and non-PV nodes

  template <NodeType NT>
  Value search(Position& pos, Stack* ss, Value alpha, Value beta, Depth depth, bool cutNode, bool skipEarlyPruning) {

    const bool PvNode = NT == PV;
    const bool rootNode = PvNode && (ss-1)->ply == 0;

    assert(-VALUE_INFINITE <= alpha && alpha < beta && beta <= VALUE_INFINITE);
    assert(PvNode || (alpha == beta - 1));
    assert(DEPTH_ZERO < depth && depth < DEPTH_MAX);
    assert(!(PvNode && cutNode));
    assert(depth / ONE_PLY * ONE_PLY == depth);

    Move pv[MAX_PLY+1], quietsSearched[64];
    StateInfo st;
    TTEntry* tte;
    Key posKey;
    Move ttMove, move, excludedMove, bestMove;
    Depth extension, newDepth;
    Value bestValue, value, ttValue, eval;
    bool ttHit, inCheck, givesCheck, singularExtensionNode, improving;
    bool captureOrPromotion, doFullDepthSearch, moveCountPruning, skipQuiets;
    Piece moved_piece;
    int moveCount, quietCount;

    // Step 1. Initialize node
    Thread* thisThread = pos.this_thread();
    inCheck = pos.checkers();
    moveCount = quietCount =  ss->moveCount = 0;
    ss->history = VALUE_ZERO;
    bestValue = -VALUE_INFINITE;
    ss->ply = (ss-1)->ply + 1;

    // Check for the available remaining time
    if (thisThread->resetCalls.load(std::memory_order_relaxed))
    {
        thisThread->resetCalls = false;
        // At low node count increase the checking rate to about 0.1% of nodes
        // otherwise use a default value.
        thisThread->callsCnt = Limits.nodes ? std::min((int64_t)4096, Limits.nodes / 1024)
                                            : 4096;
    }

    if (--thisThread->callsCnt <= 0)
    {
        for (Thread* th : Threads)
            th->resetCalls = true;

        check_time();
    }

    // Used to send selDepth info to GUI
    if (PvNode && thisThread->maxPly < ss->ply)
        thisThread->maxPly = ss->ply;

    if (!rootNode)
    {
        // Step 2. Check for aborted search and immediate draw
        if (Signals.stop.load(std::memory_order_relaxed) || pos.is_draw(ss->ply) || ss->ply >= MAX_PLY)
            return ss->ply >= MAX_PLY && !inCheck ? evaluate(pos)
                                                  : DrawValue[pos.side_to_move()];

        // Step 3. Mate distance pruning. Even if we mate at the next move our score
        // would be at best mate_in(ss->ply+1), but if alpha is already bigger because
        // a shorter mate was found upward in the tree then there is no need to search
        // because we will never beat the current alpha. Same logic but with reversed
        // signs applies also in the opposite condition of being mated instead of giving
        // mate. In this case return a fail-high score.
        alpha = std::max(mated_in(ss->ply), alpha);
        beta = std::min(mate_in(ss->ply+1), beta);
        if (alpha >= beta)
            return alpha;
    }

    assert(0 <= ss->ply && ss->ply < MAX_PLY);

    ss->currentMove = (ss+1)->excludedMove = bestMove = MOVE_NONE;
    ss->counterMoves = &thisThread->counterMoveHistory[NO_PIECE][0];
    (ss+2)->killers[0] = (ss+2)->killers[1] = MOVE_NONE;
    Square prevSq = to_sq((ss-1)->currentMove);

    // Step 4. Transposition table lookup. We don't want the score of a partial
    // search to overwrite a previous full search TT value, so we use a different
    // position key in case of an excluded move.
    excludedMove = ss->excludedMove;
    posKey = pos.key() ^ Key(excludedMove);
    tte = TT.probe(posKey, ttHit);
    ttValue = ttHit ? value_from_tt(tte->value(), ss->ply) : VALUE_NONE;
    ttMove =  rootNode ? thisThread->rootMoves[thisThread->PVIdx].pv[0]
            : ttHit    ? tte->move() : MOVE_NONE;

    // At non-PV nodes we check for an early TT cutoff
    if (  !PvNode
        && ttHit
        && tte->depth() >= depth
        && ttValue != VALUE_NONE // Possible in case of TT access race
        && (ttValue >= beta ? (tte->bound() & BOUND_LOWER)
                            : (tte->bound() & BOUND_UPPER)))
    {
        // If ttMove is quiet, update move sorting heuristics on TT hit
        if (ttMove)
        {
            if (ttValue >= beta)
            {
                if (!pos.capture_or_promotion(ttMove))
                    update_stats(pos, ss, ttMove, nullptr, 0, stat_bonus(depth));

                // Extra penalty for a quiet TT move in previous ply when it gets refuted
                if ((ss-1)->moveCount == 1 && !pos.captured_piece())
                    update_cm_stats(ss-1, pos.piece_on(prevSq), prevSq, -stat_bonus(depth + ONE_PLY));
            }
            // Penalty for a quiet ttMove that fails low
            else if (!pos.capture_or_promotion(ttMove))
            {
                Value penalty = -stat_bonus(depth + ONE_PLY);
                thisThread->history.update(pos.side_to_move(), ttMove, penalty);
                update_cm_stats(ss, pos.moved_piece(ttMove), to_sq(ttMove), penalty);
            }
        }
        return ttValue;
    }

    // Step 4a. Tablebase probe
    if (!rootNode && TB::Cardinality)
    {
<<<<<<< HEAD
        int piecesCount = popcount(pos.pieces());
=======
        int piecesCount = pos.count<ALL_PIECES>();
>>>>>>> 352bd6f5

        if (    piecesCount <= TB::Cardinality
            && (piecesCount <  TB::Cardinality || depth >= TB::ProbeDepth)
            &&  pos.rule50_count() == 0
            && !pos.can_castle(ANY_CASTLING))
        {
            TB::ProbeState err;
            TB::WDLScore v = Tablebases::probe_wdl(pos, &err);

            if (err != TB::ProbeState::FAIL)
            {
                thisThread->tbHits++;

                int drawScore = TB::UseRule50 ? 1 : 0;

                if (    abs(v) <= drawScore
                    || !ttHit
                    || (v < -drawScore && ttValue > -VALUE_KNOWN_WIN)
                    || (v >  drawScore && ttValue <  VALUE_KNOWN_WIN))
                {
                    value =  v < -drawScore ? -VALUE_MATE_IN_MAX_PLY + ss->ply + (pos.non_pawn_material(pos.side_to_move()) - pos.non_pawn_material(~pos.side_to_move())) / 256
                           : v >  drawScore ?  VALUE_MATE_IN_MAX_PLY - ss->ply + (pos.non_pawn_material(pos.side_to_move()) - pos.non_pawn_material(~pos.side_to_move())) / 256
                                            :  VALUE_DRAW + v * drawScore;

                    tte->save(posKey, value_to_tt(value, ss->ply),
                              v > drawScore ? BOUND_LOWER : v < -drawScore ? BOUND_UPPER : BOUND_EXACT,
                              depth, MOVE_NONE, VALUE_NONE, TT.generation());

                    if (abs(v) <= drawScore)
                        return value;
                }
            }
        }
    }

    // Step 5. Evaluate the position statically
    if (inCheck)
    {
        ss->staticEval = eval = VALUE_NONE;
        goto moves_loop;
    }

    else if (ttHit)
    {
        // Never assume anything on values stored in TT
        if ((ss->staticEval = eval = tte->eval()) == VALUE_NONE)
            eval = ss->staticEval = evaluate(pos);

        // Can ttValue be used as a better position evaluation?
        if (ttValue != VALUE_NONE)
            if (tte->bound() & (ttValue > eval ? BOUND_LOWER : BOUND_UPPER))
                eval = ttValue;
    }
    else
    {
        eval = ss->staticEval =
        (ss-1)->currentMove != MOVE_NULL ? evaluate(pos)
                                         : -(ss-1)->staticEval + 2 * Eval::Tempo;

        tte->save(posKey, VALUE_NONE, BOUND_NONE, DEPTH_NONE, MOVE_NONE,
                  ss->staticEval, TT.generation());
    }

    if (skipEarlyPruning)
        goto moves_loop;

    // Step 6. Razoring (skipped when in check)
    if (   !PvNode
        &&  depth < 4 * ONE_PLY
<<<<<<< HEAD
        &&  ttMove == MOVE_NONE
        &&  eval + razor_margin[depth / ONE_PLY] <= alpha
        &&  abs(eval) < 2 * VALUE_KNOWN_WIN)
=======
        &&  eval + razor_margin[depth / ONE_PLY] <= alpha)
>>>>>>> 352bd6f5
    {
        if (depth <= ONE_PLY)
            return qsearch<NonPV, false>(pos, ss, alpha, alpha+1);

        Value ralpha = alpha - razor_margin[depth / ONE_PLY];
        Value v = qsearch<NonPV, false>(pos, ss, ralpha, ralpha+1);
        if (v <= ralpha)
            return v;
    }

    // Step 7. Futility pruning: child node (skipped when in check)
    if (   !PvNode
        &&  depth < 7 * ONE_PLY
        &&  eval - futility_margin(depth) >= beta
        &&  eval < VALUE_KNOWN_WIN  // Do not return unproven wins
        &&  pos.non_pawn_material(pos.side_to_move())
        &&  pos.non_pawn_material(~pos.side_to_move()))
        return eval;

    // Step 8. Null move search with verification search (is omitted in PV nodes)
    if (   !PvNode
        &&  eval >= beta
        && (ss->staticEval >= beta - 35 * (depth / ONE_PLY - 6) || depth >= 13 * ONE_PLY)
        &&  abs(eval) < 2 * VALUE_KNOWN_WIN
        &&  pos.non_pawn_material(pos.side_to_move())
        &&  pos.non_pawn_material(~pos.side_to_move())
        && !(depth > 4 * ONE_PLY && (MoveList<LEGAL, KING>(pos).size() < 1 || MoveList<LEGAL>(pos).size() < 6)))
    {

        assert(eval - beta >= 0);

        // Null move dynamic reduction based on depth and value
        Depth R = ((823 + 67 * depth / ONE_PLY) / 256 + std::min((eval - beta) / PawnValueMg, 3)) * ONE_PLY;

        ss->currentMove = MOVE_NULL;
        ss->counterMoves = &thisThread->counterMoveHistory[NO_PIECE][0];

        pos.do_null_move(st);
        Value nullValue = depth-R < ONE_PLY ? -qsearch<NonPV, false>(pos, ss+1, -beta, -beta+1)
                                            : - search<NonPV>(pos, ss+1, -beta, -beta+1, depth-R, !cutNode, true);
        pos.undo_null_move();

        if (nullValue >= beta)
        {
            // Do not return unproven mate scores
            if (nullValue >= VALUE_MATE_IN_MAX_PLY)
                nullValue = beta;

            if (depth < 12 * ONE_PLY && abs(beta) < VALUE_KNOWN_WIN)
                return nullValue;

            // Do verification search at high depths
            Value v = depth-R < ONE_PLY ? qsearch<NonPV, false>(pos, ss, beta-1, beta)
                                        :  search<NonPV>(pos, ss, beta-1, beta, depth-R, false, true);

            if (v >= beta)
                return nullValue;
        }
    }

    // Step 9. ProbCut (skipped when in check)
    // If we have a good enough capture and a reduced search returns a value
    // much above beta, we can (almost) safely prune the previous move.
    if (   !PvNode
        &&  depth >= 5 * ONE_PLY
        &&  ss->ply % 2 == 1
        &&  abs(beta) < VALUE_MATE_IN_MAX_PLY
        &&  abs(eval) < 2 * VALUE_KNOWN_WIN)
    {
        Value rbeta = std::min(beta + 200, VALUE_INFINITE);
        Depth rdepth = depth - 4 * ONE_PLY;

        assert(rdepth >= ONE_PLY);
        assert(is_ok((ss-1)->currentMove));

        MovePicker mp(pos, ttMove, rbeta - ss->staticEval);

        while ((move = mp.next_move()) != MOVE_NONE)
            if (pos.legal(move))
            {
                ss->currentMove = move;
                ss->counterMoves = &thisThread->counterMoveHistory[pos.moved_piece(move)][to_sq(move)];

                pos.do_move(move, st);
                value = -search<NonPV>(pos, ss+1, -rbeta, -rbeta+1, rdepth, !cutNode, false);
                pos.undo_move(move);
                if (value >= rbeta)
                    return value;
            }
    }

    // Step 10. Internal iterative deepening (skipped when in check)
    if (    depth >= 6 * ONE_PLY
        && !ttMove
        && (PvNode || ss->staticEval + 256 >= beta))
    {
        Depth d = (3 * depth / (4 * ONE_PLY) - 2) * ONE_PLY;
        search<NT>(pos, ss, alpha, beta, d, cutNode, true);

        tte = TT.probe(posKey, ttHit);
        ttMove = ttHit ? tte->move() : MOVE_NONE;
    }

moves_loop: // When in check search starts from here

    const CounterMoveStats& cmh = *(ss-1)->counterMoves;
    const CounterMoveStats& fmh = *(ss-2)->counterMoves;
    const CounterMoveStats& fm2 = *(ss-4)->counterMoves;
    const bool cm_ok = is_ok((ss-1)->currentMove);
    const bool fm_ok = is_ok((ss-2)->currentMove);
    const bool f2_ok = is_ok((ss-4)->currentMove);

    MovePicker mp(pos, ttMove, depth, ss);
    value = bestValue; // Workaround a bogus 'uninitialized' warning under gcc
    improving =   ss->staticEval >= (ss-2)->staticEval
            /* || ss->staticEval == VALUE_NONE Already implicit in the previous condition */
               ||(ss-2)->staticEval == VALUE_NONE;

    singularExtensionNode =   !rootNode
                           &&  depth >= 8 * ONE_PLY
                           &&  ttMove != MOVE_NONE
                           &&  ttValue != VALUE_NONE
                           && !excludedMove // Recursive singular search is not allowed
                           && (tte->bound() & BOUND_LOWER)
                           &&  tte->depth() >= depth - 3 * ONE_PLY;
    skipQuiets = false;

    // Step 11. Loop through moves
    // Loop through all pseudo-legal moves until no moves remain or a beta cutoff occurs
    while ((move = mp.next_move(skipQuiets)) != MOVE_NONE)
    {
      assert(is_ok(move));

      if (move == excludedMove)
          continue;

      // At root obey the "searchmoves" option and skip moves not listed in Root
      // Move List. As a consequence any illegal move is also skipped. In MultiPV
      // mode we also skip PV moves which have been already searched.
      if (rootNode && !std::count(thisThread->rootMoves.begin() + thisThread->PVIdx,
                                  thisThread->rootMoves.end(), move))
          continue;

      ss->moveCount = ++moveCount;

      if (rootNode && thisThread == Threads.main() && Time.elapsed() > 3000)
          sync_cout << "info depth " << depth / ONE_PLY
                    << " currmove " << UCI::move(move, pos.is_chess960())
                    << " currmovenumber " << moveCount + thisThread->PVIdx << sync_endl;

      if (PvNode)
          (ss+1)->pv = nullptr;

      extension = DEPTH_ZERO;
      captureOrPromotion = pos.capture_or_promotion(move);
      moved_piece = pos.moved_piece(move);

      givesCheck =  type_of(move) == NORMAL && !pos.discovered_check_candidates()
                  ? pos.check_squares(type_of(pos.piece_on(from_sq(move)))) & to_sq(move)
                  : pos.gives_check(move);

      moveCountPruning =   depth < 16 * ONE_PLY
                        && moveCount >= FutilityMoveCounts[improving][depth / ONE_PLY];

      // Step 12. Extensions
      // Extend checks
      if (    givesCheck
          && !moveCountPruning
          &&  pos.see_ge(move, VALUE_ZERO))
          extension = ONE_PLY;

      // Singular extension search. If all moves but one fail low on a search of
      // (alpha-s, beta-s), and just one fails high on (alpha, beta), then that move
      // is singular and should be extended. To verify this we do a reduced search
      // on all the other moves but the ttMove and if the result is lower than
      // ttValue minus a margin then we extend the ttMove.
      if (    singularExtensionNode
          &&  move == ttMove
          && !extension
          &&  pos.legal(move))
      {
          Value rBeta = std::max(ttValue - 2 * depth / ONE_PLY, -VALUE_MATE);
          Depth d = (depth / (2 * ONE_PLY)) * ONE_PLY;
          ss->excludedMove = move;
          value = search<NonPV>(pos, ss, rBeta - 1, rBeta, d, cutNode, true);
          ss->excludedMove = MOVE_NONE;

          if (value < rBeta)
              extension = ONE_PLY;
      }

      // Calculate new depth for this move
      newDepth = depth - ONE_PLY + extension;

      // Step 13. Pruning at shallow depth
      if (  !PvNode
          && bestValue > VALUE_MATED_IN_MAX_PLY)
      {
          if (   !captureOrPromotion
              && !givesCheck
              && (!pos.advanced_pawn_push(move) || pos.non_pawn_material() >= 5000))
          {
              // Move count based pruning
              if (moveCountPruning) {
                  skipQuiets = true;
                  continue;
              }

              // Reduced depth of the next LMR search
              int lmrDepth = std::max(newDepth - reduction<PvNode>(improving, depth, moveCount), DEPTH_ZERO) / ONE_PLY;

              // Countermoves based pruning
              if (   lmrDepth < 3
                  && ((cmh[moved_piece][to_sq(move)] < VALUE_ZERO) || !cm_ok)
                  && ((fmh[moved_piece][to_sq(move)] < VALUE_ZERO) || !fm_ok)
                  && ((fm2[moved_piece][to_sq(move)] < VALUE_ZERO) || !f2_ok || (cm_ok && fm_ok)))
                  continue;

              // Futility pruning: parent node
              if (   lmrDepth < 7
                  && !inCheck
                  && ss->staticEval + 256 + 200 * lmrDepth <= alpha)
                  continue;

              // Prune moves with negative SEE
              if (   lmrDepth < 8
                  && !pos.see_ge(move, Value(-35 * lmrDepth * lmrDepth)))
                  continue;
          }
          else if (    depth < 7 * ONE_PLY
                   && !extension
                   && !pos.see_ge(move, -PawnValueEg * (depth / ONE_PLY)))
                  continue;
      }

      // Speculative prefetch as early as possible
      prefetch(TT.first_entry(pos.key_after(move)));

      // Check for legality just before making the move
      if (!rootNode && !pos.legal(move))
      {
          ss->moveCount = --moveCount;
          continue;
      }

      // Update the current move (this must be done after singular extension search)
      ss->currentMove = move;
      ss->counterMoves = &thisThread->counterMoveHistory[moved_piece][to_sq(move)];

      // Step 14. Make the move
      pos.do_move(move, st, givesCheck);

      // Step 15. Reduced depth search (LMR). If the move fails high it will be
      // re-searched at full depth.
      if (    depth >= 3 * ONE_PLY
          &&  moveCount > 1
          && (!captureOrPromotion || moveCountPruning)
          &&  thisThread->maxPly > depth
          && !(depth >= 16 * ONE_PLY && ss->ply <= 3 * ONE_PLY))
      {
          Depth r = reduction<PvNode>(improving, depth, moveCount);

          if (captureOrPromotion)
              r -= r ? ONE_PLY : DEPTH_ZERO;
          else
          {
              // Increase reduction for cut nodes
              if (cutNode)
                  r += 2 * ONE_PLY;

              // Decrease reduction for moves that escape a capture. Filter out
              // castling moves, because they are coded as "king captures rook" and
              // hence break make_move().
              else if (   type_of(move) == NORMAL
                       && !pos.see_ge(make_move(to_sq(move), from_sq(move)),  VALUE_ZERO))
                  r -= 2 * ONE_PLY;

              ss->history =  cmh[moved_piece][to_sq(move)]
                           + fmh[moved_piece][to_sq(move)]
                           + fm2[moved_piece][to_sq(move)]
                           + thisThread->history.get(~pos.side_to_move(), move)
                           - 4000; // Correction factor

              // Decrease/increase reduction by comparing opponent's stat score
              if (ss->history > VALUE_ZERO && (ss-1)->history < VALUE_ZERO)
                  r -= ONE_PLY;

              else if (ss->history < VALUE_ZERO && (ss-1)->history > VALUE_ZERO)
                  r += ONE_PLY;

              // Decrease/increase reduction for moves with a good/bad history
              r = std::max(DEPTH_ZERO, (r / ONE_PLY - ss->history / 20000) * ONE_PLY);
          }

          if (study && ss->ply < depth / 2 - ONE_PLY)
              r = DEPTH_ZERO;

          Depth d = std::max(newDepth - r, ONE_PLY);

          value = -search<NonPV>(pos, ss+1, -(alpha+1), -alpha, d, true, false);

          doFullDepthSearch = (value > alpha && d != newDepth);
      }
      else
          doFullDepthSearch = !PvNode || moveCount > 1;

      // Step 16. Full depth search when LMR is skipped or fails high
      if (doFullDepthSearch)
          value = newDepth <   ONE_PLY ?
                            givesCheck ? -qsearch<NonPV,  true>(pos, ss+1, -(alpha+1), -alpha)
                                       : -qsearch<NonPV, false>(pos, ss+1, -(alpha+1), -alpha)
                                       : - search<NonPV>(pos, ss+1, -(alpha+1), -alpha, newDepth, !cutNode, false);

      // For PV nodes only, do a full PV search on the first move or after a fail
      // high (in the latter case search only if value < beta), otherwise let the
      // parent node fail low with value <= alpha and try another move.
      if (PvNode && (moveCount == 1 || (value > alpha && (rootNode || value < beta))))
      {
          (ss+1)->pv = pv;
          (ss+1)->pv[0] = MOVE_NONE;

          value = newDepth <   ONE_PLY ?
                            givesCheck ? -qsearch<PV,  true>(pos, ss+1, -beta, -alpha)
                                       : -qsearch<PV, false>(pos, ss+1, -beta, -alpha)
                                       : - search<PV>(pos, ss+1, -beta, -alpha, newDepth, false, false);
      }

      // Step 17. Undo move
      pos.undo_move(move);

      assert(value > -VALUE_INFINITE && value < VALUE_INFINITE);

      // Step 18. Check for a new best move
      // Finished searching the move. If a stop occurred, the return value of
      // the search cannot be trusted, and we return immediately without
      // updating best move, PV and TT.
      if (Signals.stop.load(std::memory_order_relaxed))
          return VALUE_ZERO;

      if (rootNode)
      {
          RootMove& rm = *std::find(thisThread->rootMoves.begin(),
                                    thisThread->rootMoves.end(), move);

          // PV move or new best move ?
          if (moveCount == 1 || value > alpha)
          {
              rm.score = value;
              rm.pv.resize(1);

              assert((ss+1)->pv);

              for (Move* m = (ss+1)->pv; *m != MOVE_NONE; ++m)
                  rm.pv.push_back(*m);

              // We record how often the best move has been changed in each
              // iteration. This information is used for time management: When
              // the best move changes frequently, we allocate some more time.
              if (moveCount > 1 && thisThread == Threads.main())
                  ++static_cast<MainThread*>(thisThread)->bestMoveChanges;
          }
          else
              // All other moves but the PV are set to the lowest value: this is
              // not a problem when sorting because the sort is stable and the
              // move position in the list is preserved - just the PV is pushed up.
              rm.score = -VALUE_INFINITE;
      }

      if (value > bestValue)
      {
          bestValue = value;

          if (value > alpha)
          {
              bestMove = move;

              if (PvNode && !rootNode) // Update pv even in fail-high case
                  update_pv(ss->pv, move, (ss+1)->pv);

              if (PvNode && value < beta) // Update alpha! Always alpha < beta
                  alpha = value;
              else
              {
                  assert(value >= beta); // Fail high
                  break;
              }
          }
      }

      if (!captureOrPromotion && move != bestMove && quietCount < 64)
          quietsSearched[quietCount++] = move;
    }

    // The following condition would detect a stop only after move loop has been
    // completed. But in this case bestValue is valid because we have fully
    // searched our subtree, and we can anyhow save the result in TT.
    /*
       if (Signals.stop)
        return VALUE_DRAW;
    */

    // Step 20. Check for mate and stalemate
    // All legal moves have been searched and if there are no legal moves, it
    // must be a mate or a stalemate. If we are in a singular extension search then
    // return a fail low score.

    assert(moveCount || !inCheck || excludedMove || !MoveList<LEGAL>(pos).size());

    if (!moveCount)
        bestValue = excludedMove ? alpha
                   :     inCheck ? mated_in(ss->ply) : DrawValue[pos.side_to_move()];
    else if (bestMove)
    {

        // Quiet best move: update move sorting heuristics
        if (!pos.capture_or_promotion(bestMove))
            update_stats(pos, ss, bestMove, quietsSearched, quietCount, stat_bonus(depth));

        // Extra penalty for a quiet TT move in previous ply when it gets refuted
        if ((ss-1)->moveCount == 1 && !pos.captured_piece())
            update_cm_stats(ss-1, pos.piece_on(prevSq), prevSq, -stat_bonus(depth + ONE_PLY));
    }
    // Bonus for prior countermove that caused the fail low
    else if (    depth >= 3 * ONE_PLY
             && !pos.captured_piece()
             && cm_ok)
        update_cm_stats(ss-1, pos.piece_on(prevSq), prevSq, stat_bonus(depth));

    tte->save(posKey, value_to_tt(bestValue, ss->ply),
              bestValue >= beta ? BOUND_LOWER :
              PvNode && bestMove ? BOUND_EXACT : BOUND_UPPER,
              depth, bestMove, ss->staticEval, TT.generation());

    assert(bestValue > -VALUE_INFINITE && bestValue < VALUE_INFINITE);

    return bestValue;
  }


  // qsearch() is the quiescence search function, which is called by the main
  // search function with depth zero, or recursively with depth less than ONE_PLY.

  template <NodeType NT, bool InCheck>
  Value qsearch(Position& pos, Stack* ss, Value alpha, Value beta, Depth depth) {

    const bool PvNode = NT == PV;

    assert(InCheck == !!pos.checkers());
    assert(alpha >= -VALUE_INFINITE && alpha < beta && beta <= VALUE_INFINITE);
    assert(PvNode || (alpha == beta - 1));
    assert(depth <= DEPTH_ZERO);
    assert(depth / ONE_PLY * ONE_PLY == depth);

    Move pv[MAX_PLY+1];
    StateInfo st;
    TTEntry* tte;
    Key posKey;
    Move ttMove, move, bestMove;
    Value bestValue, value, ttValue, futilityValue, futilityBase, oldAlpha;
    bool ttHit, givesCheck, evasionPrunable;
    Depth ttDepth;

    if (PvNode)
    {
        oldAlpha = alpha; // To flag BOUND_EXACT when eval above alpha and no available moves
        (ss+1)->pv = pv;
        ss->pv[0] = MOVE_NONE;
    }

    ss->currentMove = bestMove = MOVE_NONE;
    ss->ply = (ss-1)->ply + 1;

    // Check for an instant draw or if the maximum ply has been reached
    if (pos.is_draw(ss->ply) || ss->ply >= MAX_PLY)
        return ss->ply >= MAX_PLY && !InCheck ? evaluate(pos)
                                              : DrawValue[pos.side_to_move()];

    assert(0 <= ss->ply && ss->ply < MAX_PLY);

    // Decide whether or not to include checks: this fixes also the type of
    // TT entry depth that we are going to use. Note that in qsearch we use
    // only two types of depth in TT: DEPTH_QS_CHECKS or DEPTH_QS_NO_CHECKS.
    ttDepth = InCheck || depth >= DEPTH_QS_CHECKS ? DEPTH_QS_CHECKS
                                                  : DEPTH_QS_NO_CHECKS;

    // Transposition table lookup
    posKey = pos.key();
    tte = TT.probe(posKey, ttHit);
    ttMove = ttHit ? tte->move() : MOVE_NONE;
    ttValue = ttHit ? value_from_tt(tte->value(), ss->ply) : VALUE_NONE;

    if (  !PvNode
        && ttHit
        && tte->depth() >= ttDepth
        && ttValue != VALUE_NONE // Only in case of TT access race
        && (ttValue >= beta ? (tte->bound() &  BOUND_LOWER)
                            : (tte->bound() &  BOUND_UPPER)))
        return ttValue;

    // Evaluate the position statically
    if (InCheck)
    {
        ss->staticEval = VALUE_NONE;
        bestValue = futilityBase = -VALUE_INFINITE;
    }
    else
    {
        if (ttHit)
        {
            // Never assume anything on values stored in TT
            if ((ss->staticEval = bestValue = tte->eval()) == VALUE_NONE)
                ss->staticEval = bestValue = evaluate(pos);

            // Can ttValue be used as a better position evaluation?
            if (ttValue != VALUE_NONE)
                if (tte->bound() & (ttValue > bestValue ? BOUND_LOWER : BOUND_UPPER))
                    bestValue = ttValue;
        }
        else
            ss->staticEval = bestValue =
            (ss-1)->currentMove != MOVE_NULL ? evaluate(pos)
                                             : -(ss-1)->staticEval + 2 * Eval::Tempo;

        // Stand pat. Return immediately if static value is at least beta
        if (bestValue >= beta)
        {
            if (!ttHit)
                tte->save(pos.key(), value_to_tt(bestValue, ss->ply), BOUND_LOWER,
                          DEPTH_NONE, MOVE_NONE, ss->staticEval, TT.generation());

            return bestValue;
        }

        if (PvNode && bestValue > alpha)
            alpha = bestValue;

        futilityBase = bestValue + 128;
    }

    // Initialize a MovePicker object for the current position, and prepare
    // to search the moves. Because the depth is <= 0 here, only captures,
    // queen promotions and checks (only if depth >= DEPTH_QS_CHECKS) will
    // be generated.
    MovePicker mp(pos, ttMove, depth, to_sq((ss-1)->currentMove));

    // Loop through the moves until no moves remain or a beta cutoff occurs
    while ((move = mp.next_move()) != MOVE_NONE)
    {
      assert(is_ok(move));

      givesCheck =  type_of(move) == NORMAL && !pos.discovered_check_candidates()
                  ? pos.check_squares(type_of(pos.piece_on(from_sq(move)))) & to_sq(move)
                  : pos.gives_check(move);

      // Futility pruning
      if (   !InCheck
          && !givesCheck
          &&  futilityBase > -VALUE_KNOWN_WIN
          && !pos.advanced_pawn_push(move))
      {
          assert(type_of(move) != ENPASSANT); // Due to !pos.advanced_pawn_push

          futilityValue = futilityBase + PieceValue[EG][pos.piece_on(to_sq(move))];

          if (futilityValue <= alpha)
          {
              bestValue = std::max(bestValue, futilityValue);
              continue;
          }

          if (futilityBase <= alpha && !pos.see_ge(move, VALUE_ZERO + 1))
          {
              bestValue = std::max(bestValue, futilityBase);
              continue;
          }
      }

      // Detect non-capture evasions that are candidates to be pruned
      evasionPrunable =    InCheck
                       &&  bestValue > VALUE_MATED_IN_MAX_PLY
                       && !pos.capture(move);

      // Don't search moves with negative SEE values
      if (  (!InCheck || evasionPrunable)
          &&  type_of(move) != PROMOTION
          &&  !pos.see_ge(move, VALUE_ZERO))
          continue;

      // Speculative prefetch as early as possible
      prefetch(TT.first_entry(pos.key_after(move)));

      // Check for legality just before making the move
      if (!pos.legal(move))
          continue;

      ss->currentMove = move;

      // Make and search the move
      pos.do_move(move, st, givesCheck);
      value = givesCheck ? -qsearch<NT,  true>(pos, ss+1, -beta, -alpha, depth - ONE_PLY)
                         : -qsearch<NT, false>(pos, ss+1, -beta, -alpha, depth - ONE_PLY);
      pos.undo_move(move);

      assert(value > -VALUE_INFINITE && value < VALUE_INFINITE);

      // Check for a new best move
      if (value > bestValue)
      {
          bestValue = value;

          if (value > alpha)
          {
              if (PvNode) // Update pv even in fail-high case
                  update_pv(ss->pv, move, (ss+1)->pv);

              if (PvNode && value < beta) // Update alpha here!
              {
                  alpha = value;
                  bestMove = move;
              }
              else // Fail high
              {
                  tte->save(posKey, value_to_tt(value, ss->ply), BOUND_LOWER,
                            ttDepth, move, ss->staticEval, TT.generation());

                  return value;
              }
          }
       }
    }

    // All legal moves have been searched. A special case: If we're in check
    // and no legal moves were found, it is checkmate.
    if (InCheck && bestValue == -VALUE_INFINITE)
        return mated_in(ss->ply); // Plies to mate from the root

    tte->save(posKey, value_to_tt(bestValue, ss->ply),
              PvNode && bestValue > oldAlpha ? BOUND_EXACT : BOUND_UPPER,
              ttDepth, bestMove, ss->staticEval, TT.generation());

    assert(bestValue > -VALUE_INFINITE && bestValue < VALUE_INFINITE);

    return bestValue;
  }


  // value_to_tt() adjusts a mate score from "plies to mate from the root" to
  // "plies to mate from the current position". Non-mate scores are unchanged.
  // The function is called before storing a value in the transposition table.

  Value value_to_tt(Value v, int ply) {

    assert(v != VALUE_NONE);

    return  v >= VALUE_MATE_IN_MAX_PLY  ? v + ply
          : v <= VALUE_MATED_IN_MAX_PLY ? v - ply : v;
  }


  // value_from_tt() is the inverse of value_to_tt(): It adjusts a mate score
  // from the transposition table (which refers to the plies to mate/be mated
  // from current position) to "plies to mate/be mated from the root".

  Value value_from_tt(Value v, int ply) {

    return  v == VALUE_NONE             ? VALUE_NONE
          : v >= VALUE_MATE_IN_MAX_PLY  ? v - ply
          : v <= VALUE_MATED_IN_MAX_PLY ? v + ply : v;
  }


  // update_pv() adds current move and appends child pv[]

  void update_pv(Move* pv, Move move, Move* childPv) {

    for (*pv++ = move; childPv && *childPv != MOVE_NONE; )
        *pv++ = *childPv++;
    *pv = MOVE_NONE;
  }


  // update_cm_stats() updates countermove and follow-up move history

  void update_cm_stats(Stack* ss, Piece pc, Square s, Value bonus) {

    for (int i : {1, 2, 4})
        if (is_ok((ss-i)->currentMove))
            (ss-i)->counterMoves->update(pc, s, bonus);
  }


  // update_stats() updates move sorting heuristics when a new quiet best move is found

  void update_stats(const Position& pos, Stack* ss, Move move,
                    Move* quiets, int quietsCnt, Value bonus) {

    if (ss->killers[0] != move)
    {
        ss->killers[1] = ss->killers[0];
        ss->killers[0] = move;
    }

    Color c = pos.side_to_move();
    Thread* thisThread = pos.this_thread();
    thisThread->history.update(c, move, bonus);
    update_cm_stats(ss, pos.moved_piece(move), to_sq(move), bonus);

    if (is_ok((ss-1)->currentMove))
    {
        Square prevSq = to_sq((ss-1)->currentMove);
        thisThread->counterMoves.update(pos.piece_on(prevSq), prevSq, move);
    }

    // Decrease all the other played quiet moves
    for (int i = 0; i < quietsCnt; ++i)
    {
        thisThread->history.update(c, quiets[i], -bonus);
        update_cm_stats(ss, pos.moved_piece(quiets[i]), to_sq(quiets[i]), -bonus);
    }
  }


  // When playing with strength handicap, choose best move among a set of RootMoves
  // using a statistical rule dependent on 'level'. Idea by Heinz van Saanen.

  Move Skill::pick_best(size_t multiPV) {

    const RootMoves& rootMoves = Threads.main()->rootMoves;
    static PRNG rng(now()); // PRNG sequence should be non-deterministic

    // RootMoves are already sorted by score in descending order
    Value topScore = rootMoves[0].score;
    int delta = std::min(topScore - rootMoves[multiPV - 1].score, PawnValueMg);
    int weakness = 120 - 2 * level;
    int maxScore = -VALUE_INFINITE;

    // Choose best move. For each move score we add two terms, both dependent on
    // weakness. One is deterministic and bigger for weaker levels, and one is
    // random. Then we choose the move with the resulting highest score.
    for (size_t i = 0; i < multiPV; ++i)
    {
        // This is our magic formula
        int push = (  weakness * int(topScore - rootMoves[i].score)
                    + delta * (rng.rand<unsigned>() % weakness)) / 128;

        if (rootMoves[i].score + push > maxScore)
        {
            maxScore = rootMoves[i].score + push;
            best = rootMoves[i].pv[0];
        }
    }

    return best;
  }


  // check_time() is used to print debug info and, more importantly, to detect
  // when we are out of available time and thus stop the search.

  void check_time() {

    static TimePoint lastInfoTime = now();

    int elapsed = Time.elapsed();
    TimePoint tick = Limits.startTime + elapsed;

    if (tick - lastInfoTime >= 1000)
    {
        lastInfoTime = tick;
        dbg_print();
    }

    // An engine may not stop pondering until told so by the GUI
    if (Limits.ponder)
        return;

    if (   (Limits.use_time_management() && elapsed > Time.maximum() - 10)
        || (Limits.movetime && elapsed >= Limits.movetime)
        || (Limits.nodes && Threads.nodes_searched() >= (uint64_t)Limits.nodes))
            Signals.stop = true;
  }

} // namespace


/// UCI::pv() formats PV information according to the UCI protocol. UCI requires
/// that all (if any) unsearched PV lines are sent using a previous search score.

string UCI::pv(const Position& pos, Depth depth, Value alpha, Value beta) {

  std::stringstream ss;
  int elapsed = Time.elapsed() + 1;
  const RootMoves& rootMoves = pos.this_thread()->rootMoves;
  size_t PVIdx = pos.this_thread()->PVIdx;
  size_t multiPV = std::min((size_t)Options["MultiPV"], rootMoves.size());
  uint64_t nodesSearched = Threads.nodes_searched();
  uint64_t tbHits = Threads.tb_hits() + (TB::RootInTB ? rootMoves.size() : 0);

  for (size_t i = 0; i < multiPV; ++i)
  {
      bool updated = (i <= PVIdx);

      if (depth == ONE_PLY && !updated)
          continue;

      Depth d = updated ? depth : depth - ONE_PLY;
      Value v = updated ? rootMoves[i].score : rootMoves[i].previousScore;

      bool tb = TB::RootInTB && abs(v) < VALUE_MATE - MAX_PLY;
      v = tb ? TB::Score : v;

      if (ss.rdbuf()->in_avail()) // Not at first line
          ss << "\n";

      ss << "info"
         << " depth "    << d / ONE_PLY
         << " seldepth " << pos.this_thread()->maxPly
         << " multipv "  << i + 1
         << " score "    << UCI::value(v);

      if (!tb && i == PVIdx)
          ss << (v >= beta ? " lowerbound" : v <= alpha ? " upperbound" : "");

      ss << " nodes "    << nodesSearched
         << " nps "      << nodesSearched * 1000 / elapsed;

      if (elapsed > 1000) // Earlier makes little sense
          ss << " hashfull " << TT.hashfull();

      ss << " tbhits "   << tbHits
         << " time "     << elapsed
         << " pv";

      for (Move m : rootMoves[i].pv)
          ss << " " << UCI::move(m, pos.is_chess960());
  }

  return ss.str();
}


/// RootMove::extract_ponder_from_tt() is called in case we have no ponder move
/// before exiting the search, for instance, in case we stop the search during a
/// fail high at root. We try hard to have a ponder move to return to the GUI,
/// otherwise in case of 'ponder on' we have nothing to think on.

bool RootMove::extract_ponder_from_tt(Position& pos) {

    StateInfo st;
    bool ttHit;

    assert(pv.size() == 1);

    if (!pv[0])
        return false;

    pos.do_move(pv[0], st);
    TTEntry* tte = TT.probe(pos.key(), ttHit);

    if (ttHit)
    {
        Move m = tte->move(); // Local copy to be SMP safe
        if (MoveList<LEGAL>(pos).contains(m))
            pv.push_back(m);
    }

    pos.undo_move(pv[0]);
    return pv.size() > 1;
}

void Tablebases::filter_root_moves(Position& pos, Search::RootMoves& rootMoves) {

    RootInTB = false;
    UseRule50 = Options["Syzygy50MoveRule"];
    ProbeDepth = Options["SyzygyProbeDepth"] * ONE_PLY;
    Cardinality = Options["SyzygyProbeLimit"];

    // Skip TB probing when no TB found: !TBLargest -> !TB::Cardinality
    if (Cardinality > MaxCardinality)
    {
        Cardinality = MaxCardinality;
        ProbeDepth = DEPTH_ZERO;
    }

    if (Cardinality < popcount(pos.pieces()) || pos.can_castle(ANY_CASTLING))
        return;

    // If the current root position is in the tablebases, then RootMoves
    // contains only moves that preserve the draw or the win.
    RootInTB = root_probe(pos, rootMoves, TB::Score);

    if (!RootInTB) // If DTZ tables are missing, use WDL tables as a fallback
        RootInTB = root_probe_wdl(pos, rootMoves, TB::Score);

    if (RootInTB && !UseRule50)
        TB::Score =  TB::Score > VALUE_DRAW ?  VALUE_MATE - MAX_PLY - 1
                   : TB::Score < VALUE_DRAW ? -VALUE_MATE + MAX_PLY + 1
                                            :  VALUE_DRAW;
}<|MERGE_RESOLUTION|>--- conflicted
+++ resolved
@@ -647,11 +647,7 @@
     // Step 4a. Tablebase probe
     if (!rootNode && TB::Cardinality)
     {
-<<<<<<< HEAD
         int piecesCount = popcount(pos.pieces());
-=======
-        int piecesCount = pos.count<ALL_PIECES>();
->>>>>>> 352bd6f5
 
         if (    piecesCount <= TB::Cardinality
             && (piecesCount <  TB::Cardinality || depth >= TB::ProbeDepth)
@@ -721,13 +717,8 @@
     // Step 6. Razoring (skipped when in check)
     if (   !PvNode
         &&  depth < 4 * ONE_PLY
-<<<<<<< HEAD
-        &&  ttMove == MOVE_NONE
         &&  eval + razor_margin[depth / ONE_PLY] <= alpha
         &&  abs(eval) < 2 * VALUE_KNOWN_WIN)
-=======
-        &&  eval + razor_margin[depth / ONE_PLY] <= alpha)
->>>>>>> 352bd6f5
     {
         if (depth <= ONE_PLY)
             return qsearch<NonPV, false>(pos, ss, alpha, alpha+1);
