/*
  Stockfish, a UCI chess playing engine derived from Glaurung 2.1
  Copyright (C) 2004-2022 The Stockfish developers (see AUTHORS file)

  Stockfish is free software: you can redistribute it and/or modify
  it under the terms of the GNU General Public License as published by
  the Free Software Foundation, either version 3 of the License, or
  (at your option) any later version.

  Stockfish is distributed in the hope that it will be useful,
  but WITHOUT ANY WARRANTY; without even the implied warranty of
  MERCHANTABILITY or FITNESS FOR A PARTICULAR PURPOSE.  See the
  GNU General Public License for more details.

  You should have received a copy of the GNU General Public License
  along with this program.  If not, see <http://www.gnu.org/licenses/>.
*/

#include <algorithm>
#include <cassert>
#include <cmath>
#include <cstring>   // For std::memset
#include <iostream>
#include <sstream>

#include "evaluate.h"
#include "misc.h"
#include "movegen.h"
#include "movepick.h"
#include "position.h"
#include "search.h"
#include "thread.h"
#include "timeman.h"
#include "tt.h"
#include "uci.h"
#include "syzygy/tbprobe.h"

namespace Stockfish {

namespace Search {

  LimitsType Limits;
}

namespace Tablebases {

  int Cardinality;
  bool RootInTB;
  bool UseRule50;
  Depth ProbeDepth;
}

namespace TB = Tablebases;

using std::string;
using Eval::evaluate;
using namespace Search;

namespace {

  // Different node types, used as a template parameter
  enum NodeType { NonPV, PV, Root };

  // Futility margin
  Value futility_margin(Depth d, bool improving) {
    return Value(214 * (d - improving));
  }

  // Reductions lookup table, initialized at startup
  int Reductions[MAX_MOVES]; // [depth or moveNumber]

  Depth reduction(bool i, Depth d, int mn, Value delta, Value rootDelta) {
    int r = Reductions[d] * Reductions[mn];
    return (r + 1358 - int(delta) * 1024 / int(rootDelta)) / 1024 + (!i && r > 904);
  }

  constexpr int futility_move_count(bool improving, Depth depth) {
    return (3 + depth * depth) / (2 - improving);
  }

  // History and stats update bonus, based on depth
  int stat_bonus(Depth d) {
    return std::min((6 * d + 229) * d - 215 , 2000);
  }

  // Add a small random component to draw evaluations to avoid 3-fold blindness
  Value value_draw(Thread* thisThread) {
    return VALUE_DRAW + Value(2 * (thisThread->nodes & 1) - 1);
  }

  // Check if the current thread is in a search explosion
  ExplosionState search_explosion(Thread* thisThread) {

    uint64_t nodesNow = thisThread->nodes;
    bool explosive =    thisThread->doubleExtensionAverage[WHITE].is_greater(2, 100)
                     || thisThread->doubleExtensionAverage[BLACK].is_greater(2, 100);

    if (explosive)
       thisThread->nodesLastExplosive = nodesNow;
    else
       thisThread->nodesLastNormal = nodesNow;

    if (   explosive
        && thisThread->state == EXPLOSION_NONE
        && nodesNow - thisThread->nodesLastNormal > 6000000)
        thisThread->state = MUST_CALM_DOWN;

    if (   thisThread->state == MUST_CALM_DOWN
        && nodesNow - thisThread->nodesLastExplosive > 6000000)
        thisThread->state = EXPLOSION_NONE;

    return thisThread->state;
  }

  // Skill structure is used to implement strength limit. If we have an uci_elo then
  // we convert it to a suitable fractional skill level using anchoring to CCRL Elo
  // (goldfish 1.13 = 2000) and a fit through Ordo derived Elo for match (TC 60+0.6)
  // results spanning a wide range of k values.
  struct Skill {
    Skill(int skill_level, int uci_elo) {
        if (uci_elo)
            level = std::clamp(std::pow((uci_elo - 1346.6) / 143.4, 1 / 0.806), 0.0, 20.0);
        else
            level = double(skill_level);
    }
    bool enabled() const { return level < 20.0; }
    bool time_to_pick(Depth depth) const { return depth == 1 + int(level); }
    Move pick_best(size_t multiPV);

    double level;
    Move best = MOVE_NONE;
  };

  template <NodeType nodeType>
  Value search(Position& pos, Stack* ss, Value alpha, Value beta, Depth depth, bool cutNode);

  template <NodeType nodeType>
  Value qsearch(Position& pos, Stack* ss, Value alpha, Value beta, Depth depth = 0);

  Value value_to_tt(Value v, int ply);
  Value value_from_tt(Value v, int ply, int r50c);
  void update_pv(Move* pv, Move move, Move* childPv);
  void update_continuation_histories(Stack* ss, Piece pc, Square to, int bonus);
  void update_quiet_stats(const Position& pos, Stack* ss, Move move, int bonus);
  void update_all_stats(const Position& pos, Stack* ss, Move bestMove, Value bestValue, Value beta, Square prevSq,
                        Move* quietsSearched, int quietCount, Move* capturesSearched, int captureCount, Depth depth);

  // perft() is our utility to verify move generation. All the leaf nodes up
  // to the given depth are generated and counted, and the sum is returned.
  template<bool Root>
  uint64_t perft(Position& pos, Depth depth) {

    StateInfo st;
    ASSERT_ALIGNED(&st, Eval::NNUE::CacheLineSize);

    uint64_t cnt, nodes = 0;
    const bool leaf = (depth == 2);

    for (const auto& m : MoveList<LEGAL>(pos))
    {
        if (Root && depth <= 1)
            cnt = 1, nodes++;
        else
        {
            pos.do_move(m, st);
            cnt = leaf ? MoveList<LEGAL>(pos).size() : perft<false>(pos, depth - 1);
            nodes += cnt;
            pos.undo_move(m);
        }
        if (Root)
            sync_cout << UCI::move(m, pos.is_chess960()) << ": " << cnt << sync_endl;
    }
    return nodes;
  }

} // namespace


/// Search::init() is called at startup to initialize various lookup tables

void Search::init() {

  for (int i = 1; i < MAX_MOVES; ++i)
      Reductions[i] = int((21.9 + std::log(Threads.size()) / 2) * std::log(i));
}


/// Search::clear() resets search state to its initial value

void Search::clear() {

  Threads.main()->wait_for_search_finished();

  Time.availableNodes = 0;
  TT.clear();
  Threads.clear();
  Tablebases::init(Options["SyzygyPath"]); // Free mapped files
}


/// MainThread::search() is started when the program receives the UCI 'go'
/// command. It searches from the root position and outputs the "bestmove".

void MainThread::search() {

  if (Limits.perft)
  {
      nodes = perft<true>(rootPos, Limits.perft);
      sync_cout << "\nNodes searched: " << nodes << "\n" << sync_endl;
      return;
  }

  Color us = rootPos.side_to_move();
  Time.init(Limits, us, rootPos.game_ply());
  TT.new_search();

  Eval::NNUE::verify();

  if (rootMoves.empty())
  {
      rootMoves.emplace_back(MOVE_NONE);
      sync_cout << "info depth 0 score "
                << UCI::value(rootPos.checkers() ? -VALUE_MATE : VALUE_DRAW)
                << sync_endl;
  }
  else
  {
      Threads.start_searching(); // start non-main threads
      Thread::search();          // main thread start searching
  }

  // When we reach the maximum depth, we can arrive here without a raise of
  // Threads.stop. However, if we are pondering or in an infinite search,
  // the UCI protocol states that we shouldn't print the best move before the
  // GUI sends a "stop" or "ponderhit" command. We therefore simply wait here
  // until the GUI sends one of those commands.

  while (!Threads.stop && (ponder || Limits.infinite))
  {} // Busy wait for a stop or a ponder reset

  // Stop the threads if not already stopped (also raise the stop if
  // "ponderhit" just reset Threads.ponder).
  Threads.stop = true;

  // Wait until all threads have finished
  Threads.wait_for_search_finished();

  // When playing in 'nodes as time' mode, subtract the searched nodes from
  // the available ones before exiting.
  if (Limits.npmsec)
      Time.availableNodes += Limits.inc[us] - Threads.nodes_searched();

  Thread* bestThread = this;
  Skill skill = Skill(Options["Skill Level"], Options["UCI_LimitStrength"] ? int(Options["UCI_Elo"]) : 0);

  if (   int(Options["MultiPV"]) == 1
      && !Limits.depth
      && !skill.enabled()
      && rootMoves[0].pv[0] != MOVE_NONE)
      bestThread = Threads.get_best_thread();

  bestPreviousScore = bestThread->rootMoves[0].score;
  bestPreviousAverageScore = bestThread->rootMoves[0].averageScore;

  // Send again PV info if we have a new best thread
  if (bestThread != this)
      sync_cout << UCI::pv(bestThread->rootPos, bestThread->completedDepth, -VALUE_INFINITE, VALUE_INFINITE) << sync_endl;

  sync_cout << "bestmove " << UCI::move(bestThread->rootMoves[0].pv[0], rootPos.is_chess960());

  if (bestThread->rootMoves[0].pv.size() > 1 || bestThread->rootMoves[0].extract_ponder_from_tt(rootPos))
      std::cout << " ponder " << UCI::move(bestThread->rootMoves[0].pv[1], rootPos.is_chess960());

  std::cout << sync_endl;
}


/// Thread::search() is the main iterative deepening loop. It calls search()
/// repeatedly with increasing depth until the allocated thinking time has been
/// consumed, the user stops the search, or the maximum search depth is reached.

void Thread::search() {

  // To allow access to (ss-7) up to (ss+2), the stack must be oversized.
  // The former is needed to allow update_continuation_histories(ss-1, ...),
  // which accesses its argument at ss-6, also near the root.
  // The latter is needed for statScore and killer initialization.
  Stack stack[MAX_PLY+10], *ss = stack+7;
  Move  pv[MAX_PLY+1];
  Value alpha, beta, delta;
  Move  lastBestMove = MOVE_NONE;
  Depth lastBestMoveDepth = 0;
  MainThread* mainThread = (this == Threads.main() ? Threads.main() : nullptr);
  double timeReduction = 1, totBestMoveChanges = 0;
  Color us = rootPos.side_to_move();
  int iterIdx = 0;

  std::memset(ss-7, 0, 10 * sizeof(Stack));
  for (int i = 7; i > 0; i--)
      (ss-i)->continuationHistory = &this->continuationHistory[0][0][NO_PIECE][0]; // Use as a sentinel

  for (int i = 0; i <= MAX_PLY + 2; ++i)
      (ss+i)->ply = i;

  ss->pv = pv;

  bestValue = delta = alpha = -VALUE_INFINITE;
  beta = VALUE_INFINITE;

  if (mainThread)
  {
      if (mainThread->bestPreviousScore == VALUE_INFINITE)
          for (int i = 0; i < 4; ++i)
              mainThread->iterValue[i] = VALUE_ZERO;
      else
          for (int i = 0; i < 4; ++i)
              mainThread->iterValue[i] = mainThread->bestPreviousScore;
  }

  size_t multiPV = size_t(Options["MultiPV"]);
  Skill skill(Options["Skill Level"], Options["UCI_LimitStrength"] ? int(Options["UCI_Elo"]) : 0);

  // When playing with strength handicap enable MultiPV search that we will
  // use behind the scenes to retrieve a set of possible moves.
  if (skill.enabled())
      multiPV = std::max(multiPV, (size_t)4);

  multiPV = std::min(multiPV, rootMoves.size());

  doubleExtensionAverage[WHITE].set(0, 100);  // initialize the running average at 0%
  doubleExtensionAverage[BLACK].set(0, 100);  // initialize the running average at 0%

  nodesLastExplosive = nodes;
  nodesLastNormal    = nodes;
  state              = EXPLOSION_NONE;
  trend              = SCORE_ZERO;
  optimism[ us]      = Value(25);
  optimism[~us]      = -optimism[us];

  int searchAgainCounter = 0;

  // Iterative deepening loop until requested to stop or the target depth is reached
  while (   ++rootDepth < MAX_PLY
         && !Threads.stop
         && !(Limits.depth && mainThread && rootDepth > Limits.depth))
  {
      // Age out PV variability metric
      if (mainThread)
          totBestMoveChanges /= 2;

      // Save the last iteration's scores before first PV line is searched and
      // all the move scores except the (new) PV are set to -VALUE_INFINITE.
      for (RootMove& rm : rootMoves)
          rm.previousScore = rm.score;

      size_t pvFirst = 0;
      pvLast = 0;

      if (!Threads.increaseDepth)
         searchAgainCounter++;

      // MultiPV loop. We perform a full root search for each PV line
      for (pvIdx = 0; pvIdx < multiPV && !Threads.stop; ++pvIdx)
      {
          if (pvIdx == pvLast)
          {
              pvFirst = pvLast;
              for (pvLast++; pvLast < rootMoves.size(); pvLast++)
                  if (rootMoves[pvLast].tbRank != rootMoves[pvFirst].tbRank)
                      break;
          }

          // Reset UCI info selDepth for each depth and each PV line
          selDepth = 0;

          // Reset aspiration window starting size
          if (rootDepth >= 4)
          {
              Value prev = rootMoves[pvIdx].averageScore;
              delta = Value(17) + int(prev) * prev / 16384;
              alpha = std::max(prev - delta,-VALUE_INFINITE);
              beta  = std::min(prev + delta, VALUE_INFINITE);

              // Adjust trend and optimism based on root move's previousScore
              int tr = sigmoid(prev, 0, 0, 147, 113, 1);
              trend = (us == WHITE ?  make_score(tr, tr / 2)
                                   : -make_score(tr, tr / 2));

              int opt = sigmoid(prev, 0, 25, 147, 14464, 256);
              optimism[ us] = Value(opt);
              optimism[~us] = -optimism[us];
          }

          // Start with a small aspiration window and, in the case of a fail
          // high/low, re-search with a bigger window until we don't fail
          // high/low anymore.
          int failedHighCnt = 0;
          while (true)
          {
              Depth adjustedDepth = std::max(1, rootDepth - failedHighCnt - searchAgainCounter);
              bestValue = Stockfish::search<Root>(rootPos, ss, alpha, beta, adjustedDepth, false);

              // Bring the best move to the front. It is critical that sorting
              // is done with a stable algorithm because all the values but the
              // first and eventually the new best one are set to -VALUE_INFINITE
              // and we want to keep the same order for all the moves except the
              // new PV that goes to the front. Note that in case of MultiPV
              // search the already searched PV lines are preserved.
              std::stable_sort(rootMoves.begin() + pvIdx, rootMoves.begin() + pvLast);

              // If search has been stopped, we break immediately. Sorting is
              // safe because RootMoves is still valid, although it refers to
              // the previous iteration.
              if (Threads.stop)
                  break;

              // When failing high/low give some update (without cluttering
              // the UI) before a re-search.
              if (   mainThread
                  && multiPV == 1
                  && (bestValue <= alpha || bestValue >= beta)
                  && Time.elapsed() > 3000)
                  sync_cout << UCI::pv(rootPos, rootDepth, alpha, beta) << sync_endl;

              // In case of failing low/high increase aspiration window and
              // re-search, otherwise exit the loop.
              if (bestValue <= alpha)
              {
                  beta = (alpha + beta) / 2;
                  alpha = std::max(bestValue - delta, -VALUE_INFINITE);

                  failedHighCnt = 0;
                  if (mainThread)
                      mainThread->stopOnPonderhit = false;
              }
              else if (bestValue >= beta)
              {
                  beta = std::min(bestValue + delta, VALUE_INFINITE);
                  ++failedHighCnt;
              }
              else
                  break;

              delta += delta / 4 + 5;

              assert(alpha >= -VALUE_INFINITE && beta <= VALUE_INFINITE);
          }

          // Sort the PV lines searched so far and update the GUI
          std::stable_sort(rootMoves.begin() + pvFirst, rootMoves.begin() + pvIdx + 1);

          if (    mainThread
              && (Threads.stop || pvIdx + 1 == multiPV || Time.elapsed() > 3000))
              sync_cout << UCI::pv(rootPos, rootDepth, alpha, beta) << sync_endl;
      }

      if (!Threads.stop)
          completedDepth = rootDepth;

      if (rootMoves[0].pv[0] != lastBestMove) {
         lastBestMove = rootMoves[0].pv[0];
         lastBestMoveDepth = rootDepth;
      }

      // Have we found a "mate in x"?
      if (   Limits.mate
          && bestValue >= VALUE_MATE_IN_MAX_PLY
          && VALUE_MATE - bestValue <= 2 * Limits.mate)
          Threads.stop = true;

      if (!mainThread)
          continue;

      // If skill level is enabled and time is up, pick a sub-optimal best move
      if (skill.enabled() && skill.time_to_pick(rootDepth))
          skill.pick_best(multiPV);

      // Use part of the gained time from a previous stable move for the current move
      for (Thread* th : Threads)
      {
          totBestMoveChanges += th->bestMoveChanges;
          th->bestMoveChanges = 0;
      }

      // Do we have time for the next iteration? Can we stop searching now?
      if (    Limits.use_time_management()
          && !Threads.stop
          && !mainThread->stopOnPonderhit)
      {
          double fallingEval = (142 + 12 * (mainThread->bestPreviousAverageScore - bestValue)
                                    +  6 * (mainThread->iterValue[iterIdx] - bestValue)) / 825.0;
          fallingEval = std::clamp(fallingEval, 0.5, 1.5);

          // If the bestMove is stable over several iterations, reduce time accordingly
          timeReduction = lastBestMoveDepth + 9 < completedDepth ? 1.92 : 0.95;
          double reduction = (1.47 + mainThread->previousTimeReduction) / (2.32 * timeReduction);
          double bestMoveInstability = 1.073 + std::max(1.0, 2.25 - 9.9 / rootDepth)
                                              * totBestMoveChanges / Threads.size();
          double totalTime = Time.optimum() * fallingEval * reduction * bestMoveInstability;

          // Cap used time in case of a single legal move for a better viewer experience in tournaments
          // yielding correct scores and sufficiently fast moves.
          if (rootMoves.size() == 1)
              totalTime = std::min(500.0, totalTime);

          // Stop the search if we have exceeded the totalTime
          if (Time.elapsed() > totalTime)
          {
              // If we are allowed to ponder do not stop the search now but
              // keep pondering until the GUI sends "ponderhit" or "stop".
              if (mainThread->ponder)
                  mainThread->stopOnPonderhit = true;
              else
                  Threads.stop = true;
          }
          else if (   Threads.increaseDepth
                   && !mainThread->ponder
                   && Time.elapsed() > totalTime * 0.58)
                   Threads.increaseDepth = false;
          else
                   Threads.increaseDepth = true;
      }

      mainThread->iterValue[iterIdx] = bestValue;
      iterIdx = (iterIdx + 1) & 3;
  }

  if (!mainThread)
      return;

  mainThread->previousTimeReduction = timeReduction;

  // If skill level is enabled, swap best PV line with the sub-optimal one
  if (skill.enabled())
      std::swap(rootMoves[0], *std::find(rootMoves.begin(), rootMoves.end(),
                skill.best ? skill.best : skill.pick_best(multiPV)));
}


namespace {

  // search<>() is the main search function for both PV and non-PV nodes

  template <NodeType nodeType>
  Value search(Position& pos, Stack* ss, Value alpha, Value beta, Depth depth, bool cutNode) {

    Thread* thisThread = pos.this_thread();

    // Step 0. Limit search explosion
    if (   ss->ply > 10
        && search_explosion(thisThread) == MUST_CALM_DOWN
        && depth > (ss-1)->depth)
        depth = (ss-1)->depth;

    constexpr bool PvNode = nodeType != NonPV;
    constexpr bool rootNode = nodeType == Root;
    const Depth maxNextDepth = rootNode ? depth : depth + 1;

    // Check if we have an upcoming move which draws by repetition, or
    // if the opponent had an alternative move earlier to this position.
    if (   !rootNode
        && pos.rule50_count() >= 3
        && alpha < VALUE_DRAW
        && pos.has_game_cycle(ss->ply))
    {
        alpha = value_draw(pos.this_thread());
        if (alpha >= beta)
            return alpha;
    }

    // Dive into quiescence search when the depth reaches zero
    if (depth <= 0)
        return qsearch<PvNode ? PV : NonPV>(pos, ss, alpha, beta);

    assert(-VALUE_INFINITE <= alpha && alpha < beta && beta <= VALUE_INFINITE);
    assert(PvNode || (alpha == beta - 1));
    assert(0 < depth && depth < MAX_PLY);
    assert(!(PvNode && cutNode));

    Move pv[MAX_PLY+1], capturesSearched[32], quietsSearched[64];
    StateInfo st;
    ASSERT_ALIGNED(&st, Eval::NNUE::CacheLineSize);

    TTEntry* tte;
    Key posKey;
    Move ttMove, move, excludedMove, bestMove;
    Depth extension, newDepth;
    Value bestValue, value, ttValue, eval, maxValue, probCutBeta;
    bool givesCheck, improving, didLMR, priorCapture;
    bool captureOrPromotion, doFullDepthSearch, moveCountPruning, ttCapture;
    Piece movedPiece;
    int moveCount, captureCount, quietCount, bestMoveCount, improvement;

    // Step 1. Initialize node
    ss->inCheck        = pos.checkers();
    priorCapture       = pos.captured_piece();
    Color us           = pos.side_to_move();
    moveCount          = bestMoveCount = captureCount = quietCount = ss->moveCount = 0;
    bestValue          = -VALUE_INFINITE;
    maxValue           = VALUE_INFINITE;

    // Check for the available remaining time
    if (thisThread == Threads.main())
        static_cast<MainThread*>(thisThread)->check_time();

    // Used to send selDepth info to GUI (selDepth counts from 1, ply from 0)
    if (PvNode && thisThread->selDepth < ss->ply + 1)
        thisThread->selDepth = ss->ply + 1;

    if (!rootNode)
    {
        // Step 2. Check for aborted search and immediate draw
        if (   Threads.stop.load(std::memory_order_relaxed)
            || pos.is_draw(ss->ply)
            || ss->ply >= MAX_PLY)
            return (ss->ply >= MAX_PLY && !ss->inCheck) ? evaluate(pos)
                                                        : value_draw(pos.this_thread());

        // Step 3. Mate distance pruning. Even if we mate at the next move our score
        // would be at best mate_in(ss->ply+1), but if alpha is already bigger because
        // a shorter mate was found upward in the tree then there is no need to search
        // because we will never beat the current alpha. Same logic but with reversed
        // signs applies also in the opposite condition of being mated instead of giving
        // mate. In this case return a fail-high score.
        alpha = std::max(mated_in(ss->ply), alpha);
        beta = std::min(mate_in(ss->ply+1), beta);
        if (alpha >= beta)
            return alpha;
    }
    else
        thisThread->rootDelta = beta - alpha;

    assert(0 <= ss->ply && ss->ply < MAX_PLY);

    (ss+1)->ttPv         = false;
    (ss+1)->excludedMove = bestMove = MOVE_NONE;
    (ss+2)->killers[0]   = (ss+2)->killers[1] = MOVE_NONE;
    ss->doubleExtensions = (ss-1)->doubleExtensions;
    ss->depth            = depth;
    Square prevSq        = to_sq((ss-1)->currentMove);

    // Update the running average statistics for double extensions
    thisThread->doubleExtensionAverage[us].update(ss->depth > (ss-1)->depth);

    // Initialize statScore to zero for the grandchildren of the current position.
    // So statScore is shared between all grandchildren and only the first grandchild
    // starts with statScore = 0. Later grandchildren start with the last calculated
    // statScore of the previous grandchild. This influences the reduction rules in
    // LMR which are based on the statScore of parent position.
    if (!rootNode)
        (ss+2)->statScore = 0;

    // Step 4. Transposition table lookup. We don't want the score of a partial
    // search to overwrite a previous full search TT value, so we use a different
    // position key in case of an excluded move.
    excludedMove = ss->excludedMove;
    posKey = excludedMove == MOVE_NONE ? pos.key() : pos.key() ^ make_key(excludedMove);
    tte = TT.probe(posKey, ss->ttHit);
    ttValue = ss->ttHit ? value_from_tt(tte->value(), ss->ply, pos.rule50_count()) : VALUE_NONE;
    ttMove =  rootNode ? thisThread->rootMoves[thisThread->pvIdx].pv[0]
            : ss->ttHit    ? tte->move() : MOVE_NONE;
    ttCapture = ttMove && pos.capture_or_promotion(ttMove);
    if (!excludedMove)
        ss->ttPv = PvNode || (ss->ttHit && tte->is_pv());

    // At non-PV nodes we check for an early TT cutoff
    if (  !PvNode
        && ss->ttHit
        && tte->depth() > depth - (thisThread->id() % 2 == 1)
        && ttValue != VALUE_NONE // Possible in case of TT access race
        && (ttValue >= beta ? (tte->bound() & BOUND_LOWER)
                            : (tte->bound() & BOUND_UPPER)))
    {
        // If ttMove is quiet, update move sorting heuristics on TT hit (~1 Elo)
        if (ttMove)
        {
            if (ttValue >= beta)
            {
                // Bonus for a quiet ttMove that fails high (~3 Elo)
                if (!ttCapture)
                    update_quiet_stats(pos, ss, ttMove, stat_bonus(depth));

                // Extra penalty for early quiet moves of the previous ply (~0 Elo)
                if ((ss-1)->moveCount <= 2 && !priorCapture)
                    update_continuation_histories(ss-1, pos.piece_on(prevSq), prevSq, -stat_bonus(depth + 1));
            }
            // Penalty for a quiet ttMove that fails low (~1 Elo)
            else if (!ttCapture)
            {
                int penalty = -stat_bonus(depth);
                thisThread->mainHistory[us][from_to(ttMove)] << penalty;
                update_continuation_histories(ss, pos.moved_piece(ttMove), to_sq(ttMove), penalty);
            }
        }

        // Partial workaround for the graph history interaction problem
        // For high rule50 counts don't produce transposition table cutoffs.
        if (pos.rule50_count() < 90)
            return ttValue;
    }

    // Step 5. Tablebases probe
    if (!rootNode && TB::Cardinality)
    {
        int piecesCount = pos.count<ALL_PIECES>();

        if (    piecesCount <= TB::Cardinality
            && (piecesCount <  TB::Cardinality || depth >= TB::ProbeDepth)
            &&  pos.rule50_count() == 0
            && !pos.can_castle(ANY_CASTLING))
        {
            TB::ProbeState err;
            TB::WDLScore wdl = Tablebases::probe_wdl(pos, &err);

            // Force check of time on the next occasion
            if (thisThread == Threads.main())
                static_cast<MainThread*>(thisThread)->callsCnt = 0;

            if (err != TB::ProbeState::FAIL)
            {
                thisThread->tbHits.fetch_add(1, std::memory_order_relaxed);

                int drawScore = TB::UseRule50 ? 1 : 0;

                // use the range VALUE_MATE_IN_MAX_PLY to VALUE_TB_WIN_IN_MAX_PLY to score
                value =  wdl < -drawScore ? VALUE_MATED_IN_MAX_PLY + ss->ply + 1
                       : wdl >  drawScore ? VALUE_MATE_IN_MAX_PLY - ss->ply - 1
                                          : VALUE_DRAW + 2 * wdl * drawScore;

                Bound b =  wdl < -drawScore ? BOUND_UPPER
                         : wdl >  drawScore ? BOUND_LOWER : BOUND_EXACT;

                if (    b == BOUND_EXACT
                    || (b == BOUND_LOWER ? value >= beta : value <= alpha))
                {
                    tte->save(posKey, value_to_tt(value, ss->ply), ss->ttPv, b,
                              std::min(MAX_PLY - 1, depth + 6),
                              MOVE_NONE, VALUE_NONE);

                    return value;
                }

                if (PvNode)
                {
                    if (b == BOUND_LOWER)
                        bestValue = value, alpha = std::max(alpha, bestValue);
                    else
                        maxValue = value;
                }
            }
        }
    }

    CapturePieceToHistory& captureHistory = thisThread->captureHistory;

    // Step 6. Static evaluation of the position
    if (ss->inCheck)
    {
        // Skip early pruning when in check
        ss->staticEval = eval = VALUE_NONE;
        improving = false;
        improvement = 0;
        goto moves_loop;
    }
    else if (ss->ttHit)
    {
        // Never assume anything about values stored in TT
        ss->staticEval = eval = tte->eval();
        if (eval == VALUE_NONE)
            ss->staticEval = eval = evaluate(pos);

        // Randomize draw evaluation
        if (eval == VALUE_DRAW)
            eval = value_draw(thisThread);

        // ttValue can be used as a better position evaluation (~4 Elo)
        if (    ttValue != VALUE_NONE
            && (tte->bound() & (ttValue > eval ? BOUND_LOWER : BOUND_UPPER)))
            eval = ttValue;
    }
    else
    {
        ss->staticEval = eval = evaluate(pos);

        // Save static evaluation into transposition table
        if (!excludedMove)
            tte->save(posKey, VALUE_NONE, ss->ttPv, BOUND_NONE, DEPTH_NONE, MOVE_NONE, eval);
    }

    // Use static evaluation difference to improve quiet move ordering (~3 Elo)
    if (is_ok((ss-1)->currentMove) && !(ss-1)->inCheck && !priorCapture)
    {
        int bonus = std::clamp(-16 * int((ss-1)->staticEval + ss->staticEval), -2000, 2000);
        thisThread->mainHistory[~us][from_to((ss-1)->currentMove)] << bonus;
    }

    // Set up the improvement variable, which is the difference between the current
    // static evaluation and the previous static evaluation at our turn (if we were
    // in check at our previous move we look at the move prior to it). The improvement
    // margin and the improving flag are used in various pruning heuristics.
    improvement =   (ss-2)->staticEval != VALUE_NONE ? ss->staticEval - (ss-2)->staticEval
                  : (ss-4)->staticEval != VALUE_NONE ? ss->staticEval - (ss-4)->staticEval
                  :                                    200;

    improving = improvement > 0;

    // Step 7. Futility pruning: child node (~25 Elo).
    // The depth condition is important for mate finding.
    if (   !ss->ttPv
        &&  depth < 9
        &&  eval - futility_margin(depth, improving) >= beta
        &&  eval < 15000) // 50% larger than VALUE_KNOWN_WIN, but smaller than TB wins.
        return eval;

    // Step 8. Null move search with verification search (~22 Elo)
    if (   !PvNode
        && (ss-1)->currentMove != MOVE_NULL
        && (ss-1)->statScore < 23767
        &&  eval >= beta
        &&  eval >= ss->staticEval
        &&  ss->staticEval >= beta - 20 * depth - improvement / 15 + 204
        && !excludedMove
        &&  pos.non_pawn_material(us)
        && (ss->ply >= thisThread->nmpMinPly || us != thisThread->nmpColor))
    {
        assert(eval - beta >= 0);

        // Null move dynamic reduction based on depth and value
        Depth R = std::min(int(eval - beta) / 205, 3) + depth / 3 + 4;

        ss->currentMove = MOVE_NULL;
        ss->continuationHistory = &thisThread->continuationHistory[0][0][NO_PIECE][0];

        pos.do_null_move(st);

        Value nullValue = -search<NonPV>(pos, ss+1, -beta, -beta+1, depth-R, !cutNode);

        pos.undo_null_move();

        if (nullValue >= beta)
        {
            // Do not return unproven mate or TB scores
            if (nullValue >= VALUE_TB_WIN_IN_MAX_PLY)
                nullValue = beta;

            if (thisThread->nmpMinPly || (abs(beta) < VALUE_KNOWN_WIN && depth < 14))
                return nullValue;

            assert(!thisThread->nmpMinPly); // Recursive verification is not allowed

            // Do verification search at high depths, with null move pruning disabled
            // for us, until ply exceeds nmpMinPly.
            thisThread->nmpMinPly = ss->ply + 3 * (depth-R) / 4;
            thisThread->nmpColor = us;

            Value v = search<NonPV>(pos, ss, beta-1, beta, depth-R, false);

            thisThread->nmpMinPly = 0;

            if (v >= beta)
                return nullValue;
        }
    }

    probCutBeta = beta + 209 - 44 * improving;

    // Step 9. ProbCut (~4 Elo)
    // If we have a good enough capture and a reduced search returns a value
    // much above beta, we can (almost) safely prune the previous move.
    if (   !PvNode
        &&  depth > 4
        &&  abs(beta) < VALUE_TB_WIN_IN_MAX_PLY
        // if value from transposition table is lower than probCutBeta, don't attempt probCut
        // there and in further interactions with transposition table cutoff depth is set to depth - 3
        // because probCut search has depth set to depth - 4 but we also do a move before it
        // so effective depth is equal to depth - 3
        && !(   ss->ttHit
             && tte->depth() >= depth - 3
             && ttValue != VALUE_NONE
             && ttValue < probCutBeta))
    {
        assert(probCutBeta < VALUE_INFINITE);

        MovePicker mp(pos, ttMove, probCutBeta - ss->staticEval, &captureHistory);
        bool ttPv = ss->ttPv;
        ss->ttPv = false;

        while ((move = mp.next_move()) != MOVE_NONE)
            if (move != excludedMove && pos.legal(move))
            {
                assert(pos.capture_or_promotion(move));
                assert(depth >= 5);

                captureOrPromotion = true;

                ss->currentMove = move;
                ss->continuationHistory = &thisThread->continuationHistory[ss->inCheck]
                                                                          [captureOrPromotion]
                                                                          [pos.moved_piece(move)]
                                                                          [to_sq(move)];

                pos.do_move(move, st);

                // Perform a preliminary qsearch to verify that the move holds
                value = -qsearch<NonPV>(pos, ss+1, -probCutBeta, -probCutBeta+1);

                // If the qsearch held, perform the regular search
                if (value >= probCutBeta)
                    value = -search<NonPV>(pos, ss+1, -probCutBeta, -probCutBeta+1, depth - 4, !cutNode);

                pos.undo_move(move);

                if (value >= probCutBeta)
                {
                    // if transposition table doesn't have equal or more deep info write probCut data into it
                    if ( !(ss->ttHit
                       && tte->depth() >= depth - 3
                       && ttValue != VALUE_NONE))
                        tte->save(posKey, value_to_tt(value, ss->ply), ttPv,
                            BOUND_LOWER,
                            depth - 3, move, ss->staticEval);
                    return value;
                }
            }
         ss->ttPv = ttPv;
    }

    // Step 10. If the position is not in TT, decrease depth by 2 or 1 depending on node type (~3 Elo)
    if (   PvNode
        && depth >= 6
        && !ttMove)
        depth -= 2;

    if (   cutNode
        && depth >= 9
        && !ttMove)
        depth--;

moves_loop: // When in check, search starts here

    // Step 11. A small Probcut idea, when we are in check (~0 Elo)
    probCutBeta = beta + 409;
    if (   ss->inCheck
        && !PvNode
        && depth >= 4
        && ttCapture
        && (tte->bound() & BOUND_LOWER)
        && tte->depth() >= depth - 3
        && ttValue >= probCutBeta
        && abs(ttValue) <= VALUE_KNOWN_WIN
        && abs(beta) <= VALUE_KNOWN_WIN
       )
        return probCutBeta;


    const PieceToHistory* contHist[] = { (ss-1)->continuationHistory, (ss-2)->continuationHistory,
                                          nullptr                   , (ss-4)->continuationHistory,
                                          nullptr                   , (ss-6)->continuationHistory };

    Move countermove = thisThread->counterMoves[pos.piece_on(prevSq)][prevSq];

    MovePicker mp(pos, ttMove, depth, &thisThread->mainHistory,
                                      &captureHistory,
                                      contHist,
                                      countermove,
                                      ss->killers);

    value = bestValue;
    moveCountPruning = false;

    // Indicate PvNodes that will probably fail low if the node was searched
    // at a depth equal or greater than the current depth, and the result of this search was a fail low.
    bool likelyFailLow =    PvNode
                         && ttMove
                         && (tte->bound() & BOUND_UPPER)
                         && tte->depth() >= depth;

    // Step 12. Loop through all pseudo-legal moves until no moves remain
    // or a beta cutoff occurs.
    while ((move = mp.next_move(moveCountPruning)) != MOVE_NONE)
    {
      assert(is_ok(move));

      if (move == excludedMove)
          continue;

      // At root obey the "searchmoves" option and skip moves not listed in Root
      // Move List. As a consequence any illegal move is also skipped. In MultiPV
      // mode we also skip PV moves which have been already searched and those
      // of lower "TB rank" if we are in a TB root position.
      if (rootNode && !std::count(thisThread->rootMoves.begin() + thisThread->pvIdx,
                                  thisThread->rootMoves.begin() + thisThread->pvLast, move))
          continue;

      // Check for legality
      if (!rootNode && !pos.legal(move))
          continue;

      ss->moveCount = ++moveCount;

      if (rootNode && thisThread == Threads.main() && Time.elapsed() > 3000)
          sync_cout << "info depth " << depth
                    << " currmove " << UCI::move(move, pos.is_chess960())
                    << " currmovenumber " << moveCount + thisThread->pvIdx << sync_endl;
      if (PvNode)
          (ss+1)->pv = nullptr;

      extension = 0;
      captureOrPromotion = pos.capture_or_promotion(move);
      movedPiece = pos.moved_piece(move);
      givesCheck = pos.gives_check(move);

      // Calculate new depth for this move
      newDepth = depth - 1;

      Value delta = beta - alpha;

      bool CC = false;
      int V = 0;
      // Step 13. Pruning at shallow depth (~98 Elo). Depth conditions are important for mate finding.
      if (  !rootNode
          && pos.non_pawn_material(us)
          && bestValue > VALUE_TB_LOSS_IN_MAX_PLY)
      {
          // Skip quiet moves if movecount exceeds our FutilityMoveCount threshold (~7 Elo)
          moveCountPruning = moveCount >= futility_move_count(improving, depth);

          // Reduced depth of the next LMR search
          int lmrDepth = std::max(newDepth - reduction(improving, depth, moveCount, delta, thisThread->rootDelta), 0);

          if (   captureOrPromotion
              || givesCheck)
          {
              // Futility pruning for captures (~0 Elo)
              if (   !pos.empty(to_sq(move))
                  && !givesCheck
                  && !PvNode
                  && lmrDepth < 6
                  && !ss->inCheck
                  && ss->staticEval + 342 + 238 * lmrDepth + PieceValue[EG][pos.piece_on(to_sq(move))]
                   + captureHistory[movedPiece][to_sq(move)][type_of(pos.piece_on(to_sq(move)))] / 8 < alpha)
                  continue;

              // SEE based pruning (~9 Elo)
<<<<<<< HEAD
	         //std::cerr << captureHistory[movedPiece][to_sq(move)][type_of(pos.piece_on(to_sq(move)))] << ";" << int(!pos.see_ge(move, Value(-218) * depth)) << std::endl;

              if (!pos.see_ge(move, Value(-218) * depth))
	      {
		      CC = true;
	          //   dbg_hit_on(true, !pos.see_ge(move, Value(-218) * depth), 10 + captureHistory[movedPiece][to_sq(move)][type_of(pos.piece_on(to_sq(move)))] / 1000);
	          //V = captureHistory[movedPiece][to_sq(move)][type_of(pos.piece_on(to_sq(move)))] / 1000 + 10;
	          V = (*contHist[0])[movedPiece][to_sq(move)] / 1000 + 29;
                  if(!CC) continue;
	      }
=======
              if (!pos.see_ge(move, Value(-217) * depth))
                  continue;
>>>>>>> 44b1ba89
          }
          else
          {
              int history =   (*contHist[0])[movedPiece][to_sq(move)]
                            + (*contHist[1])[movedPiece][to_sq(move)]
                            + (*contHist[3])[movedPiece][to_sq(move)];

              // Continuation history based pruning (~2 Elo)
              if (   lmrDepth < 5
                  && history < -3875 * (depth - 1))
                  continue;

              history += thisThread->mainHistory[us][from_to(move)];

              // Futility pruning: parent node (~9 Elo)
              if (   !ss->inCheck
                  && lmrDepth < 8
                  && ss->staticEval + 138 + 137 * lmrDepth + history / 64 <= alpha)
                  continue;

              // Prune moves with negative SEE (~3 Elo)
              if (!pos.see_ge(move, Value(-21 * lmrDepth * lmrDepth - 21 * lmrDepth)))
                  continue;
          }
      }

      // Step 14. Extensions (~66 Elo)

      // Singular extension search (~58 Elo). If all moves but one fail low on a
      // search of (alpha-s, beta-s), and just one fails high on (alpha, beta),
      // then that move is singular and should be extended. To verify this we do
      // a reduced search on all the other moves but the ttMove and if the
      // result is lower than ttValue minus a margin, then we will extend the ttMove.
      if (   !rootNode
          &&  depth >= 6 + 2 * (PvNode && tte->is_pv())
          &&  move == ttMove
          && !excludedMove // Avoid recursive singular search
       /* &&  ttValue != VALUE_NONE Already implicit in the next condition */
          &&  abs(ttValue) < VALUE_KNOWN_WIN
          && (tte->bound() & BOUND_LOWER)
          &&  tte->depth() >= depth - 3)
      {
          Value singularBeta = ttValue - 3 * depth;
          Depth singularDepth = (depth - 1) / 2;

          ss->excludedMove = move;
          value = search<NonPV>(pos, ss, singularBeta - 1, singularBeta, singularDepth, cutNode);
          ss->excludedMove = MOVE_NONE;

          if (value < singularBeta)
          {
              extension = 1;

              // Avoid search explosion by limiting the number of double extensions
              if (   !PvNode
                  && value < singularBeta - 75
                  && ss->doubleExtensions <= 6)
                  extension = 2;
          }

          // Multi-cut pruning
          // Our ttMove is assumed to fail high, and now we failed high also on a reduced
          // search without the ttMove. So we assume this expected Cut-node is not singular,
          // that multiple moves fail high, and we can prune the whole subtree by returning
          // a soft bound.
          else if (singularBeta >= beta)
              return singularBeta;

          // If the eval of ttMove is greater than beta, we reduce it (negative extension)
          else if (ttValue >= beta)
              extension = -2;
      }

      // Check extensions (~1 Elo)
      else if (   givesCheck
               && depth > 6
               && abs(ss->staticEval) > 100)
          extension = 1;

      // Quiet ttMove extensions (~0 Elo)
      else if (   PvNode
               && move == ttMove
               && move == ss->killers[0]
               && (*contHist[0])[movedPiece][to_sq(move)] >= 10000)
          extension = 1;

      // Add extension to new depth
      newDepth += extension;
      ss->doubleExtensions = (ss-1)->doubleExtensions + (extension == 2);

      // Speculative prefetch as early as possible
      prefetch(TT.first_entry(pos.key_after(move)));

      // Update the current move (this must be done after singular extension search)
      ss->currentMove = move;
      ss->continuationHistory = &thisThread->continuationHistory[ss->inCheck]
                                                                [captureOrPromotion]
                                                                [movedPiece]
                                                                [to_sq(move)];

      // Step 15. Make the move
      pos.do_move(move, st, givesCheck);

      bool doDeeperSearch = false;

      // Step 16. Late moves reduction / extension (LMR, ~98 Elo)
      // We use various heuristics for the sons of a node after the first son has
      // been searched. In general we would like to reduce them, but there are many
      // cases where we extend a son if it has good chances to be "interesting".
      if (    depth >= 3
          &&  moveCount > 1 + 2 * rootNode
          && (   !ss->ttPv
              || !captureOrPromotion
              || (cutNode && (ss-1)->moveCount > 1)))
      {
          Depth r = reduction(improving, depth, moveCount, delta, thisThread->rootDelta);

          // Decrease reduction at some PvNodes (~2 Elo)
          if (   PvNode
              && bestMoveCount <= 3)
              r--;

          // Decrease reduction if position is or has been on the PV
          // and node is not likely to fail low. (~3 Elo)
          if (   ss->ttPv
              && !likelyFailLow)
              r -= 2;

          // Decrease reduction if opponent's move count is high (~1 Elo)
          if ((ss-1)->moveCount > 13)
              r--;

          // Increase reduction for cut nodes (~3 Elo)
          if (cutNode && move != ss->killers[0])
              r += 2;

          // Increase reduction if ttMove is a capture (~3 Elo)
          if (ttCapture)
              r++;

          ss->statScore =  thisThread->mainHistory[us][from_to(move)]
                         + (*contHist[0])[movedPiece][to_sq(move)]
                         + (*contHist[1])[movedPiece][to_sq(move)]
                         + (*contHist[3])[movedPiece][to_sq(move)]
                         - 4923;

          // Decrease/increase reduction for moves with a good/bad history (~30 Elo)
          r -= ss->statScore / 14721;

          // In general we want to cap the LMR depth search at newDepth. But if reductions
          // are really negative and movecount is low, we allow this move to be searched
          // deeper than the first move (this may lead to hidden double extensions).
          int deeper =   r >= -1                   ? 0
                       : moveCount <= 5            ? 2
                       : PvNode && depth > 6       ? 1
                       : cutNode && moveCount <= 7 ? 1
                       :                             0;

          Depth d = std::clamp(newDepth - r, 1, newDepth + deeper);

          value = -search<NonPV>(pos, ss+1, -(alpha+1), -alpha, d, true);

          // If the son is reduced and fails high it will be re-searched at full depth
          doFullDepthSearch = value > alpha && d < newDepth;
          doDeeperSearch = value > (alpha + 62 + 20 * (newDepth - d));
          didLMR = true;
      }
      else
      {
          doFullDepthSearch = !PvNode || moveCount > 1;
          didLMR = false;
      }

      // Step 17. Full depth search when LMR is skipped or fails high
      if (doFullDepthSearch)
      {
          value = -search<NonPV>(pos, ss+1, -(alpha+1), -alpha, newDepth + doDeeperSearch, !cutNode);

          // If the move passed LMR update its stats
          if (didLMR && !captureOrPromotion)
          {
              int bonus = value > alpha ?  stat_bonus(newDepth)
                                        : -stat_bonus(newDepth);

              update_continuation_histories(ss, movedPiece, to_sq(move), bonus);
          }
      }

      // For PV nodes only, do a full PV search on the first move or after a fail
      // high (in the latter case search only if value < beta), otherwise let the
      // parent node fail low with value <= alpha and try another move.
      if (PvNode && (moveCount == 1 || (value > alpha && (rootNode || value < beta))))
      {
          (ss+1)->pv = pv;
          (ss+1)->pv[0] = MOVE_NONE;

          value = -search<PV>(pos, ss+1, -beta, -alpha,
                              std::min(maxNextDepth, newDepth), false);
      }

      // Step 18. Undo move
      pos.undo_move(move);

      assert(value > -VALUE_INFINITE && value < VALUE_INFINITE);

      // Step 19. Check for a new best move
      // Finished searching the move. If a stop occurred, the return value of
      // the search cannot be trusted, and we return immediately without
      // updating best move, PV and TT.
      if (Threads.stop.load(std::memory_order_relaxed))
          return VALUE_ZERO;

      if (rootNode)
      {
          RootMove& rm = *std::find(thisThread->rootMoves.begin(),
                                    thisThread->rootMoves.end(), move);

          rm.averageScore = rm.averageScore != -VALUE_INFINITE ? (2 * value + rm.averageScore) / 3 : value;

          // PV move or new best move?
          if (moveCount == 1 || value > alpha)
          {
              rm.score = value;
              rm.selDepth = thisThread->selDepth;
              rm.pv.resize(1);

              assert((ss+1)->pv);

              for (Move* m = (ss+1)->pv; *m != MOVE_NONE; ++m)
                  rm.pv.push_back(*m);

              // We record how often the best move has been changed in each iteration.
              // This information is used for time management. In MultiPV mode,
              // we must take care to only do this for the first PV line.
              if (   moveCount > 1
                  && !thisThread->pvIdx)
                  ++thisThread->bestMoveChanges;
          }
          else
              // All other moves but the PV are set to the lowest value: this
              // is not a problem when sorting because the sort is stable and the
              // move position in the list is preserved - just the PV is pushed up.
              rm.score = -VALUE_INFINITE;
      }

      if(CC)
      {
	      bool T = value > alpha;
	      dbg_hit_on(T, V);
	      dbg_hit_on(V >= 56, 1000);
      }

      if (value > bestValue)
      {
          bestValue = value;

          if (value > alpha)
          {
              bestMove = move;

              if (PvNode && !rootNode) // Update pv even in fail-high case
                  update_pv(ss->pv, move, (ss+1)->pv);

              if (PvNode && value < beta) // Update alpha! Always alpha < beta
              {
                  alpha = value;
                  bestMoveCount++;
              }
              else
              {
                  assert(value >= beta); // Fail high
                  break;
              }
          }
      }

      // If the move is worse than some previously searched move, remember it to update its stats later
      if (move != bestMove)
      {
          if (captureOrPromotion && captureCount < 32)
              capturesSearched[captureCount++] = move;

          else if (!captureOrPromotion && quietCount < 64)
              quietsSearched[quietCount++] = move;
      }
    }

    // The following condition would detect a stop only after move loop has been
    // completed. But in this case bestValue is valid because we have fully
    // searched our subtree, and we can anyhow save the result in TT.
    /*
       if (Threads.stop)
        return VALUE_DRAW;
    */

    // Step 20. Check for mate and stalemate
    // All legal moves have been searched and if there are no legal moves, it
    // must be a mate or a stalemate. If we are in a singular extension search then
    // return a fail low score.

    assert(moveCount || !ss->inCheck || excludedMove || !MoveList<LEGAL>(pos).size());

    if (!moveCount)
        bestValue = excludedMove ? alpha :
                    ss->inCheck  ? mated_in(ss->ply)
                                 : VALUE_DRAW;

    // If there is a move which produces search value greater than alpha we update stats of searched moves
    else if (bestMove)
        update_all_stats(pos, ss, bestMove, bestValue, beta, prevSq,
                         quietsSearched, quietCount, capturesSearched, captureCount, depth);

    // Bonus for prior countermove that caused the fail low
    else if (   (depth >= 3 || PvNode)
             && !priorCapture)
    {
        //Assign extra bonus if current node is PvNode or cutNode
        //or fail low was really bad
        bool extraBonus =    PvNode
                          || cutNode
                          || bestValue < alpha - 94 * depth;

        update_continuation_histories(ss-1, pos.piece_on(prevSq), prevSq, stat_bonus(depth) * (1 + extraBonus));
    }

    if (PvNode)
        bestValue = std::min(bestValue, maxValue);

    // If no good move is found and the previous position was ttPv, then the previous
    // opponent move is probably good and the new position is added to the search tree.
    if (bestValue <= alpha)
        ss->ttPv = ss->ttPv || ((ss-1)->ttPv && depth > 3);
    // Otherwise, a counter move has been found and if the position is the last leaf
    // in the search tree, remove the position from the search tree.
    else if (depth > 3)
        ss->ttPv = ss->ttPv && (ss+1)->ttPv;

    // Write gathered information in transposition table
    if (!excludedMove && !(rootNode && thisThread->pvIdx))
        tte->save(posKey, value_to_tt(bestValue, ss->ply), ss->ttPv,
                  bestValue >= beta ? BOUND_LOWER :
                  PvNode && bestMove ? BOUND_EXACT : BOUND_UPPER,
                  depth, bestMove, ss->staticEval);

    assert(bestValue > -VALUE_INFINITE && bestValue < VALUE_INFINITE);

    return bestValue;
  }


  // qsearch() is the quiescence search function, which is called by the main search
  // function with zero depth, or recursively with further decreasing depth per call.
  template <NodeType nodeType>
  Value qsearch(Position& pos, Stack* ss, Value alpha, Value beta, Depth depth) {

    static_assert(nodeType != Root);
    constexpr bool PvNode = nodeType == PV;

    assert(alpha >= -VALUE_INFINITE && alpha < beta && beta <= VALUE_INFINITE);
    assert(PvNode || (alpha == beta - 1));
    assert(depth <= 0);

    Move pv[MAX_PLY+1];
    StateInfo st;
    ASSERT_ALIGNED(&st, Eval::NNUE::CacheLineSize);

    TTEntry* tte;
    Key posKey;
    Move ttMove, move, bestMove;
    Depth ttDepth;
    Value bestValue, value, ttValue, futilityValue, futilityBase;
    bool pvHit, givesCheck, captureOrPromotion;
    int moveCount;

    if (PvNode)
    {
        (ss+1)->pv = pv;
        ss->pv[0] = MOVE_NONE;
    }

    Thread* thisThread = pos.this_thread();
    bestMove = MOVE_NONE;
    ss->inCheck = pos.checkers();
    moveCount = 0;

    // Check for an immediate draw or maximum ply reached
    if (   pos.is_draw(ss->ply)
        || ss->ply >= MAX_PLY)
        return (ss->ply >= MAX_PLY && !ss->inCheck) ? evaluate(pos) : VALUE_DRAW;

    assert(0 <= ss->ply && ss->ply < MAX_PLY);

    // Decide whether or not to include checks: this fixes also the type of
    // TT entry depth that we are going to use. Note that in qsearch we use
    // only two types of depth in TT: DEPTH_QS_CHECKS or DEPTH_QS_NO_CHECKS.
    ttDepth = ss->inCheck || depth >= DEPTH_QS_CHECKS ? DEPTH_QS_CHECKS
                                                  : DEPTH_QS_NO_CHECKS;
    // Transposition table lookup
    posKey = pos.key();
    tte = TT.probe(posKey, ss->ttHit);
    ttValue = ss->ttHit ? value_from_tt(tte->value(), ss->ply, pos.rule50_count()) : VALUE_NONE;
    ttMove = ss->ttHit ? tte->move() : MOVE_NONE;
    pvHit = ss->ttHit && tte->is_pv();

    if (  !PvNode
        && ss->ttHit
        && tte->depth() >= ttDepth
        && ttValue != VALUE_NONE // Only in case of TT access race
        && (ttValue >= beta ? (tte->bound() & BOUND_LOWER)
                            : (tte->bound() & BOUND_UPPER)))
        return ttValue;

    // Evaluate the position statically
    if (ss->inCheck)
    {
        ss->staticEval = VALUE_NONE;
        bestValue = futilityBase = -VALUE_INFINITE;
    }
    else
    {
        if (ss->ttHit)
        {
            // Never assume anything about values stored in TT
            if ((ss->staticEval = bestValue = tte->eval()) == VALUE_NONE)
                ss->staticEval = bestValue = evaluate(pos);

            // ttValue can be used as a better position evaluation (~7 Elo)
            if (    ttValue != VALUE_NONE
                && (tte->bound() & (ttValue > bestValue ? BOUND_LOWER : BOUND_UPPER)))
                bestValue = ttValue;
        }
        else
            // In case of null move search use previous static eval with a different sign
            ss->staticEval = bestValue =
            (ss-1)->currentMove != MOVE_NULL ? evaluate(pos)
                                             : -(ss-1)->staticEval;

        // Stand pat. Return immediately if static value is at least beta
        if (bestValue >= beta)
        {
            // Save gathered info in transposition table
            if (!ss->ttHit)
                tte->save(posKey, value_to_tt(bestValue, ss->ply), false, BOUND_LOWER,
                          DEPTH_NONE, MOVE_NONE, ss->staticEval);

            return bestValue;
        }

        if (PvNode && bestValue > alpha)
            alpha = bestValue;

        futilityBase = bestValue + 155;
    }

    const PieceToHistory* contHist[] = { (ss-1)->continuationHistory, (ss-2)->continuationHistory,
                                          nullptr                   , (ss-4)->continuationHistory,
                                          nullptr                   , (ss-6)->continuationHistory };

    // Initialize a MovePicker object for the current position, and prepare
    // to search the moves. Because the depth is <= 0 here, only captures,
    // queen promotions, and other checks (only if depth >= DEPTH_QS_CHECKS)
    // will be generated.
    Square prevSq = to_sq((ss-1)->currentMove);
    MovePicker mp(pos, ttMove, depth, &thisThread->mainHistory,
                                      &thisThread->captureHistory,
                                      contHist,
                                      prevSq);

    // Loop through the moves until no moves remain or a beta cutoff occurs
    while ((move = mp.next_move()) != MOVE_NONE)
    {
      assert(is_ok(move));

      // Check for legality
      if (!pos.legal(move))
          continue;

      givesCheck = pos.gives_check(move);
      captureOrPromotion = pos.capture_or_promotion(move);

      moveCount++;

      // Futility pruning and moveCount pruning (~5 Elo)
      if (    bestValue > VALUE_TB_LOSS_IN_MAX_PLY
          && !givesCheck
          &&  to_sq(move) != prevSq
          &&  futilityBase > -VALUE_KNOWN_WIN
          &&  type_of(move) != PROMOTION)
      {

          if (moveCount > 2)
              continue;

          futilityValue = futilityBase + PieceValue[EG][pos.piece_on(to_sq(move))];

          if (futilityValue <= alpha)
          {
              bestValue = std::max(bestValue, futilityValue);
              continue;
          }

          if (futilityBase <= alpha && !pos.see_ge(move, VALUE_ZERO + 1))
          {
              bestValue = std::max(bestValue, futilityBase);
              continue;
          }
      }

      // Do not search moves with negative SEE values (~5 Elo)
      if (    bestValue > VALUE_TB_LOSS_IN_MAX_PLY
          && !pos.see_ge(move))
          continue;

      // Speculative prefetch as early as possible
      prefetch(TT.first_entry(pos.key_after(move)));

      ss->currentMove = move;
      ss->continuationHistory = &thisThread->continuationHistory[ss->inCheck]
                                                                [captureOrPromotion]
                                                                [pos.moved_piece(move)]
                                                                [to_sq(move)];

      // Continuation history based pruning (~2 Elo)
      if (  !captureOrPromotion
          && bestValue > VALUE_TB_LOSS_IN_MAX_PLY
          && (*contHist[0])[pos.moved_piece(move)][to_sq(move)] < CounterMovePruneThreshold
          && (*contHist[1])[pos.moved_piece(move)][to_sq(move)] < CounterMovePruneThreshold)
          continue;

      // Make and search the move
      pos.do_move(move, st, givesCheck);
      value = -qsearch<nodeType>(pos, ss+1, -beta, -alpha, depth - 1);
      pos.undo_move(move);

      assert(value > -VALUE_INFINITE && value < VALUE_INFINITE);

      // Check for a new best move
      if (value > bestValue)
      {
          bestValue = value;

          if (value > alpha)
          {
              bestMove = move;

              if (PvNode) // Update pv even in fail-high case
                  update_pv(ss->pv, move, (ss+1)->pv);

              if (PvNode && value < beta) // Update alpha here!
                  alpha = value;
              else
                  break; // Fail high
          }
       }
    }

    // All legal moves have been searched. A special case: if we're in check
    // and no legal moves were found, it is checkmate.
    if (ss->inCheck && bestValue == -VALUE_INFINITE)
    {
        assert(!MoveList<LEGAL>(pos).size());

        return mated_in(ss->ply); // Plies to mate from the root
    }

    // Save gathered info in transposition table
    tte->save(posKey, value_to_tt(bestValue, ss->ply), pvHit,
              bestValue >= beta ? BOUND_LOWER : BOUND_UPPER,
              ttDepth, bestMove, ss->staticEval);

    assert(bestValue > -VALUE_INFINITE && bestValue < VALUE_INFINITE);

    return bestValue;
  }


  // value_to_tt() adjusts a mate or TB score from "plies to mate from the root" to
  // "plies to mate from the current position". Standard scores are unchanged.
  // The function is called before storing a value in the transposition table.

  Value value_to_tt(Value v, int ply) {

    assert(v != VALUE_NONE);

    return  v >= VALUE_TB_WIN_IN_MAX_PLY  ? v + ply
          : v <= VALUE_TB_LOSS_IN_MAX_PLY ? v - ply : v;
  }


  // value_from_tt() is the inverse of value_to_tt(): it adjusts a mate or TB score
  // from the transposition table (which refers to the plies to mate/be mated from
  // current position) to "plies to mate/be mated (TB win/loss) from the root". However,
  // for mate scores, to avoid potentially false mate scores related to the 50 moves rule
  // and the graph history interaction, we return an optimal TB score instead.

  Value value_from_tt(Value v, int ply, int r50c) {

    if (v == VALUE_NONE)
        return VALUE_NONE;

    if (v >= VALUE_TB_WIN_IN_MAX_PLY)  // TB win or better
    {
        if (v >= VALUE_MATE_IN_MAX_PLY && VALUE_MATE - v > 99 - r50c)
            return VALUE_MATE_IN_MAX_PLY - 1; // do not return a potentially false mate score

        return v - ply;
    }

    if (v <= VALUE_TB_LOSS_IN_MAX_PLY) // TB loss or worse
    {
        if (v <= VALUE_MATED_IN_MAX_PLY && VALUE_MATE + v > 99 - r50c)
            return VALUE_MATED_IN_MAX_PLY + 1; // do not return a potentially false mate score

        return v + ply;
    }

    return v;
  }


  // update_pv() adds current move and appends child pv[]

  void update_pv(Move* pv, Move move, Move* childPv) {

    for (*pv++ = move; childPv && *childPv != MOVE_NONE; )
        *pv++ = *childPv++;
    *pv = MOVE_NONE;
  }


  // update_all_stats() updates stats at the end of search() when a bestMove is found

  void update_all_stats(const Position& pos, Stack* ss, Move bestMove, Value bestValue, Value beta, Square prevSq,
                        Move* quietsSearched, int quietCount, Move* capturesSearched, int captureCount, Depth depth) {

    int bonus1, bonus2;
    Color us = pos.side_to_move();
    Thread* thisThread = pos.this_thread();
    CapturePieceToHistory& captureHistory = thisThread->captureHistory;
    Piece moved_piece = pos.moved_piece(bestMove);
    PieceType captured = type_of(pos.piece_on(to_sq(bestMove)));

    bonus1 = stat_bonus(depth + 1);
    bonus2 = bestValue > beta + PawnValueMg ? bonus1               // larger bonus
                                            : stat_bonus(depth);   // smaller bonus

    if (!pos.capture_or_promotion(bestMove))
    {
        // Increase stats for the best move in case it was a quiet move
        update_quiet_stats(pos, ss, bestMove, bonus2);

        // Decrease stats for all non-best quiet moves
        for (int i = 0; i < quietCount; ++i)
        {
            thisThread->mainHistory[us][from_to(quietsSearched[i])] << -bonus2;
            update_continuation_histories(ss, pos.moved_piece(quietsSearched[i]), to_sq(quietsSearched[i]), -bonus2);
        }
    }
    else
        // Increase stats for the best move in case it was a capture move
        captureHistory[moved_piece][to_sq(bestMove)][captured] << bonus1;

    // Extra penalty for a quiet early move that was not a TT move or
    // main killer move in previous ply when it gets refuted.
    if (   ((ss-1)->moveCount == 1 + (ss-1)->ttHit || ((ss-1)->currentMove == (ss-1)->killers[0]))
        && !pos.captured_piece())
            update_continuation_histories(ss-1, pos.piece_on(prevSq), prevSq, -bonus1);

    // Decrease stats for all non-best capture moves
    for (int i = 0; i < captureCount; ++i)
    {
        moved_piece = pos.moved_piece(capturesSearched[i]);
        captured = type_of(pos.piece_on(to_sq(capturesSearched[i])));
        captureHistory[moved_piece][to_sq(capturesSearched[i])][captured] << -bonus1;
    }
  }


  // update_continuation_histories() updates histories of the move pairs formed
  // by moves at ply -1, -2, -4, and -6 with current move.

  void update_continuation_histories(Stack* ss, Piece pc, Square to, int bonus) {

    for (int i : {1, 2, 4, 6})
    {
        // Only update first 2 continuation histories if we are in check
        if (ss->inCheck && i > 2)
            break;
        if (is_ok((ss-i)->currentMove))
            (*(ss-i)->continuationHistory)[pc][to] << bonus;
    }
  }


  // update_quiet_stats() updates move sorting heuristics

  void update_quiet_stats(const Position& pos, Stack* ss, Move move, int bonus) {

    // Update killers
    if (ss->killers[0] != move)
    {
        ss->killers[1] = ss->killers[0];
        ss->killers[0] = move;
    }

    Color us = pos.side_to_move();
    Thread* thisThread = pos.this_thread();
    thisThread->mainHistory[us][from_to(move)] << bonus;
    update_continuation_histories(ss, pos.moved_piece(move), to_sq(move), bonus);

    // Update countermove history
    if (is_ok((ss-1)->currentMove))
    {
        Square prevSq = to_sq((ss-1)->currentMove);
        thisThread->counterMoves[pos.piece_on(prevSq)][prevSq] = move;
    }
  }

  // When playing with strength handicap, choose best move among a set of RootMoves
  // using a statistical rule dependent on 'level'. Idea by Heinz van Saanen.

  Move Skill::pick_best(size_t multiPV) {

    const RootMoves& rootMoves = Threads.main()->rootMoves;
    static PRNG rng(now()); // PRNG sequence should be non-deterministic

    // RootMoves are already sorted by score in descending order
    Value topScore = rootMoves[0].score;
    int delta = std::min(topScore - rootMoves[multiPV - 1].score, PawnValueMg);
    int maxScore = -VALUE_INFINITE;
    double weakness = 120 - 2 * level;

    // Choose best move. For each move score we add two terms, both dependent on
    // weakness. One is deterministic and bigger for weaker levels, and one is
    // random. Then we choose the move with the resulting highest score.
    for (size_t i = 0; i < multiPV; ++i)
    {
        // This is our magic formula
        int push = int((  weakness * int(topScore - rootMoves[i].score)
                        + delta * (rng.rand<unsigned>() % int(weakness))) / 128);

        if (rootMoves[i].score + push >= maxScore)
        {
            maxScore = rootMoves[i].score + push;
            best = rootMoves[i].pv[0];
        }
    }

    return best;
  }

} // namespace


/// MainThread::check_time() is used to print debug info and, more importantly,
/// to detect when we are out of available time and thus stop the search.

void MainThread::check_time() {

  if (--callsCnt > 0)
      return;

  // When using nodes, ensure checking rate is not lower than 0.1% of nodes
  callsCnt = Limits.nodes ? std::min(1024, int(Limits.nodes / 1024)) : 1024;

  static TimePoint lastInfoTime = now();

  TimePoint elapsed = Time.elapsed();
  TimePoint tick = Limits.startTime + elapsed;

  if (tick - lastInfoTime >= 1000)
  {
      lastInfoTime = tick;
      dbg_print();
  }

  // We should not stop pondering until told so by the GUI
  if (ponder)
      return;

  if (   (Limits.use_time_management() && (elapsed > Time.maximum() - 10 || stopOnPonderhit))
      || (Limits.movetime && elapsed >= Limits.movetime)
      || (Limits.nodes && Threads.nodes_searched() >= (uint64_t)Limits.nodes))
      Threads.stop = true;
}


/// UCI::pv() formats PV information according to the UCI protocol. UCI requires
/// that all (if any) unsearched PV lines are sent using a previous search score.

string UCI::pv(const Position& pos, Depth depth, Value alpha, Value beta) {

  std::stringstream ss;
  TimePoint elapsed = Time.elapsed() + 1;
  const RootMoves& rootMoves = pos.this_thread()->rootMoves;
  size_t pvIdx = pos.this_thread()->pvIdx;
  size_t multiPV = std::min((size_t)Options["MultiPV"], rootMoves.size());
  uint64_t nodesSearched = Threads.nodes_searched();
  uint64_t tbHits = Threads.tb_hits() + (TB::RootInTB ? rootMoves.size() : 0);

  for (size_t i = 0; i < multiPV; ++i)
  {
      bool updated = rootMoves[i].score != -VALUE_INFINITE;

      if (depth == 1 && !updated && i > 0)
          continue;

      Depth d = updated ? depth : std::max(1, depth - 1);
      Value v = updated ? rootMoves[i].score : rootMoves[i].previousScore;

      if (v == -VALUE_INFINITE)
          v = VALUE_ZERO;

      bool tb = TB::RootInTB && abs(v) < VALUE_MATE_IN_MAX_PLY;
      v = tb ? rootMoves[i].tbScore : v;

      if (ss.rdbuf()->in_avail()) // Not at first line
          ss << "\n";

      ss << "info"
         << " depth "    << d
         << " seldepth " << rootMoves[i].selDepth
         << " multipv "  << i + 1
         << " score "    << UCI::value(v);

      if (Options["UCI_ShowWDL"])
          ss << UCI::wdl(v, pos.game_ply());

      if (!tb && i == pvIdx)
          ss << (v >= beta ? " lowerbound" : v <= alpha ? " upperbound" : "");

      ss << " nodes "    << nodesSearched
         << " nps "      << nodesSearched * 1000 / elapsed;

      if (elapsed > 1000) // Earlier makes little sense
          ss << " hashfull " << TT.hashfull();

      ss << " tbhits "   << tbHits
         << " time "     << elapsed
         << " pv";

      for (Move m : rootMoves[i].pv)
          ss << " " << UCI::move(m, pos.is_chess960());
  }

  return ss.str();
}


/// RootMove::extract_ponder_from_tt() is called in case we have no ponder move
/// before exiting the search, for instance, in case we stop the search during a
/// fail high at root. We try hard to have a ponder move to return to the GUI,
/// otherwise in case of 'ponder on' we have nothing to think on.

bool RootMove::extract_ponder_from_tt(Position& pos) {

    StateInfo st;
    ASSERT_ALIGNED(&st, Eval::NNUE::CacheLineSize);

    bool ttHit;

    assert(pv.size() == 1);

    if (pv[0] == MOVE_NONE)
        return false;

    pos.do_move(pv[0], st);
    TTEntry* tte = TT.probe(pos.key(), ttHit);

    if (ttHit)
    {
        Move m = tte->move(); // Local copy to be SMP safe
        if (MoveList<LEGAL>(pos).contains(m))
            pv.push_back(m);
    }

    pos.undo_move(pv[0]);
    return pv.size() > 1;
}

void Tablebases::rank_root_moves(Position& pos, Search::RootMoves& rootMoves) {

    RootInTB = false;
    UseRule50 = bool(Options["Syzygy50MoveRule"]);
    ProbeDepth = int(Options["SyzygyProbeDepth"]);
    Cardinality = int(Options["SyzygyProbeLimit"]);
    bool dtz_available = true;

    // Tables with fewer pieces than SyzygyProbeLimit are searched with
    // ProbeDepth == DEPTH_ZERO
    if (Cardinality > MaxCardinality)
    {
        Cardinality = MaxCardinality;
        ProbeDepth = 0;
    }

    if (Cardinality >= popcount(pos.pieces()) && !pos.can_castle(ANY_CASTLING))
    {
        // Rank moves using DTZ tables
        RootInTB = root_probe(pos, rootMoves);

        if (!RootInTB)
        {
            // DTZ tables are missing; try to rank moves using WDL tables
            dtz_available = false;
            RootInTB = root_probe_wdl(pos, rootMoves);
        }
    }

    if (RootInTB)
    {
        // Sort moves according to TB rank
        std::stable_sort(rootMoves.begin(), rootMoves.end(),
                  [](const RootMove &a, const RootMove &b) { return a.tbRank > b.tbRank; } );

        // Probe during search only if DTZ is not available and we are winning
        if (dtz_available || rootMoves[0].tbScore <= VALUE_DRAW)
            Cardinality = 0;
    }
    else
    {
        // Clean up if root_probe() and root_probe_wdl() have failed
        for (auto& m : rootMoves)
            m.tbRank = 0;
    }
}

} // namespace Stockfish<|MERGE_RESOLUTION|>--- conflicted
+++ resolved
@@ -1042,10 +1042,9 @@
                   continue;
 
               // SEE based pruning (~9 Elo)
-<<<<<<< HEAD
 	         //std::cerr << captureHistory[movedPiece][to_sq(move)][type_of(pos.piece_on(to_sq(move)))] << ";" << int(!pos.see_ge(move, Value(-218) * depth)) << std::endl;
 
-              if (!pos.see_ge(move, Value(-218) * depth))
+              if (!pos.see_ge(move, Value(-217) * depth))
 	      {
 		      CC = true;
 	          //   dbg_hit_on(true, !pos.see_ge(move, Value(-218) * depth), 10 + captureHistory[movedPiece][to_sq(move)][type_of(pos.piece_on(to_sq(move)))] / 1000);
@@ -1053,10 +1052,6 @@
 	          V = (*contHist[0])[movedPiece][to_sq(move)] / 1000 + 29;
                   if(!CC) continue;
 	      }
-=======
-              if (!pos.see_ge(move, Value(-217) * depth))
-                  continue;
->>>>>>> 44b1ba89
           }
           else
           {
