--- conflicted
+++ resolved
@@ -377,11 +377,7 @@
           if (rootDepth >= 4)
           {
               Value prev = rootMoves[pvIdx].averageScore;
-<<<<<<< HEAD
               delta = Value(15) + int(prev) * prev / 16384;
-=======
-              delta = Value(17) + int(prev) * prev / 16384;
->>>>>>> a0259d8a
               alpha = std::max(prev - delta,-VALUE_INFINITE);
               beta  = std::min(prev + delta, VALUE_INFINITE);
 
@@ -1173,10 +1169,7 @@
               && bestMoveCount <= 3)
               r--;
 
-<<<<<<< HEAD
-=======
           // Increases reduction for PvNodes that have small window
->>>>>>> a0259d8a
           if (PvNode && beta - alpha < thisThread->rootDelta / 4)
               r++;
 
