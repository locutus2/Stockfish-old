--- conflicted
+++ resolved
@@ -397,17 +397,12 @@
                   beta = (alpha + beta) / 2;
                   alpha = std::max(bestValue - delta, -VALUE_INFINITE);
 
-                  failedHighCnt = 0;
                   if (mainThread)
                       mainThread->stopOnPonderhit = false;
               }
               else if (bestValue >= beta)
                   beta = std::min(bestValue + delta, VALUE_INFINITE);
-<<<<<<< HEAD
-=======
-                  ++failedHighCnt;
-              }
->>>>>>> bf6b647a
+
               else
                   break;
 
@@ -1037,6 +1032,7 @@
           // Decrease reduction if opponent's move count is high (~10 Elo)
           if ((ss-1)->moveCount > 15)
               r -= ONE_PLY;
+
           // Decrease reduction if move has been singularly extended
           r -= singularExtensionLMRmultiplier * ONE_PLY;
 
