/*
  Stockfish, a UCI chess playing engine derived from Glaurung 2.1
  Copyright (C) 2004-2022 The Stockfish developers (see AUTHORS file)

  Stockfish is free software: you can redistribute it and/or modify
  it under the terms of the GNU General Public License as published by
  the Free Software Foundation, either version 3 of the License, or
  (at your option) any later version.

  Stockfish is distributed in the hope that it will be useful,
  but WITHOUT ANY WARRANTY; without even the implied warranty of
  MERCHANTABILITY or FITNESS FOR A PARTICULAR PURPOSE.  See the
  GNU General Public License for more details.

  You should have received a copy of the GNU General Public License
  along with this program.  If not, see <http://www.gnu.org/licenses/>.
*/

#include <algorithm>
#include <cassert>
#include <cmath>
#include <cstring>   // For std::memset
#include <iostream>
#include <sstream>

#include "evaluate.h"
#include "misc.h"
#include "movegen.h"
#include "movepick.h"
#include "position.h"
#include "search.h"
#include "thread.h"
#include "timeman.h"
#include "tt.h"
#include "uci.h"
#include "syzygy/tbprobe.h"

namespace Stockfish {

namespace Search {

  LimitsType Limits;
}

namespace Tablebases {

  int Cardinality;
  bool RootInTB;
  bool UseRule50;
  Depth ProbeDepth;
}

namespace TB = Tablebases;

using std::string;
using Eval::evaluate;
using namespace Search;

namespace {

  // Different node types, used as a template parameter
  enum NodeType { NonPV, PV, Root };

  // Futility margin
  Value futility_margin(Depth d, bool improving) {
    return Value(168 * (d - improving));
  }

  // Reductions lookup table, initialized at startup
  int Reductions[MAX_MOVES]; // [depth or moveNumber]

  Depth reduction(bool i, Depth d, int mn, Value delta, Value rootDelta) {
    int r = Reductions[d] * Reductions[mn];
    return (r + 1463 - int(delta) * 1024 / int(rootDelta)) / 1024 + (!i && r > 1010);
  }

  constexpr int futility_move_count(bool improving, Depth depth) {
    return (3 + depth * depth) / (2 - improving);
  }

  // History and stats update bonus, based on depth
  int stat_bonus(Depth d) {
    return std::min((9 * d + 270) * d - 311 , 2145);
  }

  // Add a small random component to draw evaluations to avoid 3-fold blindness
  Value value_draw(Thread* thisThread) {
    return VALUE_DRAW + Value(2 * (thisThread->nodes & 1) - 1);
  }

  // Skill structure is used to implement strength limit. If we have an uci_elo then
  // we convert it to a suitable fractional skill level using anchoring to CCRL Elo
  // (goldfish 1.13 = 2000) and a fit through Ordo derived Elo for match (TC 60+0.6)
  // results spanning a wide range of k values.
  struct Skill {
    Skill(int skill_level, int uci_elo) {
        if (uci_elo)
            level = std::clamp(std::pow((uci_elo - 1346.6) / 143.4, 1 / 0.806), 0.0, 20.0);
        else
            level = double(skill_level);
    }
    bool enabled() const { return level < 20.0; }
    bool time_to_pick(Depth depth) const { return depth == 1 + int(level); }
    Move pick_best(size_t multiPV);

    double level;
    Move best = MOVE_NONE;
  };

  template <NodeType nodeType>
  Value search(Position& pos, Stack* ss, Value alpha, Value beta, Depth depth, bool cutNode);

  template <NodeType nodeType>
  Value qsearch(Position& pos, Stack* ss, Value alpha, Value beta, Depth depth = 0);

  Value value_to_tt(Value v, int ply);
  Value value_from_tt(Value v, int ply, int r50c);
  void update_pv(Move* pv, Move move, Move* childPv);
  void update_continuation_histories(Stack* ss, Piece pc, Square to, int bonus);
  void update_quiet_stats(const Position& pos, Stack* ss, Move move, int bonus);
  void update_all_stats(const Position& pos, Stack* ss, Move bestMove, Value bestValue, Value beta, Square prevSq,
                        Move* quietsSearched, int quietCount, Move* capturesSearched, int captureCount, Depth depth);

  // perft() is our utility to verify move generation. All the leaf nodes up
  // to the given depth are generated and counted, and the sum is returned.
  template<bool Root>
  uint64_t perft(Position& pos, Depth depth) {

    StateInfo st;
    ASSERT_ALIGNED(&st, Eval::NNUE::CacheLineSize);

    uint64_t cnt, nodes = 0;
    const bool leaf = (depth == 2);

    for (const auto& m : MoveList<LEGAL>(pos))
    {
        if (Root && depth <= 1)
            cnt = 1, nodes++;
        else
        {
            pos.do_move(m, st);
            cnt = leaf ? MoveList<LEGAL>(pos).size() : perft<false>(pos, depth - 1);
            nodes += cnt;
            pos.undo_move(m);
        }
        if (Root)
            sync_cout << UCI::move(m, pos.is_chess960()) << ": " << cnt << sync_endl;
    }
    return nodes;
  }

} // namespace


/// Search::init() is called at startup to initialize various lookup tables

void Search::init() {

  for (int i = 1; i < MAX_MOVES; ++i)
      Reductions[i] = int((20.81 + std::log(Threads.size()) / 2) * std::log(i));
}


/// Search::clear() resets search state to its initial value

void Search::clear() {

  Threads.main()->wait_for_search_finished();

  Time.availableNodes = 0;
  TT.clear();
  Threads.clear();
  Tablebases::init(Options["SyzygyPath"]); // Free mapped files
}


/// MainThread::search() is started when the program receives the UCI 'go'
/// command. It searches from the root position and outputs the "bestmove".

void MainThread::search() {

  if (Limits.perft)
  {
      nodes = perft<true>(rootPos, Limits.perft);
      sync_cout << "\nNodes searched: " << nodes << "\n" << sync_endl;
      return;
  }

  Color us = rootPos.side_to_move();
  Time.init(Limits, us, rootPos.game_ply());
  TT.new_search();

  Eval::NNUE::verify();

  if (rootMoves.empty())
  {
      rootMoves.emplace_back(MOVE_NONE);
      sync_cout << "info depth 0 score "
                << UCI::value(rootPos.checkers() ? -VALUE_MATE : VALUE_DRAW)
                << sync_endl;
  }
  else
  {
      Threads.start_searching(); // start non-main threads
      Thread::search();          // main thread start searching
  }

  // When we reach the maximum depth, we can arrive here without a raise of
  // Threads.stop. However, if we are pondering or in an infinite search,
  // the UCI protocol states that we shouldn't print the best move before the
  // GUI sends a "stop" or "ponderhit" command. We therefore simply wait here
  // until the GUI sends one of those commands.

  while (!Threads.stop && (ponder || Limits.infinite))
  {} // Busy wait for a stop or a ponder reset

  // Stop the threads if not already stopped (also raise the stop if
  // "ponderhit" just reset Threads.ponder).
  Threads.stop = true;

  // Wait until all threads have finished
  Threads.wait_for_search_finished();

  // When playing in 'nodes as time' mode, subtract the searched nodes from
  // the available ones before exiting.
  if (Limits.npmsec)
      Time.availableNodes += Limits.inc[us] - Threads.nodes_searched();

  Thread* bestThread = this;
  Skill skill = Skill(Options["Skill Level"], Options["UCI_LimitStrength"] ? int(Options["UCI_Elo"]) : 0);

  if (   int(Options["MultiPV"]) == 1
      && !Limits.depth
      && !skill.enabled()
      && rootMoves[0].pv[0] != MOVE_NONE)
      bestThread = Threads.get_best_thread();

  bestPreviousScore = bestThread->rootMoves[0].score;
  bestPreviousAverageScore = bestThread->rootMoves[0].averageScore;

  // Send again PV info if we have a new best thread
  if (bestThread != this)
      sync_cout << UCI::pv(bestThread->rootPos, bestThread->completedDepth, -VALUE_INFINITE, VALUE_INFINITE) << sync_endl;

  sync_cout << "bestmove " << UCI::move(bestThread->rootMoves[0].pv[0], rootPos.is_chess960());

  if (bestThread->rootMoves[0].pv.size() > 1 || bestThread->rootMoves[0].extract_ponder_from_tt(rootPos))
      std::cout << " ponder " << UCI::move(bestThread->rootMoves[0].pv[1], rootPos.is_chess960());

  std::cout << sync_endl;
}


/// Thread::search() is the main iterative deepening loop. It calls search()
/// repeatedly with increasing depth until the allocated thinking time has been
/// consumed, the user stops the search, or the maximum search depth is reached.

void Thread::search() {

  // To allow access to (ss-7) up to (ss+2), the stack must be oversized.
  // The former is needed to allow update_continuation_histories(ss-1, ...),
  // which accesses its argument at ss-6, also near the root.
  // The latter is needed for statScore and killer initialization.
  Stack stack[MAX_PLY+10], *ss = stack+7;
  Move  pv[MAX_PLY+1];
  Value alpha, beta, delta;
  Move  lastBestMove = MOVE_NONE;
  Depth lastBestMoveDepth = 0;
  MainThread* mainThread = (this == Threads.main() ? Threads.main() : nullptr);
  double timeReduction = 1, totBestMoveChanges = 0;
  Color us = rootPos.side_to_move();
  int iterIdx = 0;

  std::memset(ss-7, 0, 10 * sizeof(Stack));
  for (int i = 7; i > 0; i--)
      (ss-i)->continuationHistory = &this->continuationHistory[0][0][NO_PIECE][0]; // Use as a sentinel

  for (int i = 0; i <= MAX_PLY + 2; ++i)
      (ss+i)->ply = i;

  ss->pv = pv;

  bestValue = delta = alpha = -VALUE_INFINITE;
  beta = VALUE_INFINITE;

  if (mainThread)
  {
      if (mainThread->bestPreviousScore == VALUE_INFINITE)
          for (int i = 0; i < 4; ++i)
              mainThread->iterValue[i] = VALUE_ZERO;
      else
          for (int i = 0; i < 4; ++i)
              mainThread->iterValue[i] = mainThread->bestPreviousScore;
  }

  size_t multiPV = size_t(Options["MultiPV"]);
  Skill skill(Options["Skill Level"], Options["UCI_LimitStrength"] ? int(Options["UCI_Elo"]) : 0);

  // When playing with strength handicap enable MultiPV search that we will
  // use behind the scenes to retrieve a set of possible moves.
  if (skill.enabled())
      multiPV = std::max(multiPV, (size_t)4);

  multiPV = std::min(multiPV, rootMoves.size());

  complexityAverage.set(202, 1);

  trend         = SCORE_ZERO;
  optimism[ us] = Value(39);
  optimism[~us] = -optimism[us];

  int searchAgainCounter = 0;

  // Iterative deepening loop until requested to stop or the target depth is reached
  while (   ++rootDepth < MAX_PLY
         && !Threads.stop
         && !(Limits.depth && mainThread && rootDepth > Limits.depth))
  {
      // Age out PV variability metric
      if (mainThread)
          totBestMoveChanges /= 2;

      // Save the last iteration's scores before first PV line is searched and
      // all the move scores except the (new) PV are set to -VALUE_INFINITE.
      for (RootMove& rm : rootMoves)
          rm.previousScore = rm.score;

      size_t pvFirst = 0;
      pvLast = 0;

      if (!Threads.increaseDepth)
         searchAgainCounter++;

      // MultiPV loop. We perform a full root search for each PV line
      for (pvIdx = 0; pvIdx < multiPV && !Threads.stop; ++pvIdx)
      {
          if (pvIdx == pvLast)
          {
              pvFirst = pvLast;
              for (pvLast++; pvLast < rootMoves.size(); pvLast++)
                  if (rootMoves[pvLast].tbRank != rootMoves[pvFirst].tbRank)
                      break;
          }

          // Reset UCI info selDepth for each depth and each PV line
          selDepth = 0;

          // Reset aspiration window starting size
          if (rootDepth >= 4)
          {
              Value prev = rootMoves[pvIdx].averageScore;
              delta = Value(16) + int(prev) * prev / 19178;
              alpha = std::max(prev - delta,-VALUE_INFINITE);
              beta  = std::min(prev + delta, VALUE_INFINITE);

              // Adjust trend and optimism based on root move's previousScore
              int tr = sigmoid(prev, 3, 8, 90, 125, 1);
              trend = (us == WHITE ?  make_score(tr, tr / 2)
                                   : -make_score(tr, tr / 2));

              int opt = sigmoid(prev, 8, 17, 144, 13966, 183);
              optimism[ us] = Value(opt);
              optimism[~us] = -optimism[us];
          }

          // Start with a small aspiration window and, in the case of a fail
          // high/low, re-search with a bigger window until we don't fail
          // high/low anymore.
          int failedHighCnt = 0;
          while (true)
          {
              Depth adjustedDepth = std::max(1, rootDepth - failedHighCnt - searchAgainCounter);
              bestValue = Stockfish::search<Root>(rootPos, ss, alpha, beta, adjustedDepth, false);

              // Bring the best move to the front. It is critical that sorting
              // is done with a stable algorithm because all the values but the
              // first and eventually the new best one are set to -VALUE_INFINITE
              // and we want to keep the same order for all the moves except the
              // new PV that goes to the front. Note that in case of MultiPV
              // search the already searched PV lines are preserved.
              std::stable_sort(rootMoves.begin() + pvIdx, rootMoves.begin() + pvLast);

              // If search has been stopped, we break immediately. Sorting is
              // safe because RootMoves is still valid, although it refers to
              // the previous iteration.
              if (Threads.stop)
                  break;

              // When failing high/low give some update (without cluttering
              // the UI) before a re-search.
              if (   mainThread
                  && multiPV == 1
                  && (bestValue <= alpha || bestValue >= beta)
                  && Time.elapsed() > 3000)
                  sync_cout << UCI::pv(rootPos, rootDepth, alpha, beta) << sync_endl;

              // In case of failing low/high increase aspiration window and
              // re-search, otherwise exit the loop.
              if (bestValue <= alpha)
              {
                  beta = (alpha + beta) / 2;
                  alpha = std::max(bestValue - delta, -VALUE_INFINITE);

                  failedHighCnt = 0;
                  if (mainThread)
                      mainThread->stopOnPonderhit = false;
              }
              else if (bestValue >= beta)
              {
                  beta = std::min(bestValue + delta, VALUE_INFINITE);
                  ++failedHighCnt;
              }
              else
                  break;

              delta += delta / 4 + 2;

              assert(alpha >= -VALUE_INFINITE && beta <= VALUE_INFINITE);
          }

          // Sort the PV lines searched so far and update the GUI
          std::stable_sort(rootMoves.begin() + pvFirst, rootMoves.begin() + pvIdx + 1);

          if (    mainThread
              && (Threads.stop || pvIdx + 1 == multiPV || Time.elapsed() > 3000))
              sync_cout << UCI::pv(rootPos, rootDepth, alpha, beta) << sync_endl;
      }

      if (!Threads.stop)
          completedDepth = rootDepth;

      if (rootMoves[0].pv[0] != lastBestMove) {
         lastBestMove = rootMoves[0].pv[0];
         lastBestMoveDepth = rootDepth;
      }

      // Have we found a "mate in x"?
      if (   Limits.mate
          && bestValue >= VALUE_MATE_IN_MAX_PLY
          && VALUE_MATE - bestValue <= 2 * Limits.mate)
          Threads.stop = true;

      if (!mainThread)
          continue;

      // If skill level is enabled and time is up, pick a sub-optimal best move
      if (skill.enabled() && skill.time_to_pick(rootDepth))
          skill.pick_best(multiPV);

      // Use part of the gained time from a previous stable move for the current move
      for (Thread* th : Threads)
      {
          totBestMoveChanges += th->bestMoveChanges;
          th->bestMoveChanges = 0;
      }

      // Do we have time for the next iteration? Can we stop searching now?
      if (    Limits.use_time_management()
          && !Threads.stop
          && !mainThread->stopOnPonderhit)
      {
          double fallingEval = (69 + 12 * (mainThread->bestPreviousAverageScore - bestValue)
                                    +  6 * (mainThread->iterValue[iterIdx] - bestValue)) / 781.4;
          fallingEval = std::clamp(fallingEval, 0.5, 1.5);

          // If the bestMove is stable over several iterations, reduce time accordingly
          timeReduction = lastBestMoveDepth + 10 < completedDepth ? 1.63 : 0.73;
          double reduction = (1.56 + mainThread->previousTimeReduction) / (2.20 * timeReduction);
          double bestMoveInstability = 1.073 + std::max(1.0, 2.25 - 9.9 / rootDepth)
                                              * totBestMoveChanges / Threads.size();
          int complexity = mainThread->complexityAverage.value();
          double complexPosition = std::clamp(1.0 + (complexity - 326) / 1618.1, 0.5, 1.5);

          double totalTime = Time.optimum() * fallingEval * reduction * bestMoveInstability * complexPosition;

          // Cap used time in case of a single legal move for a better viewer experience in tournaments
          // yielding correct scores and sufficiently fast moves.
          if (rootMoves.size() == 1)
              totalTime = std::min(500.0, totalTime);

          // Stop the search if we have exceeded the totalTime
          if (Time.elapsed() > totalTime)
          {
              // If we are allowed to ponder do not stop the search now but
              // keep pondering until the GUI sends "ponderhit" or "stop".
              if (mainThread->ponder)
                  mainThread->stopOnPonderhit = true;
              else
                  Threads.stop = true;
          }
          else if (   Threads.increaseDepth
                   && !mainThread->ponder
                   && Time.elapsed() > totalTime * 0.43)
                   Threads.increaseDepth = false;
          else
                   Threads.increaseDepth = true;
      }

      mainThread->iterValue[iterIdx] = bestValue;
      iterIdx = (iterIdx + 1) & 3;
  }

  if (!mainThread)
      return;

  mainThread->previousTimeReduction = timeReduction;

  // If skill level is enabled, swap best PV line with the sub-optimal one
  if (skill.enabled())
      std::swap(rootMoves[0], *std::find(rootMoves.begin(), rootMoves.end(),
                skill.best ? skill.best : skill.pick_best(multiPV)));
}


namespace {

  // search<>() is the main search function for both PV and non-PV nodes

  template <NodeType nodeType>
  Value search(Position& pos, Stack* ss, Value alpha, Value beta, Depth depth, bool cutNode) {

    constexpr bool PvNode = nodeType != NonPV;
    constexpr bool rootNode = nodeType == Root;
    const Depth maxNextDepth = rootNode ? depth : depth + 1;

    // Check if we have an upcoming move which draws by repetition, or
    // if the opponent had an alternative move earlier to this position.
    if (   !rootNode
        && pos.rule50_count() >= 3
        && alpha < VALUE_DRAW
        && pos.has_game_cycle(ss->ply))
    {
        alpha = value_draw(pos.this_thread());
        if (alpha >= beta)
            return alpha;
    }

    // Dive into quiescence search when the depth reaches zero
    if (depth <= 0)
        return qsearch<PvNode ? PV : NonPV>(pos, ss, alpha, beta);

    assert(-VALUE_INFINITE <= alpha && alpha < beta && beta <= VALUE_INFINITE);
    assert(PvNode || (alpha == beta - 1));
    assert(0 < depth && depth < MAX_PLY);
    assert(!(PvNode && cutNode));

    Move pv[MAX_PLY+1], capturesSearched[32], quietsSearched[64];
    StateInfo st;
    ASSERT_ALIGNED(&st, Eval::NNUE::CacheLineSize);

    TTEntry* tte;
    Key posKey;
    Move ttMove, move, excludedMove, bestMove;
    Depth extension, newDepth;
    Value bestValue, value, ttValue, eval, maxValue, probCutBeta, origAlpha;
    bool givesCheck, improving, didLMR, priorCapture;
    bool capture, doFullDepthSearch, moveCountPruning, ttCapture;
    Piece movedPiece;
    int moveCount, captureCount, quietCount, improvement, complexity;

    // Step 1. Initialize node
    Thread* thisThread = pos.this_thread();
    thisThread->depth  = depth;
    ss->inCheck        = pos.checkers();
    priorCapture       = pos.captured_piece();
    Color us           = pos.side_to_move();
    moveCount          = captureCount = quietCount = ss->moveCount = 0;
    bestValue          = -VALUE_INFINITE;
    maxValue           = VALUE_INFINITE;
    origAlpha          = alpha;

    // Check for the available remaining time
    if (thisThread == Threads.main())
        static_cast<MainThread*>(thisThread)->check_time();

    // Used to send selDepth info to GUI (selDepth counts from 1, ply from 0)
    if (PvNode && thisThread->selDepth < ss->ply + 1)
        thisThread->selDepth = ss->ply + 1;

    if (!rootNode)
    {
        // Step 2. Check for aborted search and immediate draw
        if (   Threads.stop.load(std::memory_order_relaxed)
            || pos.is_draw(ss->ply)
            || ss->ply >= MAX_PLY)
            return (ss->ply >= MAX_PLY && !ss->inCheck) ? evaluate(pos)
                                                        : value_draw(pos.this_thread());

        // Step 3. Mate distance pruning. Even if we mate at the next move our score
        // would be at best mate_in(ss->ply+1), but if alpha is already bigger because
        // a shorter mate was found upward in the tree then there is no need to search
        // because we will never beat the current alpha. Same logic but with reversed
        // signs applies also in the opposite condition of being mated instead of giving
        // mate. In this case return a fail-high score.
        alpha = std::max(mated_in(ss->ply), alpha);
        beta = std::min(mate_in(ss->ply+1), beta);
        if (alpha >= beta)
            return alpha;
    }
    else
        thisThread->rootDelta = beta - alpha;

    assert(0 <= ss->ply && ss->ply < MAX_PLY);

    (ss+1)->ttPv         = false;
    (ss+1)->excludedMove = bestMove = MOVE_NONE;
    (ss+2)->killers[0]   = (ss+2)->killers[1] = MOVE_NONE;
    ss->doubleExtensions = (ss-1)->doubleExtensions;
    ss->depth            = depth;
    Square prevSq        = to_sq((ss-1)->currentMove);

    // Initialize statScore to zero for the grandchildren of the current position.
    // So statScore is shared between all grandchildren and only the first grandchild
    // starts with statScore = 0. Later grandchildren start with the last calculated
    // statScore of the previous grandchild. This influences the reduction rules in
    // LMR which are based on the statScore of parent position.
    if (!rootNode)
        (ss+2)->statScore = 0;

    // Step 4. Transposition table lookup. We don't want the score of a partial
    // search to overwrite a previous full search TT value, so we use a different
    // position key in case of an excluded move.
    excludedMove = ss->excludedMove;
    posKey = excludedMove == MOVE_NONE ? pos.key() : pos.key() ^ make_key(excludedMove);
    tte = TT.probe(posKey, ss->ttHit);
    ttValue = ss->ttHit ? value_from_tt(tte->value(), ss->ply, pos.rule50_count()) : VALUE_NONE;
    ttMove =  rootNode ? thisThread->rootMoves[thisThread->pvIdx].pv[0]
            : ss->ttHit    ? tte->move() : MOVE_NONE;
    ttCapture = ttMove && pos.capture(ttMove);
    if (!excludedMove)
        ss->ttPv = PvNode || (ss->ttHit && tte->is_pv());

    // At non-PV nodes we check for an early TT cutoff
    if (  !PvNode
        && ss->ttHit
        && tte->depth() > depth - (thisThread->id() % 2 == 1)
        && ttValue != VALUE_NONE // Possible in case of TT access race
        && (ttValue >= beta ? (tte->bound() & BOUND_LOWER)
                            : (tte->bound() & BOUND_UPPER)))
    {
        // If ttMove is quiet, update move sorting heuristics on TT hit (~1 Elo)
        if (ttMove)
        {
            if (ttValue >= beta)
            {
                // Bonus for a quiet ttMove that fails high (~3 Elo)
                if (!ttCapture)
                    update_quiet_stats(pos, ss, ttMove, stat_bonus(depth));

                // Extra penalty for early quiet moves of the previous ply (~0 Elo)
                if ((ss-1)->moveCount <= 2 && !priorCapture)
                    update_continuation_histories(ss-1, pos.piece_on(prevSq), prevSq, -stat_bonus(depth + 1));
            }
            // Penalty for a quiet ttMove that fails low (~1 Elo)
            else if (!ttCapture)
            {
                int penalty = -stat_bonus(depth);
                thisThread->mainHistory[us][from_to(ttMove)] << penalty;
                update_continuation_histories(ss, pos.moved_piece(ttMove), to_sq(ttMove), penalty);
            }
        }

        // Partial workaround for the graph history interaction problem
        // For high rule50 counts don't produce transposition table cutoffs.
        if (pos.rule50_count() < 90)
            return ttValue;
    }

    // Step 5. Tablebases probe
    if (!rootNode && TB::Cardinality)
    {
        int piecesCount = pos.count<ALL_PIECES>();

        if (    piecesCount <= TB::Cardinality
            && (piecesCount <  TB::Cardinality || depth >= TB::ProbeDepth)
            &&  pos.rule50_count() == 0
            && !pos.can_castle(ANY_CASTLING))
        {
            TB::ProbeState err;
            TB::WDLScore wdl = Tablebases::probe_wdl(pos, &err);

            // Force check of time on the next occasion
            if (thisThread == Threads.main())
                static_cast<MainThread*>(thisThread)->callsCnt = 0;

            if (err != TB::ProbeState::FAIL)
            {
                thisThread->tbHits.fetch_add(1, std::memory_order_relaxed);

                int drawScore = TB::UseRule50 ? 1 : 0;

                // use the range VALUE_MATE_IN_MAX_PLY to VALUE_TB_WIN_IN_MAX_PLY to score
                value =  wdl < -drawScore ? VALUE_MATED_IN_MAX_PLY + ss->ply + 1
                       : wdl >  drawScore ? VALUE_MATE_IN_MAX_PLY - ss->ply - 1
                                          : VALUE_DRAW + 2 * wdl * drawScore;

                Bound b =  wdl < -drawScore ? BOUND_UPPER
                         : wdl >  drawScore ? BOUND_LOWER : BOUND_EXACT;

                if (    b == BOUND_EXACT
                    || (b == BOUND_LOWER ? value >= beta : value <= alpha))
                {
                    tte->save(posKey, value_to_tt(value, ss->ply), ss->ttPv, b,
                              std::min(MAX_PLY - 1, depth + 6),
                              MOVE_NONE, VALUE_NONE);

                    return value;
                }

                if (PvNode)
                {
                    if (b == BOUND_LOWER)
                        bestValue = value, alpha = std::max(alpha, bestValue);
                    else
                        maxValue = value;
                }
            }
        }
    }

    CapturePieceToHistory& captureHistory = thisThread->captureHistory;

    // Step 6. Static evaluation of the position
    if (ss->inCheck)
    {
        // Skip early pruning when in check
        ss->staticEval = eval = VALUE_NONE;
        improving = false;
        improvement = 0;
        complexity = 0;
        goto moves_loop;
    }
    else if (ss->ttHit)
    {
        // Never assume anything about values stored in TT
        ss->staticEval = eval = tte->eval();
        if (eval == VALUE_NONE)
            ss->staticEval = eval = evaluate(pos);

        // Randomize draw evaluation
        if (eval == VALUE_DRAW)
            eval = value_draw(thisThread);

        // ttValue can be used as a better position evaluation (~4 Elo)
        if (    ttValue != VALUE_NONE
            && (tte->bound() & (ttValue > eval ? BOUND_LOWER : BOUND_UPPER)))
            eval = ttValue;
    }
    else
    {
        ss->staticEval = eval = evaluate(pos);

        // Save static evaluation into transposition table
        if (!excludedMove)
            tte->save(posKey, VALUE_NONE, ss->ttPv, BOUND_NONE, DEPTH_NONE, MOVE_NONE, eval);
    }

    // Use static evaluation difference to improve quiet move ordering (~3 Elo)
    if (is_ok((ss-1)->currentMove) && !(ss-1)->inCheck && !priorCapture)
    {
        int bonus = std::clamp(-16 * int((ss-1)->staticEval + ss->staticEval), -2000, 2000);
        thisThread->mainHistory[~us][from_to((ss-1)->currentMove)] << bonus;
    }

    // Set up the improvement variable, which is the difference between the current
    // static evaluation and the previous static evaluation at our turn (if we were
    // in check at our previous move we look at the move prior to it). The improvement
    // margin and the improving flag are used in various pruning heuristics.
    improvement =   (ss-2)->staticEval != VALUE_NONE ? ss->staticEval - (ss-2)->staticEval
                  : (ss-4)->staticEval != VALUE_NONE ? ss->staticEval - (ss-4)->staticEval
                  :                                    175;

    improving = improvement > 0;
    complexity = abs(ss->staticEval - (us == WHITE ? eg_value(pos.psq_score()) : -eg_value(pos.psq_score())));

    thisThread->complexityAverage.update(complexity);

    // Step 7. Razoring.
    // If eval is really low check with qsearch if it can exceed alpha, if it can't,
    // return a fail low.
    if (   !PvNode
        && depth <= 7
        && eval < alpha - 348 - 258 * depth * depth)
    {
        value = qsearch<NonPV>(pos, ss, alpha - 1, alpha);
        if (value < alpha)
            return value;
    }

    // Step 8. Futility pruning: child node (~25 Elo).
    // The depth condition is important for mate finding.
    if (   !ss->ttPv
        &&  depth < 8
        &&  eval - futility_margin(depth, improving) - (ss-1)->statScore / 256 >= beta
        &&  eval >= beta
        &&  eval < 26305) // larger than VALUE_KNOWN_WIN, but smaller than TB wins.
        return eval;

    // Step 9. Null move search with verification search (~22 Elo)
    if (   !PvNode
        && (ss-1)->currentMove != MOVE_NULL
        && (ss-1)->statScore < 14695
        &&  eval >= beta
        &&  eval >= ss->staticEval
        &&  ss->staticEval >= beta - 15 * depth - improvement / 15 + 198 + complexity / 28
        && !excludedMove
        &&  pos.non_pawn_material(us)
        && (ss->ply >= thisThread->nmpMinPly || us != thisThread->nmpColor))
    {
        assert(eval - beta >= 0);

        // Null move dynamic reduction based on depth, eval and complexity of position
        Depth R = std::min(int(eval - beta) / 147, 5) + depth / 3 + 4 - (complexity > 753);

        ss->currentMove = MOVE_NULL;
        ss->continuationHistory = &thisThread->continuationHistory[0][0][NO_PIECE][0];

        pos.do_null_move(st);

        Value nullValue = -search<NonPV>(pos, ss+1, -beta, -beta+1, depth-R, !cutNode);

        pos.undo_null_move();

        if (nullValue >= beta)
        {
            // Do not return unproven mate or TB scores
            if (nullValue >= VALUE_TB_WIN_IN_MAX_PLY)
                nullValue = beta;

            if (thisThread->nmpMinPly || (abs(beta) < VALUE_KNOWN_WIN && depth < 14))
                return nullValue;

            assert(!thisThread->nmpMinPly); // Recursive verification is not allowed

            // Do verification search at high depths, with null move pruning disabled
            // for us, until ply exceeds nmpMinPly.
            thisThread->nmpMinPly = ss->ply + 3 * (depth-R) / 4;
            thisThread->nmpColor = us;

            Value v = search<NonPV>(pos, ss, beta-1, beta, depth-R, false);

            thisThread->nmpMinPly = 0;

            if (v >= beta)
                return nullValue;
        }
    }

    probCutBeta = beta + 179 - 46 * improving;

    // Step 10. ProbCut (~4 Elo)
    // If we have a good enough capture and a reduced search returns a value
    // much above beta, we can (almost) safely prune the previous move.
    if (   !PvNode
        &&  depth > 4
        &&  abs(beta) < VALUE_TB_WIN_IN_MAX_PLY
        // if value from transposition table is lower than probCutBeta, don't attempt probCut
        // there and in further interactions with transposition table cutoff depth is set to depth - 3
        // because probCut search has depth set to depth - 4 but we also do a move before it
        // so effective depth is equal to depth - 3
        && !(   ss->ttHit
             && tte->depth() >= depth - 3
             && ttValue != VALUE_NONE
             && ttValue < probCutBeta))
    {
        assert(probCutBeta < VALUE_INFINITE);

        MovePicker mp(pos, ttMove, probCutBeta - ss->staticEval, depth - 3, &captureHistory);
        bool ttPv = ss->ttPv;
        bool captureOrPromotion;
        ss->ttPv = false;

        while ((move = mp.next_move()) != MOVE_NONE)
            if (move != excludedMove && pos.legal(move))
            {
                assert(pos.capture(move) || promotion_type(move) == QUEEN);

                captureOrPromotion = true;

                ss->currentMove = move;
                ss->continuationHistory = &thisThread->continuationHistory[ss->inCheck]
                                                                          [captureOrPromotion]
                                                                          [pos.moved_piece(move)]
                                                                          [to_sq(move)];

                pos.do_move(move, st);

                // Perform a preliminary qsearch to verify that the move holds
                value = -qsearch<NonPV>(pos, ss+1, -probCutBeta, -probCutBeta+1);

                // If the qsearch held, perform the regular search
                if (value >= probCutBeta)
                    value = -search<NonPV>(pos, ss+1, -probCutBeta, -probCutBeta+1, depth - 4, !cutNode);

                pos.undo_move(move);

                if (value >= probCutBeta)
                {
                    // if transposition table doesn't have equal or more deep info write probCut data into it
                    if ( !(ss->ttHit
                       && tte->depth() >= depth - 3
                       && ttValue != VALUE_NONE))
                        tte->save(posKey, value_to_tt(value, ss->ply), ttPv,
                            BOUND_LOWER,
                            depth - 3, move, ss->staticEval);
                    return value;
                }
            }
         ss->ttPv = ttPv;
    }

    // Step 11. If the position is not in TT, decrease depth by 2 or 1 depending on node type (~3 Elo)
    if (   PvNode
        && depth >= 3
        && !ttMove)
        depth -= 2;

    if (   cutNode
        && depth >= 8
        && !ttMove)
        depth--;

moves_loop: // When in check, search starts here

    // Step 12. A small Probcut idea, when we are in check (~0 Elo)
    probCutBeta = beta + 481;
    if (   ss->inCheck
        && !PvNode
        && depth >= 2
        && ttCapture
        && (tte->bound() & BOUND_LOWER)
        && tte->depth() >= depth - 3
        && ttValue >= probCutBeta
        && abs(ttValue) <= VALUE_KNOWN_WIN
        && abs(beta) <= VALUE_KNOWN_WIN
       )
        return probCutBeta;


    const PieceToHistory* contHist[] = { (ss-1)->continuationHistory, (ss-2)->continuationHistory,
                                          nullptr                   , (ss-4)->continuationHistory,
                                          nullptr                   , (ss-6)->continuationHistory };

    Move countermove = thisThread->counterMoves[pos.piece_on(prevSq)][prevSq];

    MovePicker mp(pos, ttMove, depth, &thisThread->mainHistory,
                                      &captureHistory,
                                      contHist,
                                      countermove,
                                      ss->killers);

    value = bestValue;
    moveCountPruning = false;

    // Indicate PvNodes that will probably fail low if the node was searched
    // at a depth equal or greater than the current depth, and the result of this search was a fail low.
    bool likelyFailLow =    PvNode
                         && ttMove
                         && (tte->bound() & BOUND_UPPER)
                         && tte->depth() >= depth;

    // Step 13. Loop through all pseudo-legal moves until no moves remain
    // or a beta cutoff occurs.
    while ((move = mp.next_move(moveCountPruning)) != MOVE_NONE)
    {
      assert(is_ok(move));

      if (move == excludedMove)
          continue;

      // At root obey the "searchmoves" option and skip moves not listed in Root
      // Move List. As a consequence any illegal move is also skipped. In MultiPV
      // mode we also skip PV moves which have been already searched and those
      // of lower "TB rank" if we are in a TB root position.
      if (rootNode && !std::count(thisThread->rootMoves.begin() + thisThread->pvIdx,
                                  thisThread->rootMoves.begin() + thisThread->pvLast, move))
          continue;

      // Check for legality
      if (!rootNode && !pos.legal(move))
          continue;

      ss->moveCount = ++moveCount;

      if (rootNode && thisThread == Threads.main() && Time.elapsed() > 3000)
          sync_cout << "info depth " << depth
                    << " currmove " << UCI::move(move, pos.is_chess960())
                    << " currmovenumber " << moveCount + thisThread->pvIdx << sync_endl;
      if (PvNode)
          (ss+1)->pv = nullptr;

      extension = 0;
      capture = pos.capture(move);
      movedPiece = pos.moved_piece(move);
      givesCheck = pos.gives_check(move);

      // Calculate new depth for this move
      newDepth = depth - 1;

      Value delta = beta - alpha;

      // Step 14. Pruning at shallow depth (~98 Elo). Depth conditions are important for mate finding.
      if (  !rootNode
          && pos.non_pawn_material(us)
          && bestValue > VALUE_TB_LOSS_IN_MAX_PLY)
      {
          // Skip quiet moves if movecount exceeds our FutilityMoveCount threshold (~7 Elo)
          moveCountPruning = moveCount >= futility_move_count(improving, depth);

          // Reduced depth of the next LMR search
          int lmrDepth = std::max(newDepth - reduction(improving, depth, moveCount, delta, thisThread->rootDelta), 0);

          if (   capture
              || givesCheck)
          {
              // Futility pruning for captures (~0 Elo)
              if (   !pos.empty(to_sq(move))
                  && !givesCheck
                  && !PvNode
                  && lmrDepth < 6
                  && !ss->inCheck
                  && ss->staticEval + 281 + 179 * lmrDepth + PieceValue[EG][pos.piece_on(to_sq(move))]
                   + captureHistory[movedPiece][to_sq(move)][type_of(pos.piece_on(to_sq(move)))] / 6 < alpha)
                  continue;

              // SEE based pruning (~9 Elo)
              if (!pos.see_ge(move, Value(-203) * depth))
                  continue;
          }
          else
          {
              int history =   (*contHist[0])[movedPiece][to_sq(move)]
                            + (*contHist[1])[movedPiece][to_sq(move)]
                            + (*contHist[3])[movedPiece][to_sq(move)];

              // Continuation history based pruning (~2 Elo)
              if (   lmrDepth < 5
                  && history < -3875 * (depth - 1))
                  continue;

              history += thisThread->mainHistory[us][from_to(move)];

              // Futility pruning: parent node (~9 Elo)
              if (   !ss->inCheck
                  && lmrDepth < 11
                  && ss->staticEval + 122 + 138 * lmrDepth + history / 60 <= alpha)
                  continue;

              // Prune moves with negative SEE (~3 Elo)
              if (!pos.see_ge(move, Value(-25 * lmrDepth * lmrDepth - 20 * lmrDepth)))
                  continue;
          }
      }

      // Step 15. Extensions (~66 Elo)
      // We take care to not overdo to avoid search getting stuck.
      if (ss->ply < thisThread->rootDepth * 2)
      {
          // Singular extension search (~58 Elo). If all moves but one fail low on a
          // search of (alpha-s, beta-s), and just one fails high on (alpha, beta),
          // then that move is singular and should be extended. To verify this we do
          // a reduced search on all the other moves but the ttMove and if the
          // result is lower than ttValue minus a margin, then we will extend the ttMove.
          if (   !rootNode
              &&  depth >= 4 + 2 * (PvNode && tte->is_pv())
              &&  move == ttMove
              && !excludedMove // Avoid recursive singular search
           /* &&  ttValue != VALUE_NONE Already implicit in the next condition */
              &&  abs(ttValue) < VALUE_KNOWN_WIN
              && (tte->bound() & BOUND_LOWER)
              &&  tte->depth() >= depth - 3)
          {
              Value singularBeta = ttValue - 3 * depth;
              Depth singularDepth = (depth - 1) / 2;

              ss->excludedMove = move;
              value = search<NonPV>(pos, ss, singularBeta - 1, singularBeta, singularDepth, cutNode);
              ss->excludedMove = MOVE_NONE;

              if (value < singularBeta)
              {
                  extension = 1;

                  // Avoid search explosion by limiting the number of double extensions
                  if (  !PvNode
                      && value < singularBeta - 26
                      && ss->doubleExtensions <= 8)
                      extension = 2;
              }

              // Multi-cut pruning
              // Our ttMove is assumed to fail high, and now we failed high also on a reduced
              // search without the ttMove. So we assume this expected Cut-node is not singular,
              // that multiple moves fail high, and we can prune the whole subtree by returning
              // a soft bound.
              else if (singularBeta >= beta)
                  return singularBeta;

              // If the eval of ttMove is greater than beta, we reduce it (negative extension)
              else if (ttValue >= beta)
                  extension = -2;

              // If the eval of ttMove is less than alpha and value, we reduce it (negative extension)
              else if (ttValue <= alpha && ttValue <= value)
                  extension = -1;
          }

          // Check extensions (~1 Elo)
          else if (   givesCheck
                   && depth > 9
                   && abs(ss->staticEval) > 71)
              extension = 1;

          // Quiet ttMove extensions (~0 Elo)
          else if (   PvNode
                   && move == ttMove
                   && move == ss->killers[0]
                   && (*contHist[0])[movedPiece][to_sq(move)] >= 5491)
              extension = 1;
      }

      // Add extension to new depth
      newDepth += extension;
      ss->doubleExtensions = (ss-1)->doubleExtensions + (extension == 2);

      // Speculative prefetch as early as possible
      prefetch(TT.first_entry(pos.key_after(move)));

      // Update the current move (this must be done after singular extension search)
      ss->currentMove = move;
      ss->continuationHistory = &thisThread->continuationHistory[ss->inCheck]
                                                                [capture]
                                                                [movedPiece]
                                                                [to_sq(move)];

      // Step 16. Make the move
      pos.do_move(move, st, givesCheck);

      bool doDeeperSearch = false;

      // Step 17. Late moves reduction / extension (LMR, ~98 Elo)
      // We use various heuristics for the sons of a node after the first son has
      // been searched. In general we would like to reduce them, but there are many
      // cases where we extend a son if it has good chances to be "interesting".
      if (    depth >= 2
          &&  moveCount > 1 + (PvNode && ss->ply <= 1)
          && (   !ss->ttPv
              || !capture
              || (cutNode && (ss-1)->moveCount > 1)))
      {
          Depth r = reduction(improving, depth, moveCount, delta, thisThread->rootDelta);

          // Decrease reduction if position is or has been on the PV
          // and node is not likely to fail low. (~3 Elo)
          if (   ss->ttPv
              && !likelyFailLow)
              r -= 2;

          // Decrease reduction if opponent's move count is high (~1 Elo)
          if ((ss-1)->moveCount > 7)
              r--;

          // Increase reduction for cut nodes (~3 Elo)
          if (cutNode && move != ss->killers[0])
              r += 2;

          // Increase reduction if ttMove is a capture (~3 Elo)
          if (ttCapture)
              r++;

          // Decrease reduction at PvNodes if bestvalue
          // is vastly different from static evaluation
          if (PvNode && !ss->inCheck && abs(ss->staticEval - bestValue) > 250)
              r--;

          // Decrease reduction for PvNodes based on depth
          if (PvNode)
              r -= 1 + 15 / ( 3 + depth );

          ss->statScore =  thisThread->mainHistory[us][from_to(move)]
                         + (*contHist[0])[movedPiece][to_sq(move)]
                         + (*contHist[1])[movedPiece][to_sq(move)]
                         + (*contHist[3])[movedPiece][to_sq(move)]
                         - 4334;

          // Decrease/increase reduction for moves with a good/bad history (~30 Elo)
          r -= ss->statScore / 15914;

          // In general we want to cap the LMR depth search at newDepth. But if reductions
          // are really negative and movecount is low, we allow this move to be searched
          // deeper than the first move (this may lead to hidden double extensions).
          int deeper =   r >= -1                   ? 0
                       : moveCount <= 4            ? 2
                       : PvNode && depth > 4       ? 1
                       : cutNode && moveCount <= 8 ? 1
                       :                             0;

          Depth d = std::clamp(newDepth - r, 1, newDepth + deeper);

          value = -search<NonPV>(pos, ss+1, -(alpha+1), -alpha, d, true);

          // If the son is reduced and fails high it will be re-searched at full depth
          doFullDepthSearch = value > alpha && d < newDepth;
          doDeeperSearch = value > (alpha + 78 + 11 * (newDepth - d));
          didLMR = true;
      }
      else
      {
          doFullDepthSearch = !PvNode || moveCount > 1;
          didLMR = false;
      }

      // Step 18. Full depth search when LMR is skipped or fails high
      if (doFullDepthSearch)
      {
          value = -search<NonPV>(pos, ss+1, -(alpha+1), -alpha, newDepth + doDeeperSearch, !cutNode);

          // If the move passed LMR update its stats
          if (didLMR)
          {
              int bonus = value > alpha ?  stat_bonus(newDepth)
                                        : -stat_bonus(newDepth);

              if (capture)
                  bonus /= 6;

              update_continuation_histories(ss, movedPiece, to_sq(move), bonus);
          }
      }

      // For PV nodes only, do a full PV search on the first move or after a fail
      // high (in the latter case search only if value < beta), otherwise let the
      // parent node fail low with value <= alpha and try another move.
      if (PvNode && (moveCount == 1 || (value > alpha && (rootNode || value < beta))))
      {
          (ss+1)->pv = pv;
          (ss+1)->pv[0] = MOVE_NONE;

          value = -search<PV>(pos, ss+1, -beta, -alpha,
                              std::min(maxNextDepth, newDepth), false);
      }

      // Step 19. Undo move
      pos.undo_move(move);

      assert(value > -VALUE_INFINITE && value < VALUE_INFINITE);

      // Step 20. Check for a new best move
      // Finished searching the move. If a stop occurred, the return value of
      // the search cannot be trusted, and we return immediately without
      // updating best move, PV and TT.
      if (Threads.stop.load(std::memory_order_relaxed))
          return VALUE_ZERO;

      if (rootNode)
      {
          RootMove& rm = *std::find(thisThread->rootMoves.begin(),
                                    thisThread->rootMoves.end(), move);

          rm.averageScore = rm.averageScore != -VALUE_INFINITE ? (2 * value + rm.averageScore) / 3 : value;

          // PV move or new best move?
          if (moveCount == 1 || value > alpha)
          {
              rm.score = value;
              rm.selDepth = thisThread->selDepth;
              rm.pv.resize(1);

              assert((ss+1)->pv);

              for (Move* m = (ss+1)->pv; *m != MOVE_NONE; ++m)
                  rm.pv.push_back(*m);

              // We record how often the best move has been changed in each iteration.
              // This information is used for time management. In MultiPV mode,
              // we must take care to only do this for the first PV line.
              if (   moveCount > 1
                  && !thisThread->pvIdx)
                  ++thisThread->bestMoveChanges;
          }
          else
              // All other moves but the PV are set to the lowest value: this
              // is not a problem when sorting because the sort is stable and the
              // move position in the list is preserved - just the PV is pushed up.
              rm.score = -VALUE_INFINITE;
      }

      if (value > bestValue)
      {
          bestValue = value;

          if (value > alpha)
          {
              bestMove = move;

              if (PvNode && !rootNode) // Update pv even in fail-high case
                  update_pv(ss->pv, move, (ss+1)->pv);

              if (PvNode && value < beta) // Update alpha! Always alpha < beta
<<<<<<< HEAD
              {
                  if (beta < VALUE_INFINITE && origAlpha > -VALUE_INFINITE)
                      alpha = std::min(value, (beta - 1 + origAlpha) / 2);
                  else
                      alpha = value;
                  bestMoveCount++;
              }
=======
                  alpha = value;
>>>>>>> e1f12aa4
              else
              {
                  assert(value >= beta); // Fail high
                  break;
              }
          }
      }

      // If the move is worse than some previously searched move, remember it to update its stats later
      if (move != bestMove)
      {
          if (capture && captureCount < 32)
              capturesSearched[captureCount++] = move;

          else if (!capture && quietCount < 64)
              quietsSearched[quietCount++] = move;
      }
    }

    // The following condition would detect a stop only after move loop has been
    // completed. But in this case bestValue is valid because we have fully
    // searched our subtree, and we can anyhow save the result in TT.
    /*
       if (Threads.stop)
        return VALUE_DRAW;
    */

    // Step 21. Check for mate and stalemate
    // All legal moves have been searched and if there are no legal moves, it
    // must be a mate or a stalemate. If we are in a singular extension search then
    // return a fail low score.

    assert(moveCount || !ss->inCheck || excludedMove || !MoveList<LEGAL>(pos).size());

    if (!moveCount)
        bestValue = excludedMove ? alpha :
                    ss->inCheck  ? mated_in(ss->ply)
                                 : VALUE_DRAW;

    // If there is a move which produces search value greater than alpha we update stats of searched moves
    else if (bestMove)
        update_all_stats(pos, ss, bestMove, bestValue, beta, prevSq,
                         quietsSearched, quietCount, capturesSearched, captureCount, depth);

    // Bonus for prior countermove that caused the fail low
    else if (   (depth >= 4 || PvNode)
             && !priorCapture)
    {
        //Assign extra bonus if current node is PvNode or cutNode
        //or fail low was really bad
        bool extraBonus =    PvNode
                          || cutNode
                          || bestValue < alpha - 70 * depth;

        update_continuation_histories(ss-1, pos.piece_on(prevSq), prevSq, stat_bonus(depth) * (1 + extraBonus));
    }

    if (PvNode)
        bestValue = std::min(bestValue, maxValue);

    // If no good move is found and the previous position was ttPv, then the previous
    // opponent move is probably good and the new position is added to the search tree.
    if (bestValue <= alpha)
        ss->ttPv = ss->ttPv || ((ss-1)->ttPv && depth > 3);

    // Write gathered information in transposition table
    if (!excludedMove && !(rootNode && thisThread->pvIdx))
        tte->save(posKey, value_to_tt(bestValue, ss->ply), ss->ttPv,
                  bestValue >= beta ? BOUND_LOWER :
                  PvNode && bestMove ? BOUND_EXACT : BOUND_UPPER,
                  depth, bestMove, ss->staticEval);

    assert(bestValue > -VALUE_INFINITE && bestValue < VALUE_INFINITE);

    return bestValue;
  }


  // qsearch() is the quiescence search function, which is called by the main search
  // function with zero depth, or recursively with further decreasing depth per call.
  template <NodeType nodeType>
  Value qsearch(Position& pos, Stack* ss, Value alpha, Value beta, Depth depth) {

    static_assert(nodeType != Root);
    constexpr bool PvNode = nodeType == PV;

    assert(alpha >= -VALUE_INFINITE && alpha < beta && beta <= VALUE_INFINITE);
    assert(PvNode || (alpha == beta - 1));
    assert(depth <= 0);

    Move pv[MAX_PLY+1];
    StateInfo st;
    ASSERT_ALIGNED(&st, Eval::NNUE::CacheLineSize);

    TTEntry* tte;
    Key posKey;
    Move ttMove, move, bestMove;
    Depth ttDepth;
    Value bestValue, value, ttValue, futilityValue, futilityBase;
    bool pvHit, givesCheck, capture;
    int moveCount;

    if (PvNode)
    {
        (ss+1)->pv = pv;
        ss->pv[0] = MOVE_NONE;
    }

    Thread* thisThread = pos.this_thread();
    bestMove = MOVE_NONE;
    ss->inCheck = pos.checkers();
    moveCount = 0;

    // Check for an immediate draw or maximum ply reached
    if (   pos.is_draw(ss->ply)
        || ss->ply >= MAX_PLY)
        return (ss->ply >= MAX_PLY && !ss->inCheck) ? evaluate(pos) : VALUE_DRAW;

    assert(0 <= ss->ply && ss->ply < MAX_PLY);

    // Decide whether or not to include checks: this fixes also the type of
    // TT entry depth that we are going to use. Note that in qsearch we use
    // only two types of depth in TT: DEPTH_QS_CHECKS or DEPTH_QS_NO_CHECKS.
    ttDepth = ss->inCheck || depth >= DEPTH_QS_CHECKS ? DEPTH_QS_CHECKS
                                                  : DEPTH_QS_NO_CHECKS;
    // Transposition table lookup
    posKey = pos.key();
    tte = TT.probe(posKey, ss->ttHit);
    ttValue = ss->ttHit ? value_from_tt(tte->value(), ss->ply, pos.rule50_count()) : VALUE_NONE;
    ttMove = ss->ttHit ? tte->move() : MOVE_NONE;
    pvHit = ss->ttHit && tte->is_pv();

    if (  !PvNode
        && ss->ttHit
        && tte->depth() >= ttDepth
        && ttValue != VALUE_NONE // Only in case of TT access race
        && (ttValue >= beta ? (tte->bound() & BOUND_LOWER)
                            : (tte->bound() & BOUND_UPPER)))
        return ttValue;

    // Evaluate the position statically
    if (ss->inCheck)
    {
        ss->staticEval = VALUE_NONE;
        bestValue = futilityBase = -VALUE_INFINITE;
    }
    else
    {
        if (ss->ttHit)
        {
            // Never assume anything about values stored in TT
            if ((ss->staticEval = bestValue = tte->eval()) == VALUE_NONE)
                ss->staticEval = bestValue = evaluate(pos);

            // ttValue can be used as a better position evaluation (~7 Elo)
            if (    ttValue != VALUE_NONE
                && (tte->bound() & (ttValue > bestValue ? BOUND_LOWER : BOUND_UPPER)))
                bestValue = ttValue;
        }
        else
            // In case of null move search use previous static eval with a different sign
            ss->staticEval = bestValue =
            (ss-1)->currentMove != MOVE_NULL ? evaluate(pos)
                                             : -(ss-1)->staticEval;

        // Stand pat. Return immediately if static value is at least beta
        if (bestValue >= beta)
        {
            // Save gathered info in transposition table
            if (!ss->ttHit)
                tte->save(posKey, value_to_tt(bestValue, ss->ply), false, BOUND_LOWER,
                          DEPTH_NONE, MOVE_NONE, ss->staticEval);

            return bestValue;
        }

        if (PvNode && bestValue > alpha)
            alpha = bestValue;

        futilityBase = bestValue + 118;
    }

    const PieceToHistory* contHist[] = { (ss-1)->continuationHistory, (ss-2)->continuationHistory,
                                          nullptr                   , (ss-4)->continuationHistory,
                                          nullptr                   , (ss-6)->continuationHistory };

    // Initialize a MovePicker object for the current position, and prepare
    // to search the moves. Because the depth is <= 0 here, only captures,
    // queen promotions, and other checks (only if depth >= DEPTH_QS_CHECKS)
    // will be generated.
    Square prevSq = to_sq((ss-1)->currentMove);
    MovePicker mp(pos, ttMove, depth, &thisThread->mainHistory,
                                      &thisThread->captureHistory,
                                      contHist,
                                      prevSq);

    int quietCheckEvasions = 0;

    // Loop through the moves until no moves remain or a beta cutoff occurs
    while ((move = mp.next_move()) != MOVE_NONE)
    {
      assert(is_ok(move));

      // Check for legality
      if (!pos.legal(move))
          continue;

      givesCheck = pos.gives_check(move);
      capture = pos.capture(move);

      moveCount++;

      // Futility pruning and moveCount pruning (~5 Elo)
      if (    bestValue > VALUE_TB_LOSS_IN_MAX_PLY
          && !givesCheck
          &&  to_sq(move) != prevSq
          &&  futilityBase > -VALUE_KNOWN_WIN
          &&  type_of(move) != PROMOTION)
      {

          if (moveCount > 2)
              continue;

          futilityValue = futilityBase + PieceValue[EG][pos.piece_on(to_sq(move))];

          if (futilityValue <= alpha)
          {
              bestValue = std::max(bestValue, futilityValue);
              continue;
          }

          if (futilityBase <= alpha && !pos.see_ge(move, VALUE_ZERO + 1))
          {
              bestValue = std::max(bestValue, futilityBase);
              continue;
          }
      }

      // Do not search moves with negative SEE values (~5 Elo)
      if (    bestValue > VALUE_TB_LOSS_IN_MAX_PLY
          && !pos.see_ge(move))
          continue;

      // Speculative prefetch as early as possible
      prefetch(TT.first_entry(pos.key_after(move)));

      ss->currentMove = move;
      ss->continuationHistory = &thisThread->continuationHistory[ss->inCheck]
                                                                [capture]
                                                                [pos.moved_piece(move)]
                                                                [to_sq(move)];

      // Continuation history based pruning (~2 Elo)
      if (  !capture
          && bestValue > VALUE_TB_LOSS_IN_MAX_PLY
          && (*contHist[0])[pos.moved_piece(move)][to_sq(move)] < CounterMovePruneThreshold
          && (*contHist[1])[pos.moved_piece(move)][to_sq(move)] < CounterMovePruneThreshold)
          continue;

      // movecount pruning for quiet check evasions
      if (  bestValue > VALUE_TB_LOSS_IN_MAX_PLY
          && quietCheckEvasions > 1
          && !capture
          && ss->inCheck)
          continue;

      quietCheckEvasions += !capture && ss->inCheck;

      // Make and search the move
      pos.do_move(move, st, givesCheck);
      value = -qsearch<nodeType>(pos, ss+1, -beta, -alpha, depth - 1);
      pos.undo_move(move);

      assert(value > -VALUE_INFINITE && value < VALUE_INFINITE);

      // Check for a new best move
      if (value > bestValue)
      {
          bestValue = value;

          if (value > alpha)
          {
              bestMove = move;

              if (PvNode) // Update pv even in fail-high case
                  update_pv(ss->pv, move, (ss+1)->pv);

              if (PvNode && value < beta) // Update alpha here!
                  alpha = value;
              else
                  break; // Fail high
          }
       }
    }

    // All legal moves have been searched. A special case: if we're in check
    // and no legal moves were found, it is checkmate.
    if (ss->inCheck && bestValue == -VALUE_INFINITE)
    {
        assert(!MoveList<LEGAL>(pos).size());

        return mated_in(ss->ply); // Plies to mate from the root
    }

    // Save gathered info in transposition table
    tte->save(posKey, value_to_tt(bestValue, ss->ply), pvHit,
              bestValue >= beta ? BOUND_LOWER : BOUND_UPPER,
              ttDepth, bestMove, ss->staticEval);

    assert(bestValue > -VALUE_INFINITE && bestValue < VALUE_INFINITE);

    return bestValue;
  }


  // value_to_tt() adjusts a mate or TB score from "plies to mate from the root" to
  // "plies to mate from the current position". Standard scores are unchanged.
  // The function is called before storing a value in the transposition table.

  Value value_to_tt(Value v, int ply) {

    assert(v != VALUE_NONE);

    return  v >= VALUE_TB_WIN_IN_MAX_PLY  ? v + ply
          : v <= VALUE_TB_LOSS_IN_MAX_PLY ? v - ply : v;
  }


  // value_from_tt() is the inverse of value_to_tt(): it adjusts a mate or TB score
  // from the transposition table (which refers to the plies to mate/be mated from
  // current position) to "plies to mate/be mated (TB win/loss) from the root". However,
  // for mate scores, to avoid potentially false mate scores related to the 50 moves rule
  // and the graph history interaction, we return an optimal TB score instead.

  Value value_from_tt(Value v, int ply, int r50c) {

    if (v == VALUE_NONE)
        return VALUE_NONE;

    if (v >= VALUE_TB_WIN_IN_MAX_PLY)  // TB win or better
    {
        if (v >= VALUE_MATE_IN_MAX_PLY && VALUE_MATE - v > 99 - r50c)
            return VALUE_MATE_IN_MAX_PLY - 1; // do not return a potentially false mate score

        return v - ply;
    }

    if (v <= VALUE_TB_LOSS_IN_MAX_PLY) // TB loss or worse
    {
        if (v <= VALUE_MATED_IN_MAX_PLY && VALUE_MATE + v > 99 - r50c)
            return VALUE_MATED_IN_MAX_PLY + 1; // do not return a potentially false mate score

        return v + ply;
    }

    return v;
  }


  // update_pv() adds current move and appends child pv[]

  void update_pv(Move* pv, Move move, Move* childPv) {

    for (*pv++ = move; childPv && *childPv != MOVE_NONE; )
        *pv++ = *childPv++;
    *pv = MOVE_NONE;
  }


  // update_all_stats() updates stats at the end of search() when a bestMove is found

  void update_all_stats(const Position& pos, Stack* ss, Move bestMove, Value bestValue, Value beta, Square prevSq,
                        Move* quietsSearched, int quietCount, Move* capturesSearched, int captureCount, Depth depth) {

    int bonus1, bonus2;
    Color us = pos.side_to_move();
    Thread* thisThread = pos.this_thread();
    CapturePieceToHistory& captureHistory = thisThread->captureHistory;
    Piece moved_piece = pos.moved_piece(bestMove);
    PieceType captured = type_of(pos.piece_on(to_sq(bestMove)));

    bonus1 = stat_bonus(depth + 1);
    bonus2 = bestValue > beta + PawnValueMg ? bonus1               // larger bonus
                                            : stat_bonus(depth);   // smaller bonus

    if (!pos.capture(bestMove))
    {
        // Increase stats for the best move in case it was a quiet move
        update_quiet_stats(pos, ss, bestMove, bonus2);

        // Decrease stats for all non-best quiet moves
        for (int i = 0; i < quietCount; ++i)
        {
            thisThread->mainHistory[us][from_to(quietsSearched[i])] << -bonus2;
            update_continuation_histories(ss, pos.moved_piece(quietsSearched[i]), to_sq(quietsSearched[i]), -bonus2);
        }
    }
    else
        // Increase stats for the best move in case it was a capture move
        captureHistory[moved_piece][to_sq(bestMove)][captured] << bonus1;

    // Extra penalty for a quiet early move that was not a TT move or
    // main killer move in previous ply when it gets refuted.
    if (   ((ss-1)->moveCount == 1 + (ss-1)->ttHit || ((ss-1)->currentMove == (ss-1)->killers[0]))
        && !pos.captured_piece())
            update_continuation_histories(ss-1, pos.piece_on(prevSq), prevSq, -bonus1);

    // Decrease stats for all non-best capture moves
    for (int i = 0; i < captureCount; ++i)
    {
        moved_piece = pos.moved_piece(capturesSearched[i]);
        captured = type_of(pos.piece_on(to_sq(capturesSearched[i])));
        captureHistory[moved_piece][to_sq(capturesSearched[i])][captured] << -bonus1;
    }
  }


  // update_continuation_histories() updates histories of the move pairs formed
  // by moves at ply -1, -2, -4, and -6 with current move.

  void update_continuation_histories(Stack* ss, Piece pc, Square to, int bonus) {

    for (int i : {1, 2, 4, 6})
    {
        // Only update first 2 continuation histories if we are in check
        if (ss->inCheck && i > 2)
            break;
        if (is_ok((ss-i)->currentMove))
            (*(ss-i)->continuationHistory)[pc][to] << bonus;
    }
  }


  // update_quiet_stats() updates move sorting heuristics

  void update_quiet_stats(const Position& pos, Stack* ss, Move move, int bonus) {

    // Update killers
    if (ss->killers[0] != move)
    {
        ss->killers[1] = ss->killers[0];
        ss->killers[0] = move;
    }

    Color us = pos.side_to_move();
    Thread* thisThread = pos.this_thread();
    thisThread->mainHistory[us][from_to(move)] << bonus;
    update_continuation_histories(ss, pos.moved_piece(move), to_sq(move), bonus);

    // Update countermove history
    if (is_ok((ss-1)->currentMove))
    {
        Square prevSq = to_sq((ss-1)->currentMove);
        thisThread->counterMoves[pos.piece_on(prevSq)][prevSq] = move;
    }
  }

  // When playing with strength handicap, choose best move among a set of RootMoves
  // using a statistical rule dependent on 'level'. Idea by Heinz van Saanen.

  Move Skill::pick_best(size_t multiPV) {

    const RootMoves& rootMoves = Threads.main()->rootMoves;
    static PRNG rng(now()); // PRNG sequence should be non-deterministic

    // RootMoves are already sorted by score in descending order
    Value topScore = rootMoves[0].score;
    int delta = std::min(topScore - rootMoves[multiPV - 1].score, PawnValueMg);
    int maxScore = -VALUE_INFINITE;
    double weakness = 120 - 2 * level;

    // Choose best move. For each move score we add two terms, both dependent on
    // weakness. One is deterministic and bigger for weaker levels, and one is
    // random. Then we choose the move with the resulting highest score.
    for (size_t i = 0; i < multiPV; ++i)
    {
        // This is our magic formula
        int push = int((  weakness * int(topScore - rootMoves[i].score)
                        + delta * (rng.rand<unsigned>() % int(weakness))) / 128);

        if (rootMoves[i].score + push >= maxScore)
        {
            maxScore = rootMoves[i].score + push;
            best = rootMoves[i].pv[0];
        }
    }

    return best;
  }

} // namespace


/// MainThread::check_time() is used to print debug info and, more importantly,
/// to detect when we are out of available time and thus stop the search.

void MainThread::check_time() {

  if (--callsCnt > 0)
      return;

  // When using nodes, ensure checking rate is not lower than 0.1% of nodes
  callsCnt = Limits.nodes ? std::min(1024, int(Limits.nodes / 1024)) : 1024;

  static TimePoint lastInfoTime = now();

  TimePoint elapsed = Time.elapsed();
  TimePoint tick = Limits.startTime + elapsed;

  if (tick - lastInfoTime >= 1000)
  {
      lastInfoTime = tick;
      dbg_print();
  }

  // We should not stop pondering until told so by the GUI
  if (ponder)
      return;

  if (   (Limits.use_time_management() && (elapsed > Time.maximum() - 10 || stopOnPonderhit))
      || (Limits.movetime && elapsed >= Limits.movetime)
      || (Limits.nodes && Threads.nodes_searched() >= (uint64_t)Limits.nodes))
      Threads.stop = true;
}


/// UCI::pv() formats PV information according to the UCI protocol. UCI requires
/// that all (if any) unsearched PV lines are sent using a previous search score.

string UCI::pv(const Position& pos, Depth depth, Value alpha, Value beta) {

  std::stringstream ss;
  TimePoint elapsed = Time.elapsed() + 1;
  const RootMoves& rootMoves = pos.this_thread()->rootMoves;
  size_t pvIdx = pos.this_thread()->pvIdx;
  size_t multiPV = std::min((size_t)Options["MultiPV"], rootMoves.size());
  uint64_t nodesSearched = Threads.nodes_searched();
  uint64_t tbHits = Threads.tb_hits() + (TB::RootInTB ? rootMoves.size() : 0);

  for (size_t i = 0; i < multiPV; ++i)
  {
      bool updated = rootMoves[i].score != -VALUE_INFINITE;

      if (depth == 1 && !updated && i > 0)
          continue;

      Depth d = updated ? depth : std::max(1, depth - 1);
      Value v = updated ? rootMoves[i].score : rootMoves[i].previousScore;

      if (v == -VALUE_INFINITE)
          v = VALUE_ZERO;

      bool tb = TB::RootInTB && abs(v) < VALUE_MATE_IN_MAX_PLY;
      v = tb ? rootMoves[i].tbScore : v;

      if (ss.rdbuf()->in_avail()) // Not at first line
          ss << "\n";

      ss << "info"
         << " depth "    << d
         << " seldepth " << rootMoves[i].selDepth
         << " multipv "  << i + 1
         << " score "    << UCI::value(v);

      if (Options["UCI_ShowWDL"])
          ss << UCI::wdl(v, pos.game_ply());

      if (!tb && i == pvIdx)
          ss << (v >= beta ? " lowerbound" : v <= alpha ? " upperbound" : "");

      ss << " nodes "    << nodesSearched
         << " nps "      << nodesSearched * 1000 / elapsed;

      if (elapsed > 1000) // Earlier makes little sense
          ss << " hashfull " << TT.hashfull();

      ss << " tbhits "   << tbHits
         << " time "     << elapsed
         << " pv";

      for (Move m : rootMoves[i].pv)
          ss << " " << UCI::move(m, pos.is_chess960());
  }

  return ss.str();
}


/// RootMove::extract_ponder_from_tt() is called in case we have no ponder move
/// before exiting the search, for instance, in case we stop the search during a
/// fail high at root. We try hard to have a ponder move to return to the GUI,
/// otherwise in case of 'ponder on' we have nothing to think on.

bool RootMove::extract_ponder_from_tt(Position& pos) {

    StateInfo st;
    ASSERT_ALIGNED(&st, Eval::NNUE::CacheLineSize);

    bool ttHit;

    assert(pv.size() == 1);

    if (pv[0] == MOVE_NONE)
        return false;

    pos.do_move(pv[0], st);
    TTEntry* tte = TT.probe(pos.key(), ttHit);

    if (ttHit)
    {
        Move m = tte->move(); // Local copy to be SMP safe
        if (MoveList<LEGAL>(pos).contains(m))
            pv.push_back(m);
    }

    pos.undo_move(pv[0]);
    return pv.size() > 1;
}

void Tablebases::rank_root_moves(Position& pos, Search::RootMoves& rootMoves) {

    RootInTB = false;
    UseRule50 = bool(Options["Syzygy50MoveRule"]);
    ProbeDepth = int(Options["SyzygyProbeDepth"]);
    Cardinality = int(Options["SyzygyProbeLimit"]);
    bool dtz_available = true;

    // Tables with fewer pieces than SyzygyProbeLimit are searched with
    // ProbeDepth == DEPTH_ZERO
    if (Cardinality > MaxCardinality)
    {
        Cardinality = MaxCardinality;
        ProbeDepth = 0;
    }

    if (Cardinality >= popcount(pos.pieces()) && !pos.can_castle(ANY_CASTLING))
    {
        // Rank moves using DTZ tables
        RootInTB = root_probe(pos, rootMoves);

        if (!RootInTB)
        {
            // DTZ tables are missing; try to rank moves using WDL tables
            dtz_available = false;
            RootInTB = root_probe_wdl(pos, rootMoves);
        }
    }

    if (RootInTB)
    {
        // Sort moves according to TB rank
        std::stable_sort(rootMoves.begin(), rootMoves.end(),
                  [](const RootMove &a, const RootMove &b) { return a.tbRank > b.tbRank; } );

        // Probe during search only if DTZ is not available and we are winning
        if (dtz_available || rootMoves[0].tbScore <= VALUE_DRAW)
            Cardinality = 0;
    }
    else
    {
        // Clean up if root_probe() and root_probe_wdl() have failed
        for (auto& m : rootMoves)
            m.tbRank = 0;
    }
}

} // namespace Stockfish<|MERGE_RESOLUTION|>--- conflicted
+++ resolved
@@ -1297,17 +1297,12 @@
                   update_pv(ss->pv, move, (ss+1)->pv);
 
               if (PvNode && value < beta) // Update alpha! Always alpha < beta
-<<<<<<< HEAD
               {
                   if (beta < VALUE_INFINITE && origAlpha > -VALUE_INFINITE)
                       alpha = std::min(value, (beta - 1 + origAlpha) / 2);
                   else
                       alpha = value;
-                  bestMoveCount++;
               }
-=======
-                  alpha = value;
->>>>>>> e1f12aa4
               else
               {
                   assert(value >= beta); // Fail high
