--- conflicted
+++ resolved
@@ -990,15 +990,9 @@
       // re-searched at full depth.
       if (    depth >= 3 * ONE_PLY
           &&  moveCount > 1
-<<<<<<< HEAD
           && !captureOrPromotion
           &&  thisThread->maxPly > depth
-          && !(depth >= 16 * ONE_PLY && ss->ply <= 3 * ONE_PLY)
-          &&  move != ss->killers[0]
-          &&  move != ss->killers[1])
-=======
-          && !captureOrPromotion)
->>>>>>> 1e8836d9
+          && !(depth >= 16 * ONE_PLY && ss->ply <= 3 * ONE_PLY))
       {
           Depth r = reduction<PvNode>(improving, depth, moveCount);
 
@@ -1020,14 +1014,10 @@
               && pos.see(make_move(to_sq(move), from_sq(move))) < VALUE_ZERO)
               r = std::max(DEPTH_ZERO, r - ONE_PLY);
 
-<<<<<<< HEAD
           if (study && ss->ply < depth / 2 - ONE_PLY)
-              ss->reduction = DEPTH_ZERO;
-
-          Depth d = std::max(newDepth - ss->reduction, ONE_PLY);
-=======
+              r = DEPTH_ZERO;
+
           Depth d = std::max(newDepth - r, ONE_PLY);
->>>>>>> 1e8836d9
 
           value = -search<NonPV>(pos, ss+1, -(alpha+1), -alpha, d, true);
 
