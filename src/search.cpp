--- conflicted
+++ resolved
@@ -752,14 +752,9 @@
         &&  depth < 7 * ONE_PLY
         &&  eval - futility_margin(depth) >= beta
         &&  eval < VALUE_KNOWN_WIN  // Do not return unproven wins
-<<<<<<< HEAD
         &&  pos.non_pawn_material(pos.side_to_move())
         &&  pos.non_pawn_material(~pos.side_to_move()))
-        return eval - futility_margin(depth);
-=======
-        &&  pos.non_pawn_material(pos.side_to_move()))
         return eval;
->>>>>>> fdf3a51c
 
     // Step 8. Null move search with verification search (is omitted in PV nodes)
     if (   !PvNode
@@ -939,12 +934,7 @@
       newDepth = depth - ONE_PLY + extension;
 
       // Step 13. Pruning at shallow depth
-<<<<<<< HEAD
       if (   !PvNode
-          && !inCheck
-=======
-      if (  !rootNode
->>>>>>> fdf3a51c
           &&  bestValue > VALUE_MATED_IN_MAX_PLY)
       {
           if (   !captureOrPromotion
