--- conflicted
+++ resolved
@@ -1169,10 +1169,7 @@
               && bestMoveCount <= 3)
               r--;
 
-<<<<<<< HEAD
-=======
           // Increases reduction for PvNodes that have small window
->>>>>>> a0259d8a
           if (PvNode && beta - alpha < thisThread->rootDelta / 4)
               r++;
 
@@ -1283,11 +1280,7 @@
           RootMove& rm = *std::find(thisThread->rootMoves.begin(),
                                     thisThread->rootMoves.end(), move);
 
-<<<<<<< HEAD
           rm.averageScore = rm.averageScore != -VALUE_INFINITE ? (3 * value + rm.averageScore) / 4 : value;
-=======
-          rm.averageScore = rm.averageScore != -VALUE_INFINITE ? (2 * value + rm.averageScore) / 3 : value;
->>>>>>> a0259d8a
 
           // PV move or new best move?
           if (moveCount == 1 || value > alpha)
