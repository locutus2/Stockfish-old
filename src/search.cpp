--- conflicted
+++ resolved
@@ -1485,7 +1485,6 @@
 	   * [0] Total 30986760 CramersV(x,y) = 0.129096 error% =6.75819
 	   * */
 	  /*
-<<<<<<< HEAD
 	  C = !moveCountPruning && move == countermove;
 	  [0] Total 30986760 Hits 1547642 hit rate (%) 4.99453
 [10] Total 30021026 Hits 1348503 hit rate (%) 4.49186
@@ -1518,7 +1517,8 @@
 [11] Total 328554 Hits 101932 hit rate (%) 31.0244
 [100] Total 30986760 Hits 328554 hit rate (%) 1.0603
 [0] Total 30986760 CramersV(x,y) = 0.123703 error% =5.39692
-=======
+*/
+	  /*
 C = !captureOrPromotion && move == ss->killers[1] && ss->statScore > 0 && ss->ttPv && pos.rule50_count() <= 11;
 [0] Total 30986760 Hits 1547642 hit rate (%) 4.99453
 [10] Total 30954397 Hits 1544282 hit rate (%) 4.98889
@@ -1665,9 +1665,7 @@
 	   [100] Total 30986760 Hits 1184839 hit rate (%) 3.82369
 	   [0] Total 30986760 CramersV(x,y) = -0.0422617 error% =8.78935
 	   */
->>>>>>> 53bc9b8c
-
-*/
+
           if (PvNode)
               r--;
 
