/*
  Stockfish, a UCI chess playing engine derived from Glaurung 2.1
  Copyright (C) 2004-2008 Tord Romstad (Glaurung author)
  Copyright (C) 2008-2015 Marco Costalba, Joona Kiiski, Tord Romstad
  Copyright (C) 2015-2020 Marco Costalba, Joona Kiiski, Gary Linscott, Tord Romstad

  Stockfish is free software: you can redistribute it and/or modify
  it under the terms of the GNU General Public License as published by
  the Free Software Foundation, either version 3 of the License, or
  (at your option) any later version.

  Stockfish is distributed in the hope that it will be useful,
  but WITHOUT ANY WARRANTY; without even the implied warranty of
  MERCHANTABILITY or FITNESS FOR A PARTICULAR PURPOSE.  See the
  GNU General Public License for more details.

  You should have received a copy of the GNU General Public License
  along with this program.  If not, see <http://www.gnu.org/licenses/>.
*/

#include <algorithm>
#include <cassert>
#include <cmath>
#include <cstring>   // For std::memset
#include <iostream>
#include <sstream>

#include "evaluate.h"
#include "misc.h"
#include "movegen.h"
#include "movepick.h"
#include "position.h"
#include "search.h"
#include "thread.h"
#include "timeman.h"
#include "tt.h"
#include "uci.h"
#include "syzygy/tbprobe.h"

namespace Search {

  LimitsType Limits;
}

namespace Tablebases {

  int Cardinality;
  bool RootInTB;
  bool UseRule50;
  Depth ProbeDepth;
}

namespace TB = Tablebases;

using std::string;
using Eval::evaluate;
using namespace Search;

namespace {

  // Different node types, used as a template parameter
  enum NodeType { NonPV, PV };

  constexpr uint64_t ttHitAverageWindow     = 4096;
  constexpr uint64_t ttHitAverageResolution = 1024;

  // Razor and futility margins
  constexpr int RazorMargin = 531;
  Value futility_margin(Depth d, bool improving) {
    return Value(217 * (d - improving));
  }

  // Reductions lookup table, initialized at startup
  int Reductions[MAX_MOVES]; // [depth or moveNumber]

  Depth reduction(bool i, Depth d, int mn) {
    int r = Reductions[d] * Reductions[mn];
    return (r + 511) / 1024 + (!i && r > 1007);
  }

  constexpr int futility_move_count(bool improving, Depth depth) {
    return (5 + depth * depth) * (1 + improving) / 2 - 1;
  }

  // History and stats update bonus, based on depth
  int stat_bonus(Depth d) {
    return d > 15 ? -8 : 19 * d * d + 155 * d - 132;
  }

  // Skill structure is used to implement strength limit
  struct Skill {
    explicit Skill(int l) : level(l) {}
    bool enabled() const { return level < 20; }
    bool time_to_pick(Depth depth) const { return depth == 1 + level; }
    Move pick_best(size_t multiPV);

    int level;
    Move best = MOVE_NONE;
  };

  // Breadcrumbs are used to mark nodes as being searched by a given thread
  struct Breadcrumb {
    std::atomic<Thread*> thread;
    std::atomic<Key> key;
  };
  std::array<Breadcrumb, 1024> breadcrumbs;

  // ThreadHolding structure keeps track of which thread left breadcrumbs at the given
  // node for potential reductions. A free node will be marked upon entering the moves
  // loop by the constructor, and unmarked upon leaving that loop by the destructor.
  struct ThreadHolding {
    explicit ThreadHolding(Thread* thisThread, Key posKey, int ply) {
       location = ply < 8 ? &breadcrumbs[posKey & (breadcrumbs.size() - 1)] : nullptr;
       otherThread = false;
       owning = false;
       if (location)
       {
          // See if another already marked this location, if not, mark it ourselves
          Thread* tmp = (*location).thread.load(std::memory_order_relaxed);
          if (tmp == nullptr)
          {
              (*location).thread.store(thisThread, std::memory_order_relaxed);
              (*location).key.store(posKey, std::memory_order_relaxed);
              owning = true;
          }
          else if (   tmp != thisThread
                   && (*location).key.load(std::memory_order_relaxed) == posKey)
              otherThread = true;
       }
    }

    ~ThreadHolding() {
       if (owning) // Free the marked location
           (*location).thread.store(nullptr, std::memory_order_relaxed);
    }

    bool marked() { return otherThread; }

    private:
    Breadcrumb* location;
    bool otherThread, owning;
  };

  template <NodeType NT>
  Value search(Position& pos, Stack* ss, Value alpha, Value beta, Depth depth, bool cutNode);

  template <NodeType NT>
  Value qsearch(Position& pos, Stack* ss, Value alpha, Value beta, Depth depth = 0);

  Value value_to_tt(Value v, int ply);
  Value value_from_tt(Value v, int ply);
  void update_pv(Move* pv, Move move, Move* childPv);
  void update_continuation_histories(Stack* ss, Piece pc, Square to, int bonus);
  void update_quiet_stats(const Position& pos, Stack* ss, Move move, int bonus);
  void update_all_stats(const Position& pos, Stack* ss, Move bestMove, Value bestValue, Value beta, Square prevSq,
                        Move* quietsSearched, int quietCount, Move* capturesSearched, int captureCount, Depth depth);

  // perft() is our utility to verify move generation. All the leaf nodes up
  // to the given depth are generated and counted, and the sum is returned.
  template<bool Root>
  uint64_t perft(Position& pos, Depth depth) {

    StateInfo st;
    uint64_t cnt, nodes = 0;
    const bool leaf = (depth == 2);

    for (const auto& m : MoveList<LEGAL>(pos))
    {
        if (Root && depth <= 1)
            cnt = 1, nodes++;
        else
        {
            pos.do_move(m, st);
            cnt = leaf ? MoveList<LEGAL>(pos).size() : perft<false>(pos, depth - 1);
            nodes += cnt;
            pos.undo_move(m);
        }
        if (Root)
            sync_cout << UCI::move(m, pos.is_chess960()) << ": " << cnt << sync_endl;
    }
    return nodes;
  }

} // namespace


/// Search::init() is called at startup to initialize various lookup tables

void Search::init() {

  for (int i = 1; i < MAX_MOVES; ++i)
      Reductions[i] = int((24.8 + std::log(Threads.size()) / 2) * std::log(i));
}


/// Search::clear() resets search state to its initial value

void Search::clear() {

  Threads.main()->wait_for_search_finished();

  Time.availableNodes = 0;
  TT.clear();
  Threads.clear();
  Tablebases::init(Options["SyzygyPath"]); // Free mapped files
}


/// MainThread::search() is started when the program receives the UCI 'go'
/// command. It searches from the root position and outputs the "bestmove".

void MainThread::search() {

  if (Limits.perft)
  {
      nodes = perft<true>(rootPos, Limits.perft);
      sync_cout << "\nNodes searched: " << nodes << "\n" << sync_endl;
      return;
  }

  Color us = rootPos.side_to_move();
  Time.init(Limits, us, rootPos.game_ply());
  TT.new_search();

  if (rootMoves.empty())
  {
      rootMoves.emplace_back(MOVE_NONE);
      sync_cout << "info depth 0 score "
                << UCI::value(rootPos.checkers() ? -VALUE_MATE : VALUE_DRAW)
                << sync_endl;
  }
  else
  {
      for (Thread* th : Threads)
      {
          th->bestMoveChanges = 0;
          if (th != this)
              th->start_searching();
      }

      Thread::search(); // Let's start searching!
  }

  // When we reach the maximum depth, we can arrive here without a raise of
  // Threads.stop. However, if we are pondering or in an infinite search,
  // the UCI protocol states that we shouldn't print the best move before the
  // GUI sends a "stop" or "ponderhit" command. We therefore simply wait here
  // until the GUI sends one of those commands.

  while (!Threads.stop && (ponder || Limits.infinite))
  {} // Busy wait for a stop or a ponder reset

  // Stop the threads if not already stopped (also raise the stop if
  // "ponderhit" just reset Threads.ponder).
  Threads.stop = true;

  // Wait until all threads have finished
  for (Thread* th : Threads)
      if (th != this)
          th->wait_for_search_finished();

  // When playing in 'nodes as time' mode, subtract the searched nodes from
  // the available ones before exiting.
  if (Limits.npmsec)
      Time.availableNodes += Limits.inc[us] - Threads.nodes_searched();

  Thread* bestThread = this;

  // Check if there are threads with a better score than main thread
  if (    Options["MultiPV"] == 1
      && !Limits.depth
      && !(Skill(Options["Skill Level"]).enabled() || Options["UCI_LimitStrength"])
      &&  rootMoves[0].pv[0] != MOVE_NONE)
  {
      std::map<Move, int64_t> votes;
      Value minScore = this->rootMoves[0].score;

      // Find out minimum score
      for (Thread* th: Threads)
          minScore = std::min(minScore, th->rootMoves[0].score);

      // Vote according to score and depth, and select the best thread
      for (Thread* th : Threads)
      {
          votes[th->rootMoves[0].pv[0]] +=
              (th->rootMoves[0].score - minScore + 14) * int(th->completedDepth);

          if (bestThread->rootMoves[0].score >= VALUE_MATE_IN_MAX_PLY)
          {
              // Make sure we pick the shortest mate
              if (th->rootMoves[0].score > bestThread->rootMoves[0].score)
                  bestThread = th;
          }
          else if (   th->rootMoves[0].score >= VALUE_MATE_IN_MAX_PLY
                   || votes[th->rootMoves[0].pv[0]] > votes[bestThread->rootMoves[0].pv[0]])
              bestThread = th;
      }
  }

  previousScore = bestThread->rootMoves[0].score;

  // Send again PV info if we have a new best thread
  if (bestThread != this)
      sync_cout << UCI::pv(bestThread->rootPos, bestThread->completedDepth, -VALUE_INFINITE, VALUE_INFINITE) << sync_endl;

  sync_cout << "bestmove " << UCI::move(bestThread->rootMoves[0].pv[0], rootPos.is_chess960());

  if (bestThread->rootMoves[0].pv.size() > 1 || bestThread->rootMoves[0].extract_ponder_from_tt(rootPos))
      std::cout << " ponder " << UCI::move(bestThread->rootMoves[0].pv[1], rootPos.is_chess960());

  std::cout << sync_endl;
}


/// Thread::search() is the main iterative deepening loop. It calls search()
/// repeatedly with increasing depth until the allocated thinking time has been
/// consumed, the user stops the search, or the maximum search depth is reached.

void Thread::search() {

  // To allow access to (ss-7) up to (ss+2), the stack must be oversized.
  // The former is needed to allow update_continuation_histories(ss-1, ...),
  // which accesses its argument at ss-6, also near the root.
  // The latter is needed for statScores and killer initialization.
  Stack stack[MAX_PLY+10], *ss = stack+7;
  Move  pv[MAX_PLY+1];
  Value bestValue, alpha, beta, delta;
  Move  lastBestMove = MOVE_NONE;
  Depth lastBestMoveDepth = 0;
  MainThread* mainThread = (this == Threads.main() ? Threads.main() : nullptr);
  double timeReduction = 1, totBestMoveChanges = 0;
  Color us = rootPos.side_to_move();
  int iterIdx = 0;

  std::memset(ss-7, 0, 10 * sizeof(Stack));
  for (int i = 7; i > 0; i--)
      (ss-i)->continuationHistory = &this->continuationHistory[0][0][NO_PIECE][0]; // Use as a sentinel

  ss->pv = pv;

  bestValue = delta = alpha = -VALUE_INFINITE;
  beta = VALUE_INFINITE;

  if (mainThread)
  {
      if (mainThread->previousScore == VALUE_INFINITE)
          for (int i=0; i<4; ++i)
              mainThread->iterValue[i] = VALUE_ZERO;
      else
          for (int i=0; i<4; ++i)
              mainThread->iterValue[i] = mainThread->previousScore;
  }

  size_t multiPV = Options["MultiPV"];

  // Pick integer skill levels, but non-deterministically round up or down
  // such that the average integer skill corresponds to the input floating point one.
  // UCI_Elo is converted to a suitable fractional skill level, using anchoring
  // to CCRL Elo (goldfish 1.13 = 2000) and a fit through Ordo derived Elo
  // for match (TC 60+0.6) results spanning a wide range of k values.
  PRNG rng(now());
  double floatLevel = Options["UCI_LimitStrength"] ?
                        clamp(std::pow((Options["UCI_Elo"] - 1346.6) / 143.4, 1 / 0.806), 0.0, 20.0) :
                        double(Options["Skill Level"]);
  int intLevel = int(floatLevel) +
                 ((floatLevel - int(floatLevel)) * 1024 > rng.rand<unsigned>() % 1024  ? 1 : 0);
  Skill skill(intLevel);

  // When playing with strength handicap enable MultiPV search that we will
  // use behind the scenes to retrieve a set of possible moves.
  if (skill.enabled())
      multiPV = std::max(multiPV, (size_t)4);

  multiPV = std::min(multiPV, rootMoves.size());
  ttHitAverage = ttHitAverageWindow * ttHitAverageResolution / 2;

  int ct = int(Options["Contempt"]) * PawnValueEg / 100; // From centipawns

  // In analysis mode, adjust contempt in accordance with user preference
  if (Limits.infinite || Options["UCI_AnalyseMode"])
      ct =  Options["Analysis Contempt"] == "Off"  ? 0
          : Options["Analysis Contempt"] == "Both" ? ct
          : Options["Analysis Contempt"] == "White" && us == BLACK ? -ct
          : Options["Analysis Contempt"] == "Black" && us == WHITE ? -ct
          : ct;

  // Evaluation score is from the white point of view
  contempt = (us == WHITE ?  make_score(ct, ct / 2)
                          : -make_score(ct, ct / 2));

  int searchAgainCounter = 0;

  // Iterative deepening loop until requested to stop or the target depth is reached
  while (   ++rootDepth < MAX_PLY
         && !Threads.stop
         && !(Limits.depth && mainThread && rootDepth > Limits.depth))
  {
      // Age out PV variability metric
      if (mainThread)
          totBestMoveChanges /= 2;

      // Save the last iteration's scores before first PV line is searched and
      // all the move scores except the (new) PV are set to -VALUE_INFINITE.
      for (RootMove& rm : rootMoves)
          rm.previousScore = rm.score;

      size_t pvFirst = 0;
      pvLast = 0;

      if (!Threads.increaseDepth)
         searchAgainCounter++;

      // MultiPV loop. We perform a full root search for each PV line
      for (pvIdx = 0; pvIdx < multiPV && !Threads.stop; ++pvIdx)
      {
          if (pvIdx == pvLast)
          {
              pvFirst = pvLast;
              for (pvLast++; pvLast < rootMoves.size(); pvLast++)
                  if (rootMoves[pvLast].tbRank != rootMoves[pvFirst].tbRank)
                      break;
          }

          // Reset UCI info selDepth for each depth and each PV line
          selDepth = 0;

          // Reset aspiration window starting size
          if (rootDepth >= 4)
          {
              Value previousScore = rootMoves[pvIdx].previousScore;
              delta = Value(21 + abs(previousScore) / 256);
              alpha = std::max(previousScore - delta,-VALUE_INFINITE);
              beta  = std::min(previousScore + delta, VALUE_INFINITE);

              // Adjust contempt based on root move's previousScore (dynamic contempt)
              int dt = Options["Dynamic Contempt"];
              int dct = ct + dt * ((102 - ct / 2) * previousScore / (abs(previousScore) + 157));

              contempt = (us == WHITE ?  make_score(dct, dct / 2)
                                      : -make_score(dct, dct / 2));
          }

          // Start with a small aspiration window and, in the case of a fail
          // high/low, re-search with a bigger window until we don't fail
          // high/low anymore.
          while (true)
          {
              bestValue = ::search<PV>(rootPos, ss, alpha, beta, rootDepth - searchAgainCounter, false);

              // Bring the best move to the front. It is critical that sorting
              // is done with a stable algorithm because all the values but the
              // first and eventually the new best one are set to -VALUE_INFINITE
              // and we want to keep the same order for all the moves except the
              // new PV that goes to the front. Note that in case of MultiPV
              // search the already searched PV lines are preserved.
              std::stable_sort(rootMoves.begin() + pvIdx, rootMoves.begin() + pvLast);

              // If search has been stopped, we break immediately. Sorting is
              // safe because RootMoves is still valid, although it refers to
              // the previous iteration.
              if (Threads.stop)
                  break;

              // When failing high/low give some update (without cluttering
              // the UI) before a re-search.
              if (   mainThread
                  && multiPV == 1
                  && (bestValue <= alpha || bestValue >= beta)
                  && Time.elapsed() > 3000)
                  sync_cout << UCI::pv(rootPos, rootDepth, alpha, beta) << sync_endl;

              // In case of failing low/high increase aspiration window and
              // re-search, otherwise exit the loop.
              if (bestValue <= alpha)
              {
                  beta = (alpha + beta) / 2;
                  alpha = std::max(bestValue - delta, -VALUE_INFINITE);

                  if (mainThread)
                      mainThread->stopOnPonderhit = false;
              }
              else if (bestValue >= beta)
                  beta = std::min(bestValue + delta, VALUE_INFINITE);

              else
              {
                  ++rootMoves[pvIdx].bestMoveCount;
                  break;
              }

              delta += delta / 4 + 5;

              assert(alpha >= -VALUE_INFINITE && beta <= VALUE_INFINITE);
          }

          // Sort the PV lines searched so far and update the GUI
          std::stable_sort(rootMoves.begin() + pvFirst, rootMoves.begin() + pvIdx + 1);

          if (    mainThread
              && (Threads.stop || pvIdx + 1 == multiPV || Time.elapsed() > 3000))
              sync_cout << UCI::pv(rootPos, rootDepth, alpha, beta) << sync_endl;
      }

      if (!Threads.stop)
          completedDepth = rootDepth;

      if (rootMoves[0].pv[0] != lastBestMove) {
         lastBestMove = rootMoves[0].pv[0];
         lastBestMoveDepth = rootDepth;
      }

      // Have we found a "mate in x"?
      if (   Limits.mate
          && bestValue >= VALUE_MATE_IN_MAX_PLY
          && VALUE_MATE - bestValue <= 2 * Limits.mate)
          Threads.stop = true;

      if (!mainThread)
          continue;

      // If skill level is enabled and time is up, pick a sub-optimal best move
      if (skill.enabled() && skill.time_to_pick(rootDepth))
          skill.pick_best(multiPV);

      // Do we have time for the next iteration? Can we stop searching now?
      if (    Limits.use_time_management()
          && !Threads.stop
          && !mainThread->stopOnPonderhit)
      {
          double fallingEval = (332 +  6 * (mainThread->previousScore - bestValue)
                                    +  6 * (mainThread->iterValue[iterIdx]  - bestValue)) / 704.0;
          fallingEval = clamp(fallingEval, 0.5, 1.5);

          // If the bestMove is stable over several iterations, reduce time accordingly
          timeReduction = lastBestMoveDepth + 9 < completedDepth ? 1.94 : 0.91;
          double reduction = (1.41 + mainThread->previousTimeReduction) / (2.27 * timeReduction);

          // Use part of the gained time from a previous stable move for the current move
          for (Thread* th : Threads)
          {
              totBestMoveChanges += th->bestMoveChanges;
              th->bestMoveChanges = 0;
          }
          double bestMoveInstability = 1 + totBestMoveChanges / Threads.size();

          // Stop the search if we have only one legal move, or if available time elapsed
          if (   rootMoves.size() == 1
              || Time.elapsed() > Time.optimum() * fallingEval * reduction * bestMoveInstability)
          {
              // If we are allowed to ponder do not stop the search now but
              // keep pondering until the GUI sends "ponderhit" or "stop".
              if (mainThread->ponder)
                  mainThread->stopOnPonderhit = true;
              else
                  Threads.stop = true;
          }
          else if (   Threads.increaseDepth
                   && !mainThread->ponder
                   && Time.elapsed() > Time.optimum() * fallingEval * reduction * bestMoveInstability * 0.6)
                   Threads.increaseDepth = false;
          else
                   Threads.increaseDepth = true;
      }

      mainThread->iterValue[iterIdx] = bestValue;
      iterIdx = (iterIdx + 1) & 3;
  }

  if (!mainThread)
      return;

  mainThread->previousTimeReduction = timeReduction;

  // If skill level is enabled, swap best PV line with the sub-optimal one
  if (skill.enabled())
      std::swap(rootMoves[0], *std::find(rootMoves.begin(), rootMoves.end(),
                skill.best ? skill.best : skill.pick_best(multiPV)));
}


namespace {

  // search<>() is the main search function for both PV and non-PV nodes

  template <NodeType NT>
  Value search(Position& pos, Stack* ss, Value alpha, Value beta, Depth depth, bool cutNode) {

    constexpr bool PvNode = NT == PV;
    const bool rootNode = PvNode && ss->ply == 0;

    // Dive into quiescence search when the depth reaches zero
    if (depth <= 0)
        return qsearch<NT>(pos, ss, alpha, beta);

    assert(-VALUE_INFINITE <= alpha && alpha < beta && beta <= VALUE_INFINITE);
    assert(PvNode || (alpha == beta - 1));
    assert(0 < depth && depth < MAX_PLY);
    assert(!(PvNode && cutNode));

    Move pv[MAX_PLY+1], capturesSearched[32], quietsSearched[64];
    StateInfo st;
    TTEntry* tte;
    Key posKey;
    Move ttMove, move, excludedMove, bestMove;
    Depth extension, newDepth;
    Value bestValue, value, ttValue, eval;
    bool ttHit, ttPv, inCheck, givesCheck, improving, didLMR, priorCapture, isMate, gameCycle;
    bool captureOrPromotion, doFullDepthSearch, moveCountPruning, ttCapture, singularLMR;
    Piece movedPiece;
    int moveCount, captureCount, quietCount;

    // Step 1. Initialize node
    Thread* thisThread = pos.this_thread();
    inCheck = pos.checkers();
    priorCapture = pos.captured_piece();
    Color us = pos.side_to_move();
    moveCount = captureCount = quietCount = ss->moveCount = 0;
    bestValue = -VALUE_INFINITE;
    gameCycle = false;

    // Check for the available remaining time
    if (thisThread == Threads.main())
        static_cast<MainThread*>(thisThread)->check_time();

    // Used to send selDepth info to GUI (selDepth counts from 1, ply from 0)
    if (PvNode && thisThread->selDepth < ss->ply + 1)
        thisThread->selDepth = ss->ply + 1;

    // Transposition table lookup. We don't want the score of a partial
    // search to overwrite a previous full search TT value, so we use a different
    // position key in case of an excluded move.
    excludedMove = ss->excludedMove;
    posKey = pos.key() ^ Key(excludedMove);
    tte = TT.probe(posKey, ttHit);
    ttValue = ttHit ? value_from_tt(tte->value(), ss->ply) : VALUE_NONE;
    ttMove =  rootNode ? thisThread->rootMoves[thisThread->pvIdx].pv[0]
            : ttHit    ? tte->move() : MOVE_NONE;
    ttPv = PvNode || (ttHit && tte->is_pv());
    // thisThread->ttHitAverage can be used to approximate the running average of ttHit
    thisThread->ttHitAverage =   (ttHitAverageWindow - 1) * thisThread->ttHitAverage / ttHitAverageWindow
                                + ttHitAverageResolution * ttHit;

    if (!rootNode)
    {
        // Check if we have an upcoming move which draws by repetition, or
        // if the opponent had an alternative move earlier to this position.
        if (pos.has_game_cycle(ss->ply))
        {
            if (VALUE_DRAW >= beta)
            {
                tte->save(posKey, VALUE_DRAW, ttPv, BOUND_EXACT,
                          depth, MOVE_NONE, VALUE_NONE);

                return VALUE_DRAW;
            }
            gameCycle = true;
            alpha = std::max(alpha, VALUE_DRAW);
        }

        // Step 2. Check for aborted search and immediate draw
        if (pos.is_draw(ss->ply))
            return VALUE_DRAW;

        if (Threads.stop.load(std::memory_order_relaxed) || ss->ply >= MAX_PLY)
            return ss->ply >= MAX_PLY && !inCheck ? evaluate(pos)
                                                  : VALUE_DRAW;

        // Step 3. Mate distance pruning. Even if we mate at the next move our score
        // would be at best mate_in(ss->ply+1), but if alpha is already bigger because
        // a shorter mate was found upward in the tree then there is no need to search
        // because we will never beat the current alpha. Same logic but with reversed
        // signs applies also in the opposite condition of being mated instead of giving
        // mate. In this case return a fail-high score.
        if (alpha >= mate_in(ss->ply+1))
            return alpha;
    }

    assert(0 <= ss->ply && ss->ply < MAX_PLY);

    (ss+1)->ply = ss->ply + 1;
    (ss+1)->excludedMove = bestMove = MOVE_NONE;
    (ss+2)->killers[0] = (ss+2)->killers[1] = MOVE_NONE;
    Square prevSq = to_sq((ss-1)->currentMove);

    // Initialize statScore to zero for the grandchildren of the current position.
    // So statScore is shared between all grandchildren and only the first grandchild
    // starts with statScore = 0. Later grandchildren start with the last calculated
    // statScore of the previous grandchild. This influences the reduction rules in
    // LMR which are based on the statScore of parent position.
    if (rootNode)
        (ss+4)->statScore = 0;
    else
        (ss+2)->statScore = 0;

    // At non-PV nodes we check for an early TT cutoff
    if (  !PvNode
        && ttHit
        && !gameCycle
        && pos.rule50_count() < 88
        && tte->depth() >= depth
        && ttValue != VALUE_NONE // Possible in case of TT access race
        && (ttValue != VALUE_DRAW || VALUE_DRAW >= beta)
        && (ttValue >= beta ? (tte->bound() & BOUND_LOWER)
                            : (tte->bound() & BOUND_UPPER)))
    {
        // If ttMove is quiet, update move sorting heuristics on TT hit
        if (ttMove)
        {
            if (ttValue >= beta)
            {
                if (!pos.capture_or_promotion(ttMove))
                    update_quiet_stats(pos, ss, ttMove, stat_bonus(depth));

                // Extra penalty for early quiet moves of the previous ply
                if ((ss-1)->moveCount <= 2 && !priorCapture)
                    update_continuation_histories(ss-1, pos.piece_on(prevSq), prevSq, -stat_bonus(depth + 1));
            }
            // Penalty for a quiet ttMove that fails low
            else if (!pos.capture_or_promotion(ttMove))
            {
                int penalty = -stat_bonus(depth);
                thisThread->mainHistory[us][from_to(ttMove)] << penalty;
                update_continuation_histories(ss, pos.moved_piece(ttMove), to_sq(ttMove), penalty);
            }
        }

        return ttValue;
    }

    // Step 5. Tablebases probe
    if (!rootNode && TB::Cardinality)
    {
        int piecesCount = popcount(pos.pieces());

        if (    piecesCount <= TB::Cardinality
            && (piecesCount <  TB::Cardinality || depth >= TB::ProbeDepth)
            &&  pos.rule50_count() == 0
            && !pos.can_castle(ANY_CASTLING))
        {
            TB::ProbeState err;
            TB::WDLScore v = Tablebases::probe_wdl(pos, &err);

            // Force check of time on the next occasion
            if (thisThread == Threads.main())
                static_cast<MainThread*>(thisThread)->callsCnt = 0;

            if (err != TB::ProbeState::FAIL)
            {
                thisThread->tbHits.fetch_add(1, std::memory_order_relaxed);

                int drawScore = TB::UseRule50 ? 1 : 0;

                int centiPly = PawnValueEg * ss->ply / 100;

                if (    abs(v) <= drawScore
                    || !ttHit
                    || (v < -drawScore && ttValue > -VALUE_TB_WIN + centiPly + PawnValueEg * popcount(pos.pieces( pos.side_to_move())))
                    || (v >  drawScore && ttValue <  VALUE_TB_WIN - centiPly - PawnValueEg * popcount(pos.pieces(~pos.side_to_move()))))
                {
                    value =  v < -drawScore ? -VALUE_TB_WIN + centiPly + PawnValueEg * popcount(pos.pieces( pos.side_to_move()))
                           : v >  drawScore ?  VALUE_TB_WIN - centiPly - PawnValueEg * popcount(pos.pieces(~pos.side_to_move()))
                                            :  VALUE_DRAW - v < 0 ? 2 * Eval::Tempo : VALUE_ZERO;

                    tte->save(posKey, value, ttPv,
                              v > drawScore ? BOUND_LOWER : v < -drawScore ? BOUND_UPPER : BOUND_EXACT,
                              depth, MOVE_NONE, VALUE_NONE);

                    if (abs(v) <= drawScore)
                        return value;
                }
            }
        }
    }

    // Step 6. Static evaluation of the position
    if (inCheck)
    {
        ss->staticEval = eval = VALUE_NONE;
        improving = false;
        goto moves_loop;  // Skip early pruning when in check
    }
    else if (ttHit)
    {
        // Never assume anything about values stored in TT
        ss->staticEval = eval = tte->eval();
        if (eval == VALUE_NONE)
            ss->staticEval = eval = evaluate(pos);

        // Can ttValue be used as a better position evaluation?
        if (    ttValue != VALUE_NONE
            && (tte->bound() & (ttValue > eval ? BOUND_LOWER : BOUND_UPPER)))
            eval = ttValue;
    }
    else
    {
        if ((ss-1)->currentMove != MOVE_NULL)
        {
            int bonus = -(ss-1)->statScore / 512;

            ss->staticEval = eval = evaluate(pos) + bonus;
        }
        else
            ss->staticEval = eval = -(ss-1)->staticEval + 2 * Eval::Tempo;

        tte->save(posKey, VALUE_NONE, ttPv, BOUND_NONE, DEPTH_NONE, MOVE_NONE, eval);
    }

    if (gameCycle)
        ss->staticEval = eval = ss->staticEval * std::max(0, (100 - pos.rule50_count())) / 100;

    improving =  (ss-2)->staticEval == VALUE_NONE ? (ss->staticEval > (ss-4)->staticEval
              || (ss-4)->staticEval == VALUE_NONE) : ss->staticEval > (ss-2)->staticEval;

    // Begin early pruning.
    if (   !PvNode
<<<<<<< HEAD
=======
        &&  depth < 6
        &&  eval - futility_margin(depth, improving) >= beta
        &&  eval < VALUE_KNOWN_WIN) // Do not return unproven wins
        return eval;

    // Step 9. Null move search with verification search (~40 Elo)
    if (   !PvNode
        && (ss-1)->currentMove != MOVE_NULL
        && (ss-1)->statScore < 23397
        &&  eval >= beta
        &&  eval >= ss->staticEval
        &&  ss->staticEval >= beta - 32 * depth - 30 * improving + 120 * ttPv + 292
>>>>>>> 4e898648
        && !excludedMove
        && !gameCycle
        &&  abs(eval) < 2 * VALUE_KNOWN_WIN)
    {
       // Step 7. Razoring (~2 Elo)
       if (   depth < 2
           &&  ss->ply > 2 * thisThread->rootDepth / 3
           && eval <= alpha - RazorMargin)
       {
           Value q = qsearch<NonPV>(pos, ss, alpha, beta);

           if (q <= alpha)
               return q;
       }

       // Step 8. Futility pruning: child node (~30 Elo)
       if (    depth < 6
           &&  !thisThread->nmpGuard
           &&  eval - futility_margin(depth, improving) >= beta
           &&  eval < VALUE_KNOWN_WIN) // Do not return unproven wins
           return eval;

       // Step 9. Null move search with verification search (~40 Elo)
       if (   (ss-1)->currentMove != MOVE_NULL
           && (ss-1)->statScore < 23397
           &&  eval >= beta
           &&  eval >= ss->staticEval
           &&  ss->staticEval >= beta - 32 * depth + 292 - improving * 30
           &&  pos.non_pawn_material(us)
           && !thisThread->nmpGuard
           && !(depth > 4 && (MoveList<LEGAL, KING>(pos).size() < 1 || MoveList<LEGAL>(pos).size() < 6)))
       {
           assert(eval - beta >= 0);

           // Null move dynamic reduction based on depth and value
           Depth R = ((854 + 68 * depth) / 258 + std::min(int(eval - beta) / 192, 3));

           ss->currentMove = MOVE_NULL;
           ss->continuationHistory = &thisThread->continuationHistory[0][0][NO_PIECE][0];

           pos.do_null_move(st);

           Value nullValue = -search<NonPV>(pos, ss+1, -beta, -beta+1, depth-R, !cutNode);

           pos.undo_null_move();

           if (nullValue >= beta)
           {
               // Do not return unproven mate scores
               if (nullValue >= VALUE_MATE_IN_MAX_PLY)
                   nullValue = beta;

               if (abs(beta) < VALUE_KNOWN_WIN && depth < 11)
                   return nullValue;

               // Do verification search at high depths
               thisThread->nmpGuard = true;

               Value v = search<NonPV>(pos, ss, beta-1, beta, depth-R, false);

               thisThread->nmpGuard = false;

               if (v >= beta)
                   return nullValue;
           }
       }

       // Step 10. ProbCut (~10 Elo)
       // If we have a good enough capture and a reduced search returns a value
       // much above beta, we can (almost) safely prune the previous move.
       if (    depth >= 5
           &&  ss->ply % 2 == 0
           &&  !thisThread->nmpGuard
           &&  abs(beta) < VALUE_MATE_IN_MAX_PLY)
       {
           Value raisedBeta = std::min(beta + 189 - 45 * improving, VALUE_INFINITE);
           MovePicker mp(pos, ttMove, raisedBeta - ss->staticEval, &thisThread->captureHistory);
           int probCutCount = 0;

           while (  (move = mp.next_move()) != MOVE_NONE
                  && probCutCount < 2 + 2 * cutNode)
               if (move != excludedMove)
               {
                   assert(pos.capture_or_promotion(move));
                   assert(depth >= 5);

                   captureOrPromotion = true;
                   probCutCount++;

                   ss->currentMove = move;
                   ss->continuationHistory = &thisThread->continuationHistory[inCheck]
                                                                             [captureOrPromotion]
                                                                             [pos.moved_piece(move)]
                                                                             [to_sq(move)];

                   pos.do_move(move, st);

                   // Perform a preliminary qsearch to verify that the move holds
                   value = -qsearch<NonPV>(pos, ss+1, -raisedBeta, -raisedBeta+1);

                   // If the qsearch held perform the regular search
                   if (value >= raisedBeta)
                       value = -search<NonPV>(pos, ss+1, -raisedBeta, -raisedBeta+1, depth - 4, !cutNode);

                   pos.undo_move(move);

                   if (value >= raisedBeta)
                       return value;
               }
       }
    } //End early Pruning

    // Step 11. Internal iterative deepening (~1 Elo)
    if (depth >= 7 && !ttMove)
    {
        search<NT>(pos, ss, alpha, beta, depth - 7, cutNode);

        tte = TT.probe(posKey, ttHit);
        ttValue = ttHit ? value_from_tt(tte->value(), ss->ply) : VALUE_NONE;
        ttMove = ttHit ? tte->move() : MOVE_NONE;
    }

moves_loop: // When in check, search starts from here

    const PieceToHistory* contHist[] = { (ss-1)->continuationHistory, (ss-2)->continuationHistory,
                                          nullptr                   , (ss-4)->continuationHistory,
                                          nullptr                   , (ss-6)->continuationHistory };

    Move countermove = thisThread->counterMoves[pos.piece_on(prevSq)][prevSq];

    MovePicker mp(pos, ttMove, depth, &thisThread->mainHistory,
                                      &thisThread->captureHistory,
                                      contHist,
                                      countermove,
                                      ss->killers);

    value = bestValue;
    singularLMR = moveCountPruning = false;
    ttCapture = ttMove && pos.capture_or_promotion(ttMove);

    // Mark this node as being searched
    ThreadHolding th(thisThread, posKey, ss->ply);

    // Step 12. Loop through all pseudo-legal moves until no moves remain
    // or a beta cutoff occurs.
    while ((move = mp.next_move(moveCountPruning)) != MOVE_NONE)
    {
      assert(is_ok(move));

      if (move == excludedMove)
          continue;

      // At root obey the "searchmoves" option and skip moves not listed in Root
      // Move List. As a consequence any illegal move is also skipped. In MultiPV
      // mode we also skip PV moves which have been already searched and those
      // of lower "TB rank" if we are in a TB root position.
      if (rootNode && !std::count(thisThread->rootMoves.begin() + thisThread->pvIdx,
                                  thisThread->rootMoves.begin() + thisThread->pvLast, move))
          continue;

      ss->moveCount = ++moveCount;

      if (rootNode && thisThread == Threads.main() && Time.elapsed() > 3000)
          sync_cout << "info depth " << depth
                    << " currmove " << UCI::move(move, pos.is_chess960())
                    << " currmovenumber " << moveCount + thisThread->pvIdx << sync_endl;
      if (PvNode)
          (ss+1)->pv = nullptr;

      extension = 0;
      captureOrPromotion = pos.capture_or_promotion(move);
      movedPiece = pos.moved_piece(move);
      givesCheck = pos.gives_check(move);
      isMate = false;

      if (givesCheck)
      {
          pos.do_move(move, st, givesCheck);
          isMate = MoveList<LEGAL>(pos).size() == 0;
          pos.undo_move(move);

          if (!isMate) // Don't double count nodes
              thisThread->nodes.fetch_sub(1, std::memory_order_relaxed);
      }

      if (isMate)
      {
          ss->currentMove = move;
          ss->continuationHistory = &thisThread->continuationHistory[inCheck][priorCapture][movedPiece][to_sq(move)];
          value = mate_in(ss->ply+1);

          if (PvNode && (moveCount == 1 || (value > alpha && (rootNode || value < beta))))
          {
              (ss+1)->pv = pv;
              (ss+1)->pv[0] = MOVE_NONE;
          }
      }
      else
      {

      // Calculate new depth for this move
      newDepth = depth - 1;

      // Step 13. Pruning at shallow depth (~200 Elo)
      if (  !PvNode
          && pos.non_pawn_material(us)
          && bestValue > VALUE_MATED_IN_MAX_PLY)
      {
          // Skip quiet moves if movecount exceeds our FutilityMoveCount threshold
          moveCountPruning = moveCount >= futility_move_count(improving, depth);

          if (   !captureOrPromotion
              && !givesCheck)
          {
              // Reduced depth of the next LMR search
              int lmrDepth = std::max(newDepth - reduction(improving, depth, moveCount), 0);

              // Countermoves based pruning (~20 Elo)
              if (   lmrDepth < 4 + ((ss-1)->statScore > 0 || (ss-1)->moveCount == 1)
                  && (*contHist[0])[movedPiece][to_sq(move)] < CounterMovePruneThreshold
                  && (*contHist[1])[movedPiece][to_sq(move)] < CounterMovePruneThreshold)
                  continue;

              // Futility pruning: parent node (~5 Elo)
              if (   lmrDepth < 3
                  && !inCheck
                  && ss->staticEval + 235 + 172 * lmrDepth <= alpha
                  &&  thisThread->mainHistory[us][from_to(move)]
                    + (*contHist[0])[movedPiece][to_sq(move)]
                    + (*contHist[1])[movedPiece][to_sq(move)]
                    + (*contHist[3])[movedPiece][to_sq(move)] < 25000)
                  continue;

              // Prune moves with negative SEE (~20 Elo)
              if (!pos.see_ge(move, Value(-(32 - std::min(lmrDepth, 18)) * lmrDepth * lmrDepth)))
                  continue;
          }
          else if (!pos.see_ge(move, Value(-194) * depth)) // (~25 Elo)
              continue;
      }

      // Step 14. Extensions (~75 Elo)
      if (   gameCycle
          && (depth < 5 || PvNode))
          extension = (2 - (ss->ply % 2 == 0 && !PvNode));

      // Singular extension search (~70 Elo). If all moves but one fail low on a
      // search of (alpha-s, beta-s), and just one fails high on (alpha, beta),
      // then that move is singular and should be extended. To verify this we do
      // a reduced search on all the other moves but the ttMove and if the
      // result is lower than ttValue minus a margin then we will extend the ttMove.
      else if (    depth >= 6
          &&  move == ttMove
          && !gameCycle
          && !rootNode
          && !excludedMove // Avoid recursive singular search
          &&  ttValue != VALUE_NONE
          && (tte->bound() & BOUND_LOWER)
          &&  tte->depth() >= depth - 3)
      {
<<<<<<< HEAD
          Value singularBeta = std::max(ttValue - 2 * depth, mated_in(ss->ply));
=======
          Value singularBeta = ttValue - (((ttPv && !PvNode) + 4) * depth) / 2;
>>>>>>> 4e898648
          Depth halfDepth = depth / 2;
          ss->excludedMove = move;
          value = search<NonPV>(pos, ss, singularBeta - 1, singularBeta, halfDepth, cutNode);
          ss->excludedMove = MOVE_NONE;

          if (value < singularBeta)
          {
              extension = 1;
              singularLMR = true;
          }

          // Multi-cut pruning
          // Our ttMove is assumed to fail high, and now we failed high also on a reduced
          // search without the ttMove. So we assume this expected Cut-node is not singular,
          // that multiple moves fail high, and we can prune the whole subtree by returning
          // a soft bound.
          else if (singularBeta >= beta)
              return singularBeta;
      }

      // Check extension (~2 Elo)
      else if (    givesCheck
               && (pos.is_discovery_check_on_king(~us, move) || pos.see_ge(move)))
          extension = 1;

      // Passed pawn extension
      else if (   move == ss->killers[0]
               && pos.advanced_pawn_push(move)
               && pos.pawn_passed(us, to_sq(move)))
          extension = 1;

      // Last captures extension
      else if (   PieceValue[EG][pos.captured_piece()] > PawnValueEg
               && pos.non_pawn_material() <= 2 * RookValueMg)
          extension = 1;

      // Castling extension
      if (type_of(move) == CASTLING)
          extension = 1;

      // Add extension to new depth
      newDepth += extension;

      // Speculative prefetch as early as possible
      prefetch(TT.first_entry(pos.key_after(move)));

      // Update the current move (this must be done after singular extension search)
      ss->currentMove = move;
      ss->continuationHistory = &thisThread->continuationHistory[inCheck]
                                                                [captureOrPromotion]
                                                                [movedPiece]
                                                                [to_sq(move)];

      // Step 15. Make the move
      pos.do_move(move, st, givesCheck);

      // Step 16. Reduced depth search (LMR, ~200 Elo). If the move fails high it will be
      // re-searched at full depth.
      if (    depth >= 3
<<<<<<< HEAD
          && !gameCycle
          &&  moveCount > 1 + rootNode + (rootNode && bestValue < alpha)
=======
          &&  moveCount > 1 + 2 * rootNode
>>>>>>> 4e898648
          && (!rootNode || thisThread->best_move_count(move) == 0)
          &&  thisThread->selDepth > depth
          && (  !captureOrPromotion
              || moveCountPruning
              || ss->staticEval + PieceValue[EG][pos.captured_piece()] <= alpha
              || cutNode
              || thisThread->ttHitAverage < 375 * ttHitAverageResolution * ttHitAverageWindow / 1024))
      {
          Depth r = reduction(improving, depth, moveCount);

          // Decrease reduction if the ttHit running average is large
          if (thisThread->ttHitAverage > 500 * ttHitAverageResolution * ttHitAverageWindow / 1024)
              r--;

          // Reduction if other threads are searching this position.
          if (th.marked())
              r++;

          // Decrease reduction if position is or has been on the PV (~10 Elo)
          if (ttPv)
              r -= 2;

          // Decrease reduction if opponent's move count is high (~5 Elo)
          if ((ss-1)->moveCount > 14)
              r--;

          // Decrease reduction if ttMove has been singularly extended (~3 Elo)
          if (singularLMR)
              r -= 2;

          if (!PvNode && !captureOrPromotion)
          {
              // Increase reduction if ttMove is a capture (~5 Elo)
              if (ttCapture)
                  r++;

              // Increase reduction for cut nodes (~10 Elo)
              if (cutNode)
                  r += 2;

              // Decrease reduction for moves that escape a capture. Filter out
              // castling moves, because they are coded as "king captures rook" and
              // hence break make_move(). (~2 Elo)
              else if (    type_of(move) == NORMAL
                       && !pos.see_ge(reverse_move(move)))
                  r -= 2 + ttPv;

              ss->statScore =  thisThread->mainHistory[us][from_to(move)]
                             + (*contHist[0])[movedPiece][to_sq(move)]
                             + (*contHist[1])[movedPiece][to_sq(move)]
                             + (*contHist[3])[movedPiece][to_sq(move)]
                             - 4926;

              // Reset statScore to zero if negative and most stats shows >= 0
              if (    ss->statScore < 0
                  && (*contHist[0])[movedPiece][to_sq(move)] >= 0
                  && (*contHist[1])[movedPiece][to_sq(move)] >= 0
                  && thisThread->mainHistory[us][from_to(move)] >= 0)
                  ss->statScore = 0;

              // Decrease/increase reduction by comparing opponent's stat score (~10 Elo)
              if (ss->statScore >= -102 && (ss-1)->statScore < -114)
                  r--;

              else if ((ss-1)->statScore >= -116 && ss->statScore < -154)
                  r++;

              // Decrease/increase reduction for moves with a good/bad history (~30 Elo)
              r -= ss->statScore / 16384;
          }

          // Increase reduction for captures/promotions if late move and at low depth
          else if (depth < 8 && moveCount > 2)
              r++;

          Depth rr = newDepth / (2 + ss->ply / 3);

          r -= rr;

          Depth d = clamp(newDepth - r, 1, newDepth);

          value = -search<NonPV>(pos, ss+1, -(alpha+1), -alpha, d, true);

          doFullDepthSearch = (value > alpha && d != newDepth), didLMR = true;
      }
      else
          doFullDepthSearch = !PvNode || moveCount > 1, didLMR = false;

      // Step 17. Full depth search when LMR is skipped or fails high
      if (doFullDepthSearch)
      {
          value = -search<NonPV>(pos, ss+1, -(alpha+1), -alpha, newDepth, !cutNode);

          if (didLMR && !captureOrPromotion)
          {
              int bonus = value > alpha ?  stat_bonus(newDepth)
                                        : -stat_bonus(newDepth);

              if (move == ss->killers[0])
                  bonus += bonus / 4;

              update_continuation_histories(ss, movedPiece, to_sq(move), bonus);
          }
      }

      // For PV nodes only, do a full PV search on the first move or after a fail
      // high (in the latter case search only if value < beta), otherwise let the
      // parent node fail low with value <= alpha and try another move.
      if (PvNode && (moveCount == 1 || (value > alpha && (rootNode || value < beta))))
      {
          (ss+1)->pv = pv;
          (ss+1)->pv[0] = MOVE_NONE;

          value = -search<PV>(pos, ss+1, -beta, -alpha, newDepth, false);
      }

      // Step 18. Undo move
      pos.undo_move(move);
      }

      assert(value > -VALUE_INFINITE && value < VALUE_INFINITE);

      // Step 19. Check for a new best move
      // Finished searching the move. If a stop occurred, the return value of
      // the search cannot be trusted, and we return immediately without
      // updating best move, PV and TT.
      if (Threads.stop.load(std::memory_order_relaxed))
          return VALUE_ZERO;

      if (rootNode)
      {
          RootMove& rm = *std::find(thisThread->rootMoves.begin(),
                                    thisThread->rootMoves.end(), move);

          // PV move or new best move?
          if (moveCount == 1 || value > alpha)
          {
              rm.score = value;
              rm.selDepth = thisThread->selDepth;
              rm.pv.resize(1);

              assert((ss+1)->pv);

              for (Move* m = (ss+1)->pv; *m != MOVE_NONE; ++m)
                  rm.pv.push_back(*m);

              // We record how often the best move has been changed in each
              // iteration. This information is used for time management: When
              // the best move changes frequently, we allocate some more time.
              if (moveCount > 1)
                  ++thisThread->bestMoveChanges;
          }
          else
              // All other moves but the PV are set to the lowest value: this
              // is not a problem when sorting because the sort is stable and the
              // move position in the list is preserved - just the PV is pushed up.
              rm.score = -VALUE_INFINITE;
      }

      if (value > bestValue)
      {
          bestValue = value;

          if (value > alpha)
          {
              bestMove = move;

              if (PvNode && !rootNode) // Update pv even in fail-high case
                  update_pv(ss->pv, move, (ss+1)->pv);

              if (PvNode && value < beta) // Update alpha! Always alpha < beta
                  alpha = value;
              else
              {
                  assert(value >= beta); // Fail high
                  ss->statScore = 0;
                  break;
              }
          }
      }

      if (move != bestMove)
      {
          if (captureOrPromotion && captureCount < 32)
              capturesSearched[captureCount++] = move;

          else if (!captureOrPromotion && quietCount < 64)
              quietsSearched[quietCount++] = move;
      }
    }

    // The following condition would detect a stop only after move loop has been
    // completed. But in this case bestValue is valid because we have fully
    // searched our subtree, and we can anyhow save the result in TT.
    /*
       if (Threads.stop)
        return VALUE_DRAW;
    */

    // Step 20. Check for mate and stalemate
    // All legal moves have been searched and if there are no legal moves, it
    // must be a mate or a stalemate. If we are in a singular extension search then
    // return a fail low score.

    assert(moveCount || !inCheck || excludedMove || !MoveList<LEGAL>(pos).size());

    if (!moveCount)
        bestValue = excludedMove ? alpha
                   :     inCheck ? mated_in(ss->ply) : VALUE_DRAW;

    else if (bestMove)
        update_all_stats(pos, ss, bestMove, bestValue, beta, prevSq,
                         quietsSearched, quietCount, capturesSearched, captureCount, depth);

    // Bonus for prior countermove that caused the fail low
    else if (   (depth >= 3 || PvNode)
             && !priorCapture)
        update_continuation_histories(ss-1, pos.piece_on(prevSq), prevSq, stat_bonus(depth));

    if (!excludedMove)
        tte->save(posKey, value_to_tt(bestValue, ss->ply), ttPv,
                  bestValue >= beta ? BOUND_LOWER :
                  PvNode && bestMove ? BOUND_EXACT : BOUND_UPPER,
                  depth, bestMove, ss->staticEval);

    assert(bestValue > -VALUE_INFINITE && bestValue < VALUE_INFINITE);

    return bestValue;
  }


  // qsearch() is the quiescence search function, which is called by the main search
  // function with zero depth, or recursively with further decreasing depth per call.
  template <NodeType NT>
  Value qsearch(Position& pos, Stack* ss, Value alpha, Value beta, Depth depth) {

    constexpr bool PvNode = NT == PV;

    assert(alpha >= -VALUE_INFINITE && alpha < beta && beta <= VALUE_INFINITE);
    assert(PvNode || (alpha == beta - 1));
    assert(depth <= 0);

    Move pv[MAX_PLY+1];
    StateInfo st;
    TTEntry* tte;
    Key posKey;
    Move ttMove, move, bestMove;
    Depth ttDepth;
    Value bestValue, value, ttValue, futilityValue, futilityBase, oldAlpha;
    bool ttHit, pvHit, inCheck, givesCheck, captureOrPromotion, evasionPrunable, gameCycle;
    int moveCount;

    if (PvNode)
    {
        oldAlpha = alpha; // To flag BOUND_EXACT when eval above alpha and no available moves
        (ss+1)->pv = pv;
        ss->pv[0] = MOVE_NONE;
    }

    Thread* thisThread = pos.this_thread();
    (ss+1)->ply = ss->ply + 1;
    bestMove = MOVE_NONE;
    inCheck = pos.checkers();
    moveCount = 0;
    gameCycle = false;

    if (pos.has_game_cycle(ss->ply))
    {
       if (VALUE_DRAW >= beta)
           return VALUE_DRAW;

       alpha = std::max(alpha, VALUE_DRAW);
       gameCycle = true;
    }

    if (pos.is_draw(ss->ply))
        return VALUE_DRAW;

    // Check for an immediate draw or maximum ply reached
    if (ss->ply >= MAX_PLY)
        return !inCheck ? evaluate(pos) : VALUE_DRAW;

    if (alpha >= mate_in(ss->ply+1))
        return alpha;

    assert(0 <= ss->ply && ss->ply < MAX_PLY);

    // Decide whether or not to include checks: this fixes also the type of
    // TT entry depth that we are going to use. Note that in qsearch we use
    // only two types of depth in TT: DEPTH_QS_CHECKS or DEPTH_QS_NO_CHECKS.
    ttDepth = inCheck || depth >= DEPTH_QS_CHECKS ? DEPTH_QS_CHECKS
                                                  : DEPTH_QS_NO_CHECKS;
    // Transposition table lookup
    posKey = pos.key();
    tte = TT.probe(posKey, ttHit);
    ttValue = ttHit ? value_from_tt(tte->value(), ss->ply) : VALUE_NONE;
    ttMove = ttHit ? tte->move() : MOVE_NONE;
    pvHit = ttHit && tte->is_pv();

    if (  !PvNode
        && ttHit
        && !gameCycle
        && pos.rule50_count() < 88
        && tte->depth() >= ttDepth
        && ttValue != VALUE_NONE // Only in case of TT access race
        && (ttValue != VALUE_DRAW || VALUE_DRAW >= beta)
        && (ttValue >= beta ? (tte->bound() & BOUND_LOWER)
                            : (tte->bound() & BOUND_UPPER)))
        return ttValue;

    // Evaluate the position statically
    if (inCheck)
    {
        ss->staticEval = VALUE_NONE;
        bestValue = futilityBase = -VALUE_INFINITE;
    }
    else
    {
        if (ttHit)
        {
            // Never assume anything about values stored in TT
            if ((ss->staticEval = bestValue = tte->eval()) == VALUE_NONE)
                ss->staticEval = bestValue = evaluate(pos);

            // Can ttValue be used as a better position evaluation?
            if (    ttValue != VALUE_NONE
                && (tte->bound() & (ttValue > bestValue ? BOUND_LOWER : BOUND_UPPER)))
                bestValue = ttValue;
        }
        else
            ss->staticEval = bestValue =
            (ss-1)->currentMove != MOVE_NULL ? evaluate(pos)
                                             : -(ss-1)->staticEval + 2 * Eval::Tempo;

        // Stand pat. Return immediately if static value is at least beta
        if (bestValue >= beta)
        {
            if (!ttHit)
                tte->save(posKey, value_to_tt(bestValue, ss->ply), pvHit, BOUND_LOWER,
                          DEPTH_NONE, MOVE_NONE, ss->staticEval);

            return bestValue;
        }

        if (PvNode && bestValue > alpha)
            alpha = bestValue;

        futilityBase = bestValue + 154;
    }

    if (gameCycle && !inCheck)
        ss->staticEval = bestValue = ss->staticEval * std::max(0, (100 - pos.rule50_count())) / 100;

    const PieceToHistory* contHist[] = { (ss-1)->continuationHistory, (ss-2)->continuationHistory,
                                          nullptr                   , (ss-4)->continuationHistory,
                                          nullptr                   , (ss-6)->continuationHistory };

    // Initialize a MovePicker object for the current position, and prepare
    // to search the moves. Because the depth is <= 0 here, only captures,
    // queen promotions and checks (only if depth >= DEPTH_QS_CHECKS) will
    // be generated.
    MovePicker mp(pos, ttMove, depth, &thisThread->mainHistory,
                                      &thisThread->captureHistory,
                                      contHist,
                                      to_sq((ss-1)->currentMove));

    // Loop through the moves until no moves remain or a beta cutoff occurs
    while ((move = mp.next_move()) != MOVE_NONE)
    {
      assert(is_ok(move));

      givesCheck = pos.gives_check(move);
      captureOrPromotion = pos.capture_or_promotion(move);

      moveCount++;

      if (!PvNode)
      {
         // Futility pruning
         if (   !inCheck
             && !givesCheck
             &&  futilityBase > -VALUE_KNOWN_WIN
             && !pos.advanced_pawn_push(move))
         {
             assert(type_of(move) != ENPASSANT); // Due to !pos.advanced_pawn_push

             futilityValue = futilityBase + PieceValue[EG][pos.piece_on(to_sq(move))];

             if (futilityValue <= alpha)
             {
                 bestValue = std::max(bestValue, futilityValue);
                 continue;
             }

             if (futilityBase <= alpha && !pos.see_ge(move, VALUE_ZERO + 1))
             {
                 bestValue = std::max(bestValue, futilityBase);
                 continue;
             }
         }

         // Detect non-capture evasions that are candidates to be pruned
         evasionPrunable =    inCheck
                          &&  (depth != 0 || moveCount > 2)
                          &&  bestValue > VALUE_MATED_IN_MAX_PLY
                          && !pos.capture(move);

         // Don't search moves with negative SEE values
         if (  (!inCheck || evasionPrunable) && !pos.see_ge(move))
             continue;
      }

      // Speculative prefetch as early as possible
      prefetch(TT.first_entry(pos.key_after(move)));

      ss->currentMove = move;
      ss->continuationHistory = &thisThread->continuationHistory[inCheck]
                                                                [captureOrPromotion]
                                                                [pos.moved_piece(move)]
                                                                [to_sq(move)];

      // Make and search the move
      pos.do_move(move, st, givesCheck);
      value = -qsearch<NT>(pos, ss+1, -beta, -alpha, depth - 1);
      pos.undo_move(move);

      assert(value > -VALUE_INFINITE && value < VALUE_INFINITE);

      // Check for a new best move
      if (value > bestValue)
      {
          bestValue = value;

          if (value > alpha)
          {
              bestMove = move;

              if (PvNode) // Update pv even in fail-high case
                  update_pv(ss->pv, move, (ss+1)->pv);

              if (PvNode && value < beta) // Update alpha here!
                  alpha = value;
              else
                  break; // Fail high
          }
       }
    }

    // All legal moves have been searched. A special case: If we're in check
    // and no legal moves were found, it is checkmate.
    if (inCheck && bestValue == -VALUE_INFINITE)
        return mated_in(ss->ply); // Plies to mate from the root

    tte->save(posKey, value_to_tt(bestValue, ss->ply), pvHit,
              bestValue >= beta ? BOUND_LOWER :
              PvNode && bestValue > oldAlpha  ? BOUND_EXACT : BOUND_UPPER,
              ttDepth, bestMove, ss->staticEval);

    assert(bestValue > -VALUE_INFINITE && bestValue < VALUE_INFINITE);

    return bestValue;
  }


  // value_to_tt() adjusts a mate score from "plies to mate from the root" to
  // "plies to mate from the current position". Non-mate scores are unchanged.
  // The function is called before storing a value in the transposition table.

  Value value_to_tt(Value v, int ply) {

    assert(v != VALUE_NONE);

    return  v >= VALUE_MATE_IN_MAX_PLY  ? v + ply
          : v <= VALUE_MATED_IN_MAX_PLY ? v - ply : v;
  }


  // value_from_tt() is the inverse of value_to_tt(): It adjusts a mate score
  // from the transposition table (which refers to the plies to mate/be mated
  // from current position) to "plies to mate/be mated from the root".

  Value value_from_tt(Value v, int ply) {

    return  v == VALUE_NONE             ? VALUE_NONE
          : v >= VALUE_MATE_IN_MAX_PLY  ? v - ply
          : v <= VALUE_MATED_IN_MAX_PLY ? v + ply : v;
  }


  // update_pv() adds current move and appends child pv[]

  void update_pv(Move* pv, Move move, Move* childPv) {

    for (*pv++ = move; childPv && *childPv != MOVE_NONE; )
        *pv++ = *childPv++;
    *pv = MOVE_NONE;
  }


  // update_all_stats() updates stats at the end of search() when a bestMove is found

  void update_all_stats(const Position& pos, Stack* ss, Move bestMove, Value bestValue, Value beta, Square prevSq,
                        Move* quietsSearched, int quietCount, Move* capturesSearched, int captureCount, Depth depth) {

    int bonus1, bonus2;
    Color us = pos.side_to_move();
    Thread* thisThread = pos.this_thread();
    CapturePieceToHistory& captureHistory = thisThread->captureHistory;
    Piece moved_piece = pos.moved_piece(bestMove);
    PieceType captured = type_of(pos.piece_on(to_sq(bestMove)));

    bonus1 = stat_bonus(depth + 1);
    bonus2 = bestValue > beta + PawnValueMg ? bonus1               // larger bonus
                                            : stat_bonus(depth);   // smaller bonus

    if (!pos.capture_or_promotion(bestMove))
    {
        update_quiet_stats(pos, ss, bestMove, bonus2);

        // Decrease all the non-best quiet moves
        for (int i = 0; i < quietCount; ++i)
        {
            thisThread->mainHistory[us][from_to(quietsSearched[i])] << -bonus2;
            update_continuation_histories(ss, pos.moved_piece(quietsSearched[i]), to_sq(quietsSearched[i]), -bonus2);
        }
    }
    else
        captureHistory[moved_piece][to_sq(bestMove)][captured] << bonus1;

    // Extra penalty for a quiet TT or main killer move in previous ply when it gets refuted
    if (   ((ss-1)->moveCount == 1 || ((ss-1)->currentMove == (ss-1)->killers[0]))
        && !pos.captured_piece())
            update_continuation_histories(ss-1, pos.piece_on(prevSq), prevSq, -bonus1);

    // Decrease all the non-best capture moves
    for (int i = 0; i < captureCount; ++i)
    {
        moved_piece = pos.moved_piece(capturesSearched[i]);
        captured = type_of(pos.piece_on(to_sq(capturesSearched[i])));
        captureHistory[moved_piece][to_sq(capturesSearched[i])][captured] << -bonus1;
    }
  }


  // update_continuation_histories() updates histories of the move pairs formed
  // by moves at ply -1, -2, and -4 with current move.

  void update_continuation_histories(Stack* ss, Piece pc, Square to, int bonus) {

    for (int i : {1, 2, 4, 6})
        if (is_ok((ss-i)->currentMove))
            (*(ss-i)->continuationHistory)[pc][to] << bonus;
  }


  // update_quiet_stats() updates move sorting heuristics

  void update_quiet_stats(const Position& pos, Stack* ss, Move move, int bonus) {

    if (ss->killers[0] != move)
    {
        ss->killers[1] = ss->killers[0];
        ss->killers[0] = move;
    }

    Color us = pos.side_to_move();
    Thread* thisThread = pos.this_thread();
    thisThread->mainHistory[us][from_to(move)] << bonus;
    update_continuation_histories(ss, pos.moved_piece(move), to_sq(move), bonus);

    if (type_of(pos.moved_piece(move)) != PAWN)
        thisThread->mainHistory[us][from_to(reverse_move(move))] << -bonus;

    if (is_ok((ss-1)->currentMove))
    {
        Square prevSq = to_sq((ss-1)->currentMove);
        thisThread->counterMoves[pos.piece_on(prevSq)][prevSq] = move;
    }
  }

  // When playing with strength handicap, choose best move among a set of RootMoves
  // using a statistical rule dependent on 'level'. Idea by Heinz van Saanen.

  Move Skill::pick_best(size_t multiPV) {

    const RootMoves& rootMoves = Threads.main()->rootMoves;
    static PRNG rng(now()); // PRNG sequence should be non-deterministic

    // RootMoves are already sorted by score in descending order
    Value topScore = rootMoves[0].score;
    int delta = std::min(topScore - rootMoves[multiPV - 1].score, PawnValueMg);
    int weakness = 120 - 2 * level;
    int maxScore = -VALUE_INFINITE;

    // Choose best move. For each move score we add two terms, both dependent on
    // weakness. One is deterministic and bigger for weaker levels, and one is
    // random. Then we choose the move with the resulting highest score.
    for (size_t i = 0; i < multiPV; ++i)
    {
        // This is our magic formula
        int push = (  weakness * int(topScore - rootMoves[i].score)
                    + delta * (rng.rand<unsigned>() % weakness)) / 128;

        if (rootMoves[i].score + push >= maxScore)
        {
            maxScore = rootMoves[i].score + push;
            best = rootMoves[i].pv[0];
        }
    }

    return best;
  }

} // namespace

/// MainThread::check_time() is used to print debug info and, more importantly,
/// to detect when we are out of available time and thus stop the search.

void MainThread::check_time() {

  if (--callsCnt > 0)
      return;

  // When using nodes, ensure checking rate is not lower than 0.1% of nodes
  callsCnt = Limits.nodes ? std::min(1024, int(Limits.nodes / 1024)) : 1024;

  static TimePoint lastInfoTime = now();

  TimePoint elapsed = Time.elapsed();
  TimePoint tick = Limits.startTime + elapsed;

  if (tick - lastInfoTime >= 1000)
  {
      lastInfoTime = tick;
      dbg_print();
  }

  // We should not stop pondering until told so by the GUI
  if (ponder)
      return;

  if (   (Limits.use_time_management() && (elapsed > Time.maximum() - 10 || stopOnPonderhit))
      || (Limits.movetime && elapsed >= Limits.movetime)
      || (Limits.nodes && Threads.nodes_searched() >= (uint64_t)Limits.nodes))
      Threads.stop = true;
}


/// UCI::pv() formats PV information according to the UCI protocol. UCI requires
/// that all (if any) unsearched PV lines are sent using a previous search score.

string UCI::pv(const Position& pos, Depth depth, Value alpha, Value beta) {

  std::stringstream ss;
  TimePoint elapsed = Time.elapsed() + 1;
  const RootMoves& rootMoves = pos.this_thread()->rootMoves;
  size_t pvIdx = pos.this_thread()->pvIdx;
  size_t multiPV = std::min((size_t)Options["MultiPV"], rootMoves.size());
  uint64_t nodesSearched = Threads.nodes_searched();
  uint64_t tbHits = Threads.tb_hits() + (TB::RootInTB ? rootMoves.size() : 0);

  for (size_t i = 0; i < multiPV; ++i)
  {
      bool updated = rootMoves[i].score != -VALUE_INFINITE;

      if (depth == 1 && !updated)
          continue;

      Depth d = updated ? depth : depth - 1;
      Value v = updated ? rootMoves[i].score : rootMoves[i].previousScore;

      bool tb = TB::RootInTB && abs(v) < VALUE_TB_WIN - 5 * PawnValueEg;
      v = tb ? rootMoves[i].tbScore : v;

      if (ss.rdbuf()->in_avail()) // Not at first line
          ss << "\n";

      ss << "info"
         << " depth "    << d
         << " seldepth " << rootMoves[i].selDepth
         << " multipv "  << i + 1
         << " score "    << UCI::value(v);

      if (!tb && i == pvIdx)
          ss << (v >= beta ? " lowerbound" : v <= alpha ? " upperbound" : "");

      ss << " nodes "    << nodesSearched
         << " nps "      << nodesSearched * 1000 / elapsed;

      if (elapsed > 1000) // Earlier makes little sense
          ss << " hashfull " << TT.hashfull();

      ss << " tbhits "   << tbHits
         << " time "     << elapsed
         << " pv";

      for (Move m : rootMoves[i].pv)
          ss << " " << UCI::move(m, pos.is_chess960());
  }

  return ss.str();
}


/// RootMove::extract_ponder_from_tt() is called in case we have no ponder move
/// before exiting the search, for instance, in case we stop the search during a
/// fail high at root. We try hard to have a ponder move to return to the GUI,
/// otherwise in case of 'ponder on' we have nothing to think on.

bool RootMove::extract_ponder_from_tt(Position& pos) {

    StateInfo st;
    bool ttHit;

    assert(pv.size() == 1);

    if (pv[0] == MOVE_NONE)
        return false;

    pos.do_move(pv[0], st);
    TTEntry* tte = TT.probe(pos.key(), ttHit);

    if (ttHit)
    {
        Move m = tte->move(); // Local copy to be SMP safe
        if (MoveList<LEGAL>(pos).contains(m))
            pv.push_back(m);
    }

    pos.undo_move(pv[0]);
    return pv.size() > 1;
}

void Tablebases::rank_root_moves(Position& pos, Search::RootMoves& rootMoves) {

    RootInTB = false;
    UseRule50 = bool(Options["Syzygy50MoveRule"]);
    ProbeDepth = int(Options["SyzygyProbeDepth"]);
    Cardinality = int(Options["SyzygyProbeLimit"]);

    // Tables with fewer pieces than SyzygyProbeLimit are searched with
    // ProbeDepth == DEPTH_ZERO
    if (Cardinality > MaxCardinality)
    {
        Cardinality = MaxCardinality;
        ProbeDepth = 0;
    }

    if (Cardinality >= popcount(pos.pieces()) && !pos.can_castle(ANY_CASTLING))
    {
        // Rank moves using DTZ tables
        RootInTB = root_probe(pos, rootMoves);

        if (!RootInTB)
        {
            // DTZ tables are missing; try to rank moves using WDL tables
            RootInTB = root_probe_wdl(pos, rootMoves);
        }
    }

    if (RootInTB)
    {
        // Sort moves according to TB rank
        std::sort(rootMoves.begin(), rootMoves.end(),
                  [](const RootMove &a, const RootMove &b) { return a.tbRank > b.tbRank; } );
    }
    else
    {
        // Clean up if root_probe() and root_probe_wdl() have failed
        for (auto& m : rootMoves)
            m.tbRank = 0;
    }
}<|MERGE_RESOLUTION|>--- conflicted
+++ resolved
@@ -813,21 +813,6 @@
 
     // Begin early pruning.
     if (   !PvNode
-<<<<<<< HEAD
-=======
-        &&  depth < 6
-        &&  eval - futility_margin(depth, improving) >= beta
-        &&  eval < VALUE_KNOWN_WIN) // Do not return unproven wins
-        return eval;
-
-    // Step 9. Null move search with verification search (~40 Elo)
-    if (   !PvNode
-        && (ss-1)->currentMove != MOVE_NULL
-        && (ss-1)->statScore < 23397
-        &&  eval >= beta
-        &&  eval >= ss->staticEval
-        &&  ss->staticEval >= beta - 32 * depth - 30 * improving + 120 * ttPv + 292
->>>>>>> 4e898648
         && !excludedMove
         && !gameCycle
         &&  abs(eval) < 2 * VALUE_KNOWN_WIN)
@@ -855,7 +840,7 @@
            && (ss-1)->statScore < 23397
            &&  eval >= beta
            &&  eval >= ss->staticEval
-           &&  ss->staticEval >= beta - 32 * depth + 292 - improving * 30
+           &&  ss->staticEval >= beta - 32 * depth - 30 * improving + 120 * ttPv + 292
            &&  pos.non_pawn_material(us)
            && !thisThread->nmpGuard
            && !(depth > 4 && (MoveList<LEGAL, KING>(pos).size() < 1 || MoveList<LEGAL>(pos).size() < 6)))
@@ -1088,11 +1073,7 @@
           && (tte->bound() & BOUND_LOWER)
           &&  tte->depth() >= depth - 3)
       {
-<<<<<<< HEAD
-          Value singularBeta = std::max(ttValue - 2 * depth, mated_in(ss->ply));
-=======
-          Value singularBeta = ttValue - (((ttPv && !PvNode) + 4) * depth) / 2;
->>>>>>> 4e898648
+          Value singularBeta = std::max(ttValue - (((ttPv && !PvNode) + 4) * depth) / 2, mated_in(ss->ply));
           Depth halfDepth = depth / 2;
           ss->excludedMove = move;
           value = search<NonPV>(pos, ss, singularBeta - 1, singularBeta, halfDepth, cutNode);
@@ -1152,12 +1133,8 @@
       // Step 16. Reduced depth search (LMR, ~200 Elo). If the move fails high it will be
       // re-searched at full depth.
       if (    depth >= 3
-<<<<<<< HEAD
           && !gameCycle
-          &&  moveCount > 1 + rootNode + (rootNode && bestValue < alpha)
-=======
           &&  moveCount > 1 + 2 * rootNode
->>>>>>> 4e898648
           && (!rootNode || thisThread->best_move_count(move) == 0)
           &&  thisThread->selDepth > depth
           && (  !captureOrPromotion
