--- conflicted
+++ resolved
@@ -490,14 +490,8 @@
           && !Threads.stop
           && !mainThread->stopOnPonderhit)
       {
-<<<<<<< HEAD
-          double fallingEval = (142 +  6 * (mainThread->bestPreviousScore - bestValue)
-                                    +  6 * (mainThread->bestPreviousAverageScore - bestValue)
-                                    + 12 * (mainThread->iterValue[iterIdx] - bestValue)) / 825.0;
-=======
           double fallingEval = (142 + 12 * (mainThread->bestPreviousAverageScore - bestValue)
                                     +  6 * (mainThread->iterValue[iterIdx] - bestValue)) / 825.0;
->>>>>>> d579db34
           fallingEval = std::clamp(fallingEval, 0.5, 1.5);
 
           // If the bestMove is stable over several iterations, reduce time accordingly
