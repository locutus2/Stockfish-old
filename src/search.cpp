--- conflicted
+++ resolved
@@ -109,18 +109,16 @@
   void update_quiet_stats(const Position& pos, Stack* ss, Move move, Move* quiets, int quietsCnt, int bonus);
   void update_capture_stats(const Position& pos, Move move, Move* captures, int captureCnt, int bonus);
 
-<<<<<<< HEAD
   namespace Trace {
     void skip(const Position& pos, Move move, string point);
     void enter(const Position& pos, Move move, string point, bool reenter = false);
     void exit(const Position& pos, Move move, string point, Value value, Move bestMove = MOVE_NONE);
-=======
+
   inline bool gives_check(const Position& pos, Move move) {
     Color us = pos.side_to_move();
     return  type_of(move) == NORMAL && !(pos.blockers_for_king(~us) & pos.pieces(us))
           ? pos.check_squares(type_of(pos.moved_piece(move))) & to_sq(move)
           : pos.gives_check(move);
->>>>>>> cccbecb6
   }
 
   // perft() is our utility to verify move generation. All the leaf nodes up
@@ -795,22 +793,18 @@
                 assert(depth >= 5 * ONE_PLY);
 
                 pos.do_move(move, st);
-<<<<<<< HEAD
-                value = -SEARCH("probcut", NonPV, (pos, ss+1, -rbeta, -rbeta+1, depth - 4 * ONE_PLY, !cutNode, false));
-=======
 
                 // Perform a preliminary search at depth 1 to verify that the move holds.
                 // We will only do this search if the depth is not 5, thus avoiding two
                 // searches at depth 1 in a row.
                 if (depth != 5 * ONE_PLY)
-                    value = -search<NonPV>(pos, ss+1, -rbeta, -rbeta+1, ONE_PLY, !cutNode, true);
+                    value = -SEARCH("probcut", NonPV, (pos, ss+1, -rbeta, -rbeta+1, ONE_PLY, !cutNode, true));
 
                 // If the first search was skipped or was performed and held, perform
                 // the regular search.
                 if (depth == 5 * ONE_PLY || value >= rbeta)
-                    value = -search<NonPV>(pos, ss+1, -rbeta, -rbeta+1, depth - 4 * ONE_PLY, !cutNode, false);
-
->>>>>>> cccbecb6
+                    value = -SEARCH("probcut", NonPV, (pos, ss+1, -rbeta, -rbeta+1, depth - 4 * ONE_PLY, !cutNode, false));
+
                 pos.undo_move(move);
                 if (value >= rbeta)
                 	EXIT("probcut", value);
