/*
  Stockfish, a UCI chess playing engine derived from Glaurung 2.1
  Copyright (C) 2004-2008 Tord Romstad (Glaurung author)
  Copyright (C) 2008-2015 Marco Costalba, Joona Kiiski, Tord Romstad
  Copyright (C) 2015-2019 Marco Costalba, Joona Kiiski, Gary Linscott, Tord Romstad

  Stockfish is free software: you can redistribute it and/or modify
  it under the terms of the GNU General Public License as published by
  the Free Software Foundation, either version 3 of the License, or
  (at your option) any later version.

  Stockfish is distributed in the hope that it will be useful,
  but WITHOUT ANY WARRANTY; without even the implied warranty of
  MERCHANTABILITY or FITNESS FOR A PARTICULAR PURPOSE.  See the
  GNU General Public License for more details.

  You should have received a copy of the GNU General Public License
  along with this program.  If not, see <http://www.gnu.org/licenses/>.
*/

#include <algorithm>
#include <cassert>
#include <cmath>
#include <cstring>   // For std::memset
#include <iostream>
#include <sstream>

#include "evaluate.h"
#include "misc.h"
#include "movegen.h"
#include "movepick.h"
#include "position.h"
#include "search.h"
#include "thread.h"
#include "timeman.h"
#include "tt.h"
#include "uci.h"
#include "syzygy/tbprobe.h"

namespace Search {

  LimitsType Limits;
}

namespace Tablebases {

  int Cardinality;
  bool RootInTB;
  bool UseRule50;
  Depth ProbeDepth;
}

namespace TB = Tablebases;

using std::string;
using Eval::evaluate;
using namespace Search;

namespace {

  // Different node types, used as a template parameter
  enum NodeType { NonPV, PV };

  // Sizes and phases of the skip-blocks, used for distributing search depths across the threads
  constexpr int SkipSize[]  = { 1, 1, 2, 2, 2, 2, 3, 3, 3, 3, 3, 3, 4, 4, 4, 4, 4, 4, 4, 4 };
  constexpr int SkipPhase[] = { 0, 1, 0, 1, 2, 3, 0, 1, 2, 3, 4, 5, 0, 1, 2, 3, 4, 5, 6, 7 };

  // Razor and futility margins
  constexpr int RazorMargin = 600;
  Value futility_margin(Depth d, bool improving) {
    return Value((175 - 50 * improving) * d / ONE_PLY);
  }

  // Futility and reductions lookup tables, initialized at startup
  int FutilityMoveCounts[2][16]; // [improving][depth]
  int Reductions[2][2][64][64];  // [pv][improving][depth][moveNumber]

  template <bool PvNode> Depth reduction(bool i, Depth d, int mn) {
    return Reductions[PvNode][i][std::min(d / ONE_PLY, 63)][std::min(mn, 63)] * ONE_PLY;
  }

  // History and stats update bonus, based on depth
  int stat_bonus(Depth depth) {
    int d = depth / ONE_PLY;
    return d > 17 ? 0 : 29 * d * d + 138 * d - 134;
  }

  // Skill structure is used to implement strength limit
  struct Skill {
    explicit Skill(int l) : level(l) {}
    bool enabled() const { return level < 20; }
    bool time_to_pick(Depth depth) const { return depth / ONE_PLY == 1 + level; }
    Move pick_best(size_t multiPV);

    int level;
    Move best = MOVE_NONE;
  };

  template <NodeType NT>
  Value search(Position& pos, Stack* ss, Value alpha, Value beta, Depth depth, bool cutNode);

  template <NodeType NT>
  Value qsearch(Position& pos, Stack* ss, Value alpha, Value beta, Depth depth = DEPTH_ZERO);

  Value value_to_tt(Value v, int ply);
  Value value_from_tt(Value v, int ply);
  void update_pv(Move* pv, Move move, Move* childPv);
  void update_continuation_histories(Stack* ss, Piece pc, Square to, int bonus);
  void update_quiet_stats(const Position& pos, Stack* ss, Move move, Move* quiets, int quietCount, int bonus);
  void update_capture_stats(const Position& pos, Move move, Move* captures, int captureCount, int bonus);

  inline bool gives_check(const Position& pos, Move move) {
    Color us = pos.side_to_move();
    return  type_of(move) == NORMAL && !(pos.blockers_for_king(~us) & pos.pieces(us))
          ? pos.check_squares(type_of(pos.moved_piece(move))) & to_sq(move)
          : pos.gives_check(move);
  }

  // perft() is our utility to verify move generation. All the leaf nodes up
  // to the given depth are generated and counted, and the sum is returned.
  template<bool Root>
  uint64_t perft(Position& pos, Depth depth) {

    StateInfo st;
    uint64_t cnt, nodes = 0;
    const bool leaf = (depth == 2 * ONE_PLY);

    for (const auto& m : MoveList<LEGAL>(pos))
    {
        if (Root && depth <= ONE_PLY)
            cnt = 1, nodes++;
        else
        {
            pos.do_move(m, st);
            cnt = leaf ? MoveList<LEGAL>(pos).size() : perft<false>(pos, depth - ONE_PLY);
            nodes += cnt;
            pos.undo_move(m);
        }
        if (Root)
            sync_cout << UCI::move(m, pos.is_chess960()) << ": " << cnt << sync_endl;
    }
    return nodes;
  }

} // namespace


/// Search::init() is called at startup to initialize various lookup tables

void Search::init() {

  for (int imp = 0; imp <= 1; ++imp)
      for (int d = 1; d < 64; ++d)
          for (int mc = 1; mc < 64; ++mc)
          {
              double r = log(d) * log(mc) / 1.95;

              Reductions[NonPV][imp][d][mc] = int(std::round(r));
              Reductions[PV][imp][d][mc] = std::max(Reductions[NonPV][imp][d][mc] - 1, 0);

              // Increase reduction for non-PV nodes when eval is not improving
              if (!imp && r > 1.0)
                Reductions[NonPV][imp][d][mc]++;
          }

  for (int d = 0; d < 16; ++d)
  {
      FutilityMoveCounts[0][d] = int(2.4 + 0.74 * pow(d, 1.78));
      FutilityMoveCounts[1][d] = int(5.0 + 1.00 * pow(d, 2.00));
  }
}


/// Search::clear() resets search state to its initial value

void Search::clear() {

  Threads.main()->wait_for_search_finished();

  Time.availableNodes = 0;
  TT.clear();
  Threads.clear();
  Tablebases::init(Options["SyzygyPath"]); // Free up mapped files
}


/// MainThread::search() is called by the main thread when the program receives
/// the UCI 'go' command. It searches from the root position and outputs the "bestmove".

void MainThread::search() {

  if (Limits.perft)
  {
      nodes = perft<true>(rootPos, Limits.perft * ONE_PLY);
      sync_cout << "\nNodes searched: " << nodes << "\n" << sync_endl;
      return;
  }

  Color us = rootPos.side_to_move();
  Time.init(Limits, us, rootPos.game_ply());
  TT.new_search();

  if (rootMoves.empty())
  {
      rootMoves.emplace_back(MOVE_NONE);
      sync_cout << "info depth 0 score "
                << UCI::value(rootPos.checkers() ? -VALUE_MATE : VALUE_DRAW)
                << sync_endl;
  }
  else
  {
      for (Thread* th : Threads)
          if (th != this)
              th->start_searching();

      Thread::search(); // Let's start searching!
  }

  // When we reach the maximum depth, we can arrive here without a raise of
  // Threads.stop. However, if we are pondering or in an infinite search,
  // the UCI protocol states that we shouldn't print the best move before the
  // GUI sends a "stop" or "ponderhit" command. We therefore simply wait here
  // until the GUI sends one of those commands.

  while (!Threads.stop && (ponder || Limits.infinite))
  {} // Busy wait for a stop or a ponder reset

  // Stop the threads if not already stopped (also raise the stop if
  // "ponderhit" just reset Threads.ponder).
  Threads.stop = true;

  // Wait until all threads have finished
  for (Thread* th : Threads)
      if (th != this)
          th->wait_for_search_finished();

  // When playing in 'nodes as time' mode, subtract the searched nodes from
  // the available ones before exiting.
  if (Limits.npmsec)
      Time.availableNodes += Limits.inc[us] - Threads.nodes_searched();

  // Check if there are threads with a better score than main thread
  Thread* bestThread = this;
  if (    Options["MultiPV"] == 1
      && !Limits.depth
      && !Skill(Options["Skill Level"]).enabled()
      &&  rootMoves[0].pv[0] != MOVE_NONE)
  {
      std::map<Move, int64_t> votes;
      Value minScore = this->rootMoves[0].score;

      // Find out minimum score and reset votes for moves which can be voted
      for (Thread* th: Threads)
      {
          minScore = std::min(minScore, th->rootMoves[0].score);
          votes[th->rootMoves[0].pv[0]] = 0;
      }

      // Vote according to score and depth
      auto square = [](int64_t x) { return x * x; };
      for (Thread* th : Threads)
          votes[th->rootMoves[0].pv[0]] += 200 + (square(th->rootMoves[0].score - minScore + 1)
                                                  * int64_t(th->completedDepth));

      // Select best thread
      int64_t bestVote = votes[this->rootMoves[0].pv[0]];
      for (Thread* th : Threads)
      {
          if (votes[th->rootMoves[0].pv[0]] > bestVote)
          {
              bestVote = votes[th->rootMoves[0].pv[0]];
              bestThread = th;
          }
      }
  }

  previousScore = bestThread->rootMoves[0].score;

  // Send again PV info if we have a new best thread
  if (bestThread != this)
      sync_cout << UCI::pv(bestThread->rootPos, bestThread->completedDepth, -VALUE_INFINITE, VALUE_INFINITE) << sync_endl;

  sync_cout << "bestmove " << UCI::move(bestThread->rootMoves[0].pv[0], rootPos.is_chess960());

  if (bestThread->rootMoves[0].pv.size() > 1 || bestThread->rootMoves[0].extract_ponder_from_tt(rootPos))
      std::cout << " ponder " << UCI::move(bestThread->rootMoves[0].pv[1], rootPos.is_chess960());

  std::cout << sync_endl;
}


/// Thread::search() is the main iterative deepening loop. It calls search()
/// repeatedly with increasing depth until the allocated thinking time has been
/// consumed, the user stops the search, or the maximum search depth is reached.

void Thread::search() {

  // To allow access to (ss-5) up to (ss+2), the stack must be oversized.
  // The former is needed to allow update_continuation_histories(ss-1, ...),
  // which accesses its argument at ss-4, also near the root.
  // The latter is needed for statScores and killer initialization.
  Stack stack[MAX_PLY+8], *ss = stack+5;
  Move  pv[MAX_PLY+1];
  Value bestValue, alpha, beta, delta;
  Move  lastBestMove = MOVE_NONE;
  Depth lastBestMoveDepth = DEPTH_ZERO;
  MainThread* mainThread = (this == Threads.main() ? Threads.main() : nullptr);
  double timeReduction = 1.0;
  Color us = rootPos.side_to_move();
  bool failedLow;

  std::memset(ss-5, 0, 8 * sizeof(Stack));
  for (int i = 5; i > 0; i--)
     (ss-i)->continuationHistory = &this->continuationHistory[NO_PIECE][0]; // Use as sentinel
  ss->pv = pv;

  bestValue = delta = alpha = -VALUE_INFINITE;
  beta = VALUE_INFINITE;

  if (mainThread)
      mainThread->bestMoveChanges = 0, failedLow = false;

  size_t multiPV = Options["MultiPV"];
  Skill skill(Options["Skill Level"]);

  // When playing with strength handicap enable MultiPV search that we will
  // use behind the scenes to retrieve a set of possible moves.
  if (skill.enabled())
      multiPV = std::max(multiPV, (size_t)4);

  multiPV = std::min(multiPV, rootMoves.size());

  int ct = int(Options["Contempt"]) * PawnValueEg / 100; // From centipawns

  // In analysis mode, adjust contempt in accordance with user preference
  if (Limits.infinite || Options["UCI_AnalyseMode"])
      ct =  Options["Analysis Contempt"] == "Off"  ? 0
          : Options["Analysis Contempt"] == "Both" ? ct
          : Options["Analysis Contempt"] == "White" && us == BLACK ? -ct
          : Options["Analysis Contempt"] == "Black" && us == WHITE ? -ct
          : ct;

  // In evaluate.cpp the evaluation is from the white point of view
  contempt = (us == WHITE ?  make_score(ct, ct / 2)
                          : -make_score(ct, ct / 2));

  // Iterative deepening loop until requested to stop or the target depth is reached
  while (   (rootDepth += ONE_PLY) < DEPTH_MAX
         && !Threads.stop
         && !(Limits.depth && mainThread && rootDepth / ONE_PLY > Limits.depth))
  {
      // Distribute search depths across the helper threads
      if (idx > 0)
      {
          int i = (idx - 1) % 20;
          if (((rootDepth / ONE_PLY + SkipPhase[i]) / SkipSize[i]) % 2)
              continue;  // Retry with an incremented rootDepth
      }

      // Age out PV variability metric
      if (mainThread)
          mainThread->bestMoveChanges *= 0.517, failedLow = false;

      // Save the last iteration's scores before first PV line is searched and
      // all the move scores except the (new) PV are set to -VALUE_INFINITE.
      for (RootMove& rm : rootMoves)
          rm.previousScore = rm.score;

      size_t pvFirst = 0;
      pvLast = 0;

      // MultiPV loop. We perform a full root search for each PV line
      for (pvIdx = 0; pvIdx < multiPV && !Threads.stop; ++pvIdx)
      {
          if (pvIdx == pvLast)
          {
              pvFirst = pvLast;
              for (pvLast++; pvLast < rootMoves.size(); pvLast++)
                  if (rootMoves[pvLast].tbRank != rootMoves[pvFirst].tbRank)
                      break;
          }

          // Reset UCI info selDepth for each depth and each PV line
          selDepth = 0;

          // Reset aspiration window starting size
          if (rootDepth >= 5 * ONE_PLY)
          {
              Value previousScore = rootMoves[pvIdx].previousScore;
              delta = Value(20);
              alpha = std::max(previousScore - delta,-VALUE_INFINITE);
              beta  = std::min(previousScore + delta, VALUE_INFINITE);

              // Adjust contempt based on root move's previousScore (dynamic contempt)
              int dt = Options["Dynamic Contempt"];
              int dct = ct + dt * (88 * previousScore / (abs(previousScore) + 200));

              contempt = (us == WHITE ?  make_score(dct, dct / 2)
                                      : -make_score(dct, dct / 2));
          }

          // Start with a small aspiration window and, in the case of a fail
          // high/low, re-search with a bigger window until we don't fail
          // high/low anymore.
          while (true)
          {
              bestValue = ::search<PV>(rootPos, ss, alpha, beta, rootDepth, false);

              // Bring the best move to the front. It is critical that sorting
              // is done with a stable algorithm because all the values but the
              // first and eventually the new best one are set to -VALUE_INFINITE
              // and we want to keep the same order for all the moves except the
              // new PV that goes to the front. Note that in case of MultiPV
              // search the already searched PV lines are preserved.
              std::stable_sort(rootMoves.begin() + pvIdx, rootMoves.begin() + pvLast);

              // If search has been stopped, we break immediately. Sorting is
              // safe because RootMoves is still valid, although it refers to
              // the previous iteration.
              if (Threads.stop)
                  break;

              // When failing high/low give some update (without cluttering
              // the UI) before a re-search.
              if (   mainThread
                  && multiPV == 1
                  && (bestValue <= alpha || bestValue >= beta)
                  && Time.elapsed() > 3000)
                  sync_cout << UCI::pv(rootPos, rootDepth, alpha, beta) << sync_endl;

              // In case of failing low/high increase aspiration window and
              // re-search, otherwise exit the loop.
              if (bestValue <= alpha)
              {
                  beta = (alpha + beta) / 2;
                  alpha = std::max(bestValue - delta, -VALUE_INFINITE);

                  if (mainThread)
                  {
                      failedLow = true;
                      mainThread->stopOnPonderhit = false;
                  }
              }
              else if (bestValue >= beta)
                  beta = std::min(bestValue + delta, VALUE_INFINITE);
              else
                  break;

              delta += delta / 4 + 5;

              assert(alpha >= -VALUE_INFINITE && beta <= VALUE_INFINITE);
          }

          // Sort the PV lines searched so far and update the GUI
          std::stable_sort(rootMoves.begin() + pvFirst, rootMoves.begin() + pvIdx + 1);

          if (    mainThread
              && (Threads.stop || pvIdx + 1 == multiPV || Time.elapsed() > 3000))
              sync_cout << UCI::pv(rootPos, rootDepth, alpha, beta) << sync_endl;
      }

      if (!Threads.stop)
          completedDepth = rootDepth;

      if (rootMoves[0].pv[0] != lastBestMove) {
         lastBestMove = rootMoves[0].pv[0];
         lastBestMoveDepth = rootDepth;
      }

      // Have we found a "mate in x"?
      if (   Limits.mate
          && bestValue >= VALUE_MATE_IN_MAX_PLY
          && VALUE_MATE - bestValue <= 2 * Limits.mate)
          Threads.stop = true;

      if (!mainThread)
          continue;

      // If skill level is enabled and time is up, pick a sub-optimal best move
      if (skill.enabled() && skill.time_to_pick(rootDepth))
          skill.pick_best(multiPV);

      // Do we have time for the next iteration? Can we stop searching now?
      if (    Limits.use_time_management()
          && !Threads.stop
          && !mainThread->stopOnPonderhit)
      {
          double fallingEval = (306 + 119 * failedLow + 6 * (mainThread->previousScore - bestValue)) / 581.0;
          fallingEval        = std::max(0.5, std::min(1.5, fallingEval));

          // If the bestMove is stable over several iterations, reduce time accordingly
          timeReduction = lastBestMoveDepth + 10 * ONE_PLY < completedDepth ? 1.95 : 1.0;

          // Use part of the gained time from a previous stable move for the current move
          double bestMoveInstability = 1.0 + mainThread->bestMoveChanges;
          bestMoveInstability *= std::pow(mainThread->previousTimeReduction, 0.528) / timeReduction;

          // Stop the search if we have only one legal move, or if available time elapsed
          if (   rootMoves.size() == 1
              || Time.elapsed() > Time.optimum() * bestMoveInstability * fallingEval)
          {
              // If we are allowed to ponder do not stop the search now but
              // keep pondering until the GUI sends "ponderhit" or "stop".
              if (mainThread->ponder)
                  mainThread->stopOnPonderhit = true;
              else
                  Threads.stop = true;
          }
      }
  }

  if (!mainThread)
      return;

  mainThread->previousTimeReduction = timeReduction;

  // If skill level is enabled, swap best PV line with the sub-optimal one
  if (skill.enabled())
      std::swap(rootMoves[0], *std::find(rootMoves.begin(), rootMoves.end(),
                skill.best ? skill.best : skill.pick_best(multiPV)));
}


namespace {

  // search<>() is the main search function for both PV and non-PV nodes

  template <NodeType NT>
  Value search(Position& pos, Stack* ss, Value alpha, Value beta, Depth depth, bool cutNode) {

    constexpr bool PvNode = NT == PV;
    const bool rootNode = PvNode && ss->ply == 0;

    // Dive into quiescence search when the depth reaches zero
    if (depth < ONE_PLY)
        return qsearch<NT>(pos, ss, alpha, beta);

    assert(-VALUE_INFINITE <= alpha && alpha < beta && beta <= VALUE_INFINITE);
    assert(PvNode || (alpha == beta - 1));
    assert(DEPTH_ZERO < depth && depth < DEPTH_MAX);
    assert(!(PvNode && cutNode));
    assert(depth / ONE_PLY * ONE_PLY == depth);

    Move pv[MAX_PLY+1], capturesSearched[32], quietsSearched[64];
    StateInfo st;
    TTEntry* tte;
    Key posKey;
    Move ttMove, move, excludedMove, bestMove;
    Depth extension, newDepth;
<<<<<<< HEAD
    Value bestValue, value, ttValue, eval, pureStaticEval;
    bool ttHit, inCheck, givesCheck, improving;
    bool captureOrPromotion, doFullDepthSearch, moveCountPruning, skipQuiets, ttCapture, pvExact;
=======
    Value bestValue, value, ttValue, eval, maxValue, pureStaticEval;
    bool ttHit, pvHit, inCheck, givesCheck, improving;
    bool captureOrPromotion, doFullDepthSearch, moveCountPruning, skipQuiets, ttCapture;
>>>>>>> 9050eac5
    Piece movedPiece;
    int moveCount, captureCount, quietCount;

    // Step 1. Initialize node
    Thread* thisThread = pos.this_thread();
    inCheck = pos.checkers();
    Color us = pos.side_to_move();
    moveCount = captureCount = quietCount = ss->moveCount = 0;
    bestValue = -VALUE_INFINITE;

    // Check for the available remaining time
    if (thisThread == Threads.main())
        static_cast<MainThread*>(thisThread)->check_time();

    // Used to send selDepth info to GUI (selDepth counts from 1, ply from 0)
    if (PvNode && thisThread->selDepth < ss->ply + 1)
        thisThread->selDepth = ss->ply + 1;

    excludedMove = ss->excludedMove;
    posKey = pos.key() ^ Key(excludedMove);
    tte = TT.probe(posKey, ttHit);

    if (!rootNode)
    {
        // Check if we have an upcoming move which draws by repetition, or
        // if the opponent had an alternative move earlier to this position.
        if (pos.has_game_cycle(ss->ply))
        {
            if (VALUE_DRAW >= beta)
            {
                tte->save(posKey, VALUE_DRAW, BOUND_EXACT,
                          depth, MOVE_NONE, VALUE_NONE);

                return VALUE_DRAW;
            }
            alpha = std::max(alpha, VALUE_DRAW);
        }

        // Step 2. Check for aborted search and immediate draw
        if (pos.is_draw(ss->ply))
            return VALUE_DRAW;

        if (Threads.stop.load(std::memory_order_relaxed) || ss->ply >= MAX_PLY)
            return ss->ply >= MAX_PLY && !inCheck ? evaluate(pos)
                                                  : VALUE_DRAW;

        // Step 3. Mate distance pruning. Even if we mate at the next move our score
        // would be at best mate_in(ss->ply+1), but if alpha is already bigger because
        // a shorter mate was found upward in the tree then there is no need to search
        // because we will never beat the current alpha. Same logic but with reversed
        // signs applies also in the opposite condition of being mated instead of giving
        // mate. In this case return a fail-high score.
        if (alpha >= mate_in(ss->ply+1))
            return alpha;
    }

    assert(0 <= ss->ply && ss->ply < MAX_PLY);

    (ss+1)->ply = ss->ply + 1;
    ss->currentMove = (ss+1)->excludedMove = bestMove = MOVE_NONE;
    ss->continuationHistory = &thisThread->continuationHistory[NO_PIECE][0];
    (ss+2)->killers[0] = (ss+2)->killers[1] = MOVE_NONE;
    Square prevSq = to_sq((ss-1)->currentMove);

    // Initialize statScore to zero for the grandchildren of the current position.
    // So statScore is shared between all grandchildren and only the first grandchild
    // starts with statScore = 0. Later grandchildren start with the last calculated
    // statScore of the previous grandchild. This influences the reduction rules in
    // LMR which are based on the statScore of parent position.
    (ss+2)->statScore = 0;

    // Step 4. Transposition table lookup. We don't want the score of a partial
    // search to overwrite a previous full search TT value, so we use a different
    // position key in case of an excluded move.
    ttValue = ttHit ? value_from_tt(tte->value(), ss->ply) : VALUE_NONE;
    ttMove =  rootNode ? thisThread->rootMoves[thisThread->pvIdx].pv[0]
            : ttHit    ? tte->move() : MOVE_NONE;
    pvHit = (ttHit && tte->pv_hit()) || (PvNode && depth > 4 * ONE_PLY);

    // At non-PV nodes we check for an early TT cutoff
    if (  !PvNode
        && ttHit
        && tte->depth() >= depth
        && ttValue != VALUE_NONE // Possible in case of TT access race
        && (ttValue != VALUE_DRAW || VALUE_DRAW >= beta)
        && (ttValue >= beta ? (tte->bound() & BOUND_LOWER)
                            : (tte->bound() & BOUND_UPPER)))
    {
        // If ttMove is quiet, update move sorting heuristics on TT hit
        if (ttMove)
        {
            if (ttValue >= beta)
            {
                if (!pos.capture_or_promotion(ttMove))
                    update_quiet_stats(pos, ss, ttMove, nullptr, 0, stat_bonus(depth));

                // Extra penalty for a quiet TT or main killer move in previous ply when it gets refuted
                if (    ((ss-1)->moveCount == 1 || (ss-1)->currentMove == (ss-1)->killers[0])
                     && !pos.captured_piece())
                        update_continuation_histories(ss-1, pos.piece_on(prevSq), prevSq, -stat_bonus(depth + ONE_PLY));
            }
            // Penalty for a quiet ttMove that fails low
            else if (!pos.capture_or_promotion(ttMove))
            {
                int penalty = -stat_bonus(depth);
                thisThread->mainHistory[us][from_to(ttMove)] << penalty;
                update_continuation_histories(ss, pos.moved_piece(ttMove), to_sq(ttMove), penalty);
            }
        }
        return ttValue;
    }

    // Step 5. Tablebases probe
    if (!rootNode && TB::Cardinality)
    {
        int piecesCount = popcount(pos.pieces());

        if (    piecesCount <= TB::Cardinality
            && (piecesCount <  TB::Cardinality || depth >= TB::ProbeDepth)
            &&  pos.rule50_count() == 0
            && !pos.can_castle(ANY_CASTLING))
        {
            TB::ProbeState err;
            TB::WDLScore v = Tablebases::probe_wdl(pos, &err);

            // Force check of time on the next occasion
            if (thisThread == Threads.main())
                static_cast<MainThread*>(thisThread)->callsCnt = 0;

            if (err != TB::ProbeState::FAIL)
            {
                thisThread->tbHits.fetch_add(1, std::memory_order_relaxed);

                int drawScore = TB::UseRule50 ? 1 : 0;

                int centiPly = PawnValueEg * ss->ply / 100;

                if (    abs(v) <= drawScore
                    || !ttHit
                    || (v < -drawScore && ttValue > -VALUE_TB_WIN + centiPly + PawnValueEg * popcount(pos.pieces( pos.side_to_move())))
                    || (v >  drawScore && ttValue <  VALUE_TB_WIN - centiPly - PawnValueEg * popcount(pos.pieces(~pos.side_to_move()))))
                {
<<<<<<< HEAD
                    value =  v < -drawScore ? -VALUE_TB_WIN + centiPly + PawnValueEg * popcount(pos.pieces( pos.side_to_move()))
                           : v >  drawScore ?  VALUE_TB_WIN - centiPly - PawnValueEg * popcount(pos.pieces(~pos.side_to_move()))
                                            :  VALUE_DRAW - v < 0 ? 2 * Eval::Tempo : VALUE_ZERO;
=======
                    tte->save(posKey, value_to_tt(value, ss->ply), pvHit, b,
                              std::min(DEPTH_MAX - ONE_PLY, depth + 6 * ONE_PLY),
                              MOVE_NONE, VALUE_NONE);
>>>>>>> 9050eac5

                    tte->save(posKey, value,
                              v > drawScore ? BOUND_LOWER : v < -drawScore ? BOUND_UPPER : BOUND_EXACT,
                              depth, MOVE_NONE, VALUE_NONE);

                    if (abs(v) <= drawScore)
                        return value;
                }
            }
        }
    }

    // Step 6. Static evaluation of the position
    if (inCheck)
    {
        ss->staticEval = eval = pureStaticEval = VALUE_NONE;
        improving = false;
        goto moves_loop;  // Skip early pruning when in check
    }
    else if (ttHit)
    {
        // Never assume anything on values stored in TT
        ss->staticEval = eval = pureStaticEval = tte->eval();
        if (eval == VALUE_NONE)
            ss->staticEval = eval = pureStaticEval = evaluate(pos);

        // Can ttValue be used as a better position evaluation?
        if (    ttValue != VALUE_NONE
            && (tte->bound() & (ttValue > eval ? BOUND_LOWER : BOUND_UPPER)))
            eval = ttValue;
    }
    else
    {
        if ((ss-1)->currentMove != MOVE_NULL)
        {
            int bonus = -(ss-1)->statScore / 512;

            pureStaticEval = evaluate(pos);
            ss->staticEval = eval = pureStaticEval + bonus;
        }
        else
            ss->staticEval = eval = pureStaticEval = -(ss-1)->staticEval + 2 * Eval::Tempo;

        tte->save(posKey, VALUE_NONE, pvHit, BOUND_NONE, DEPTH_NONE, MOVE_NONE, pureStaticEval);
    }

    improving =   ss->staticEval >= (ss-2)->staticEval
               || (ss-2)->staticEval == VALUE_NONE;

    // Begin early pruning.
    if (   !PvNode
        && !excludedMove
        &&  abs(eval) < 2 * VALUE_KNOWN_WIN)
    {
       // Step 7. Razoring (~2 Elo)
       if (   depth < 2 * ONE_PLY
           && eval <= alpha - RazorMargin)
       {
           Value q = qsearch<NT>(pos, ss, alpha, beta);

           if (q <= alpha)
               return q;
       }

       // Step 8. Futility pruning: child node (~30 Elo)
       if (    depth < 7 * ONE_PLY
           &&  eval - futility_margin(depth, improving) >= beta
           &&  eval < VALUE_KNOWN_WIN) // Do not return unproven wins
           return eval;

       // Step 9. Null move search with verification search (~40 Elo)
       if (   (ss-1)->currentMove != MOVE_NULL
           && (ss-1)->statScore < 23200
           &&  eval >= beta
           &&  pureStaticEval >= beta - 36 * depth / ONE_PLY + 225
           &&  pos.non_pawn_material(us)
           && (ss->ply >= thisThread->nmpMinPly || us != thisThread->nmpColor)
           && !(depth > 4 * ONE_PLY && (MoveList<LEGAL, KING>(pos).size() < 1 || MoveList<LEGAL>(pos).size() < 6)))
       {
           assert(eval - beta >= 0);

           // Null move dynamic reduction based on depth and value
           Depth R = ((823 + 67 * depth / ONE_PLY) / 256 + std::min(int(eval - beta) / 200, 3)) * ONE_PLY;

           ss->currentMove = MOVE_NULL;
           ss->continuationHistory = &thisThread->continuationHistory[NO_PIECE][0];

           pos.do_null_move(st);

           Value nullValue = -search<NonPV>(pos, ss+1, -beta, -beta+1, depth-R, !cutNode);

           pos.undo_null_move();

           if (nullValue >= beta)
           {
               // Do not return unproven mate scores
               if (nullValue >= VALUE_MATE_IN_MAX_PLY)
                   nullValue = beta;

               if (thisThread->nmpMinPly || (abs(beta) < VALUE_KNOWN_WIN && depth < 12 * ONE_PLY))
                   return nullValue;

               assert(!thisThread->nmpMinPly); // Recursive verification is not allowed

               // Do verification search at high depths, with null move pruning disabled
               // for us, until ply exceeds nmpMinPly.
               thisThread->nmpMinPly = ss->ply + 3 * (depth-R) / 4;
               thisThread->nmpColor = us;

               Value v = search<NonPV>(pos, ss, beta-1, beta, depth-R, false);

               thisThread->nmpMinPly = 0;

               if (v >= beta)
                   return nullValue;
           }
       }

       // Step 10. ProbCut (~10 Elo)
       // If we have a good enough capture and a reduced search returns a value
       // much above beta, we can (almost) safely prune the previous move.
       if (    depth >= 5 * ONE_PLY
           &&  ss->ply % 2 == 0
           &&  abs(beta) < VALUE_MATE_IN_MAX_PLY)
       {
           Value raisedBeta = std::min(beta + 216 - 48 * improving, VALUE_INFINITE);
           MovePicker mp(pos, ttMove, raisedBeta - ss->staticEval, &thisThread->captureHistory);
           int probCutCount = 0;

           while (  (move = mp.next_move()) != MOVE_NONE
                  && probCutCount < 3)
               if (move != excludedMove)
               {
                   probCutCount++;

                   ss->currentMove = move;
                   ss->continuationHistory = &thisThread->continuationHistory[pos.moved_piece(move)][to_sq(move)];

                   assert(depth >= 5 * ONE_PLY);

                   pos.do_move(move, st);

                   // Perform a preliminary qsearch to verify that the move holds
                   value = -qsearch<NonPV>(pos, ss+1, -raisedBeta, -raisedBeta+1);

                   // If the qsearch held perform the regular search
                   if (value >= raisedBeta)
                       value = -search<NonPV>(pos, ss+1, -raisedBeta, -raisedBeta+1, depth - 4 * ONE_PLY, !cutNode);

                   pos.undo_move(move);

                   if (value >= raisedBeta)
                       return value;
               }
       }
    } //End early Pruning

    // Step 11. Internal iterative deepening (~2 Elo)
    if (    depth >= 8 * ONE_PLY
        && !ttMove)
    {
        search<NT>(pos, ss, alpha, beta, depth - 7 * ONE_PLY, cutNode);

        tte = TT.probe(posKey, ttHit);
        ttValue = ttHit ? value_from_tt(tte->value(), ss->ply) : VALUE_NONE;
        ttMove = ttHit ? tte->move() : MOVE_NONE;
    }

moves_loop: // When in check, search starts from here

    const PieceToHistory* contHist[] = { (ss-1)->continuationHistory, (ss-2)->continuationHistory, nullptr, (ss-4)->continuationHistory };
    Move countermove = thisThread->counterMoves[pos.piece_on(prevSq)][prevSq];

    MovePicker mp(pos, ttMove, depth, &thisThread->mainHistory,
                                      &thisThread->captureHistory,
                                      contHist,
                                      countermove,
                                      ss->killers);
    value = bestValue; // Workaround a bogus 'uninitialized' warning under gcc

    skipQuiets = false;
    ttCapture = ttMove && pos.capture_or_promotion(ttMove);

    // Step 12. Loop through all pseudo-legal moves until no moves remain
    // or a beta cutoff occurs.
    while ((move = mp.next_move(skipQuiets)) != MOVE_NONE)
    {
      assert(is_ok(move));

      if (move == excludedMove)
          continue;

      // At root obey the "searchmoves" option and skip moves not listed in Root
      // Move List. As a consequence any illegal move is also skipped. In MultiPV
      // mode we also skip PV moves which have been already searched and those
      // of lower "TB rank" if we are in a TB root position.
      if (rootNode && !std::count(thisThread->rootMoves.begin() + thisThread->pvIdx,
                                  thisThread->rootMoves.begin() + thisThread->pvLast, move))
          continue;

      ss->moveCount = ++moveCount;

      if (rootNode && thisThread == Threads.main() && Time.elapsed() > 3000)
          sync_cout << "info depth " << depth / ONE_PLY
                    << " currmove " << UCI::move(move, pos.is_chess960())
                    << " currmovenumber " << moveCount + thisThread->pvIdx << sync_endl;
      if (PvNode)
          (ss+1)->pv = nullptr;

      extension = DEPTH_ZERO;
      captureOrPromotion = pos.capture_or_promotion(move);
      movedPiece = pos.moved_piece(move);
      givesCheck = gives_check(pos, move);

      pos.do_move(move, st, givesCheck);
      bool isMate = pos.is_mate();
      pos.undo_move(move);

      if (isMate)
      {
          ss->currentMove = move;
          ss->continuationHistory = &thisThread->continuationHistory[movedPiece][to_sq(move)];
          value = mate_in(ss->ply+1);

          if (PvNode && (moveCount == 1 || (value > alpha && (rootNode || value < beta))))
          {
              (ss+1)->pv = pv;
              (ss+1)->pv[0] = MOVE_NONE;
          }
      }
      else
      {
      --thisThread->nodes;
      moveCountPruning =   depth < 16 * ONE_PLY
                        && moveCount >= FutilityMoveCounts[improving][depth / ONE_PLY];

      // Step 13. Extensions (~70 Elo)

      // Singular extension search (~60 Elo). If all moves but one fail low on a
      // search of (alpha-s, beta-s), and just one fails high on (alpha, beta),
      // then that move is singular and should be extended. To verify this we do
      // a reduced search on all the other moves but the ttMove and if the
      // result is lower than ttValue minus a margin then we will extend the ttMove.
      if (    depth >= 8 * ONE_PLY
          &&  move == ttMove
          && !rootNode
          && !excludedMove // Avoid recursive singular search
          &&  ttValue != VALUE_NONE
          && (tte->bound() & BOUND_LOWER)
          &&  tte->depth() >= depth - 3 * ONE_PLY)
      {
          Value singularBeta = std::max(ttValue - 2 * depth / ONE_PLY, -VALUE_MATE);
          ss->excludedMove = move;
          value = search<NonPV>(pos, ss, singularBeta - 1, singularBeta, depth / 2, cutNode);
          ss->excludedMove = MOVE_NONE;

          if (value < singularBeta)
              extension = ONE_PLY;

          // Multi-cut pruning
          // Our ttMove is assumed to fail high, and now we failed high also on a reduced
          // search without the ttMove. So we assume this expected Cut-node is not singular,
          // that is multiple moves fail high, and we can prune the whole subtree by returning
          // the hard beta bound.
          else if (cutNode && singularBeta > beta)
              return beta;
      }

      // Check extension (~2 Elo)
      else if (    givesCheck
               && (pos.blockers_for_king(~us) & from_sq(move) || pos.see_ge(move)))
          extension = ONE_PLY;

      // Castling extension
      else if (type_of(move) == CASTLING)
          extension = ONE_PLY;

      // Calculate new depth for this move
      newDepth = depth - ONE_PLY + extension;

      // Step 14. Pruning at shallow depth (~170 Elo)
      if (  !PvNode
          && pos.non_pawn_material(us)
          && bestValue > VALUE_MATED_IN_MAX_PLY)
      {
          if (   !captureOrPromotion
              && !givesCheck
              && !pos.advanced_pawn_push(move))
          {
              // Move count based pruning (~30 Elo)
              if (moveCountPruning)
              {
                  skipQuiets = true;
                  continue;
              }

              // Reduced depth of the next LMR search
              int lmrDepth = std::max(newDepth - reduction<PvNode>(improving, depth, moveCount), DEPTH_ZERO) / ONE_PLY;

              // Countermoves based pruning (~20 Elo)
              if (   lmrDepth < 3 + ((ss-1)->statScore > 0 || (ss-1)->moveCount == 1)
                  && (*contHist[0])[movedPiece][to_sq(move)] < CounterMovePruneThreshold
                  && (*contHist[1])[movedPiece][to_sq(move)] < CounterMovePruneThreshold)
                  continue;

              // Futility pruning: parent node (~2 Elo)
              if (   lmrDepth < 3
                  && !inCheck
                  && ss->staticEval + 256 + 200 * lmrDepth <= alpha)
                  continue;

              // Prune moves with negative SEE (~10 Elo)
              if (!pos.see_ge(move, Value(-29 * lmrDepth * lmrDepth)))
                  continue;
          }
          else if (   !extension // (~20 Elo)
                   && !pos.see_ge(move, -PawnValueEg * (depth / ONE_PLY)))
                   continue;
      }

      // Speculative prefetch as early as possible
      prefetch(TT.first_entry(pos.key_after(move)));

      // Update the current move (this must be done after singular extension search)
      ss->currentMove = move;
      ss->continuationHistory = &thisThread->continuationHistory[movedPiece][to_sq(move)];

      // Step 15. Make the move
      pos.do_move(move, st, givesCheck);

      // Step 16. Reduced depth search (LMR). If the move fails high it will be
      // re-searched at full depth.
      if (    depth >= 3 * ONE_PLY
          &&  moveCount > 1
          && (!captureOrPromotion || moveCountPruning)
          &&  thisThread->selDepth > depth)
      {
          Depth r = reduction<PvNode>(improving, depth, moveCount);

          // Decrease reduction if position is or has been on the PV
          if (pvHit)
              r -= ONE_PLY;

          // Decrease reduction if opponent's move count is high (~10 Elo)
          if ((ss-1)->moveCount > 15)
              r -= ONE_PLY;

          if (!PvNode && !captureOrPromotion)
          {
              // Increase reduction if ttMove is a capture (~0 Elo)
              if (ttCapture)
                  r += ONE_PLY;

              // Increase reduction for cut nodes (~5 Elo)
              if (cutNode)
                  r += 2 * ONE_PLY;

              // Decrease reduction for moves that escape a capture. Filter out
              // castling moves, because they are coded as "king captures rook" and
              // hence break make_move(). (~5 Elo)
              else if (    type_of(move) == NORMAL
                       && !pos.see_ge(make_move(to_sq(move), from_sq(move))))
                  r -= 2 * ONE_PLY;

              ss->statScore =  thisThread->mainHistory[us][from_to(move)]
                             + (*contHist[0])[movedPiece][to_sq(move)]
                             + (*contHist[1])[movedPiece][to_sq(move)]
                             + (*contHist[3])[movedPiece][to_sq(move)]
                             - 4000;

              // Decrease/increase reduction by comparing opponent's stat score (~10 Elo)
              if (ss->statScore >= 0 && (ss-1)->statScore < 0)
                  r -= ONE_PLY;

              else if ((ss-1)->statScore >= 0 && ss->statScore < 0)
                  r += ONE_PLY;

              // Decrease/increase reduction for moves with a good/bad history (~30 Elo)
              r -= ss->statScore / 20000 * ONE_PLY;
          }

          Depth rr = newDepth / (3 + ss->ply);

          r -= rr;

          Depth d = std::max(newDepth - std::max(r, DEPTH_ZERO), ONE_PLY);

          value = -search<NonPV>(pos, ss+1, -(alpha+1), -alpha, d, true);

          doFullDepthSearch = (value > alpha && d != newDepth);
      }
      else
          doFullDepthSearch = !PvNode || moveCount > 1;

      // Step 17. Full depth search when LMR is skipped or fails high
      if (doFullDepthSearch)
          value = -search<NonPV>(pos, ss+1, -(alpha+1), -alpha, newDepth, !cutNode);

      // For PV nodes only, do a full PV search on the first move or after a fail
      // high (in the latter case search only if value < beta), otherwise let the
      // parent node fail low with value <= alpha and try another move.
      if (PvNode && (moveCount == 1 || (value > alpha && (rootNode || value < beta))))
      {
          (ss+1)->pv = pv;
          (ss+1)->pv[0] = MOVE_NONE;

          value = -search<PV>(pos, ss+1, -beta, -alpha, newDepth, false);
      }

      // Step 18. Undo move
      pos.undo_move(move);
      }

      assert(value > -VALUE_INFINITE && value < VALUE_INFINITE);

      // Step 19. Check for a new best move
      // Finished searching the move. If a stop occurred, the return value of
      // the search cannot be trusted, and we return immediately without
      // updating best move, PV and TT.
      if (Threads.stop.load(std::memory_order_relaxed))
          return VALUE_ZERO;

      if (rootNode)
      {
          RootMove& rm = *std::find(thisThread->rootMoves.begin(),
                                    thisThread->rootMoves.end(), move);

          // PV move or new best move?
          if (moveCount == 1 || value > alpha)
          {
              rm.score = value;
              rm.selDepth = thisThread->selDepth;
              rm.pv.resize(1);

              assert((ss+1)->pv);

              for (Move* m = (ss+1)->pv; *m != MOVE_NONE; ++m)
                  rm.pv.push_back(*m);

              // We record how often the best move has been changed in each
              // iteration. This information is used for time management: When
              // the best move changes frequently, we allocate some more time.
              if (moveCount > 1 && thisThread == Threads.main())
                  ++static_cast<MainThread*>(thisThread)->bestMoveChanges;
          }
          else
              // All other moves but the PV are set to the lowest value: this
              // is not a problem when sorting because the sort is stable and the
              // move position in the list is preserved - just the PV is pushed up.
              rm.score = -VALUE_INFINITE;
      }

      if (value > bestValue)
      {
          bestValue = value;

          if (value > alpha)
          {
              bestMove = move;

              if (PvNode && !rootNode) // Update pv even in fail-high case
                  update_pv(ss->pv, move, (ss+1)->pv);

              if (PvNode && value < beta) // Update alpha! Always alpha < beta
                  alpha = value;
              else
              {
                  assert(value >= beta); // Fail high
                  ss->statScore = 0;
                  break;
              }
          }
      }

      if (move != bestMove)
      {
          if (captureOrPromotion && captureCount < 32)
              capturesSearched[captureCount++] = move;

          else if (!captureOrPromotion && quietCount < 64)
              quietsSearched[quietCount++] = move;
      }
    }

    // The following condition would detect a stop only after move loop has been
    // completed. But in this case bestValue is valid because we have fully
    // searched our subtree, and we can anyhow save the result in TT.
    /*
       if (Threads.stop)
        return VALUE_DRAW;
    */

    // Step 20. Check for mate and stalemate
    // All legal moves have been searched and if there are no legal moves, it
    // must be a mate or a stalemate. If we are in a singular extension search then
    // return a fail low score.

    assert(moveCount || !inCheck || excludedMove || !MoveList<LEGAL>(pos).size());

    if (!moveCount)
        bestValue = excludedMove ? alpha
                   :     inCheck ? mated_in(ss->ply) : VALUE_DRAW;
    else if (bestMove)
    {
        // Quiet best move: update move sorting heuristics
        if (!pos.capture_or_promotion(bestMove))
            update_quiet_stats(pos, ss, bestMove, quietsSearched, quietCount,
                               stat_bonus(depth + (bestValue > beta + PawnValueMg ? ONE_PLY : DEPTH_ZERO)));

        update_capture_stats(pos, bestMove, capturesSearched, captureCount, stat_bonus(depth + ONE_PLY));

        // Extra penalty for a quiet TT or main killer move in previous ply when it gets refuted
        if (   ((ss-1)->moveCount == 1 || ((ss-1)->currentMove == (ss-1)->killers[0]))
            && !pos.captured_piece())
                update_continuation_histories(ss-1, pos.piece_on(prevSq), prevSq, -stat_bonus(depth + ONE_PLY));

    }
    // Bonus for prior countermove that caused the fail low
    else if (   (depth >= 3 * ONE_PLY || PvNode)
             && !pos.captured_piece())
        update_continuation_histories(ss-1, pos.piece_on(prevSq), prevSq, stat_bonus(depth));

    if (!excludedMove)
        tte->save(posKey, value_to_tt(bestValue, ss->ply), pvHit,
                  bestValue >= beta ? BOUND_LOWER :
                  PvNode && bestMove ? BOUND_EXACT : BOUND_UPPER,
                  depth, bestMove, pureStaticEval);

    assert(bestValue > -VALUE_INFINITE && bestValue < VALUE_INFINITE);

    return bestValue;
  }


  // qsearch() is the quiescence search function, which is called by the main
  // search function with depth zero, or recursively with depth less than ONE_PLY.
  template <NodeType NT>
  Value qsearch(Position& pos, Stack* ss, Value alpha, Value beta, Depth depth) {

    constexpr bool PvNode = NT == PV;

    assert(alpha >= -VALUE_INFINITE && alpha < beta && beta <= VALUE_INFINITE);
    assert(PvNode || (alpha == beta - 1));
    assert(depth <= DEPTH_ZERO);
    assert(depth / ONE_PLY * ONE_PLY == depth);

    Move pv[MAX_PLY+1];
    StateInfo st;
    TTEntry* tte;
    Key posKey;
    Move ttMove, move, bestMove;
    Depth ttDepth;
    Value bestValue, value, ttValue, futilityValue, futilityBase, oldAlpha;
    bool ttHit, pvHit, inCheck, givesCheck, evasionPrunable;
    int moveCount;

    if (PvNode)
    {
        oldAlpha = alpha; // To flag BOUND_EXACT when eval above alpha and no available moves
        (ss+1)->pv = pv;
        ss->pv[0] = MOVE_NONE;
    }

    Thread* thisThread = pos.this_thread();
    (ss+1)->ply = ss->ply + 1;
    ss->currentMove = bestMove = MOVE_NONE;
    ss->continuationHistory = &thisThread->continuationHistory[NO_PIECE][0];
    inCheck = pos.checkers();
    moveCount = 0;

    if (pos.has_game_cycle(ss->ply))
    {
       if (VALUE_DRAW >= beta)
           return VALUE_DRAW;

       alpha = std::max(alpha, VALUE_DRAW);
    }

    if (pos.is_draw(ss->ply))
        return VALUE_DRAW;

    // Check for an immediate draw or maximum ply reached
    if (ss->ply >= MAX_PLY)
        return !inCheck ? evaluate(pos) : VALUE_DRAW;

    if (alpha >= mate_in(ss->ply+1))
        return alpha;

    assert(0 <= ss->ply && ss->ply < MAX_PLY);

    // Decide whether or not to include checks: this fixes also the type of
    // TT entry depth that we are going to use. Note that in qsearch we use
    // only two types of depth in TT: DEPTH_QS_CHECKS or DEPTH_QS_NO_CHECKS.
    ttDepth = inCheck || depth >= DEPTH_QS_CHECKS ? DEPTH_QS_CHECKS
                                                  : DEPTH_QS_NO_CHECKS;
    // Transposition table lookup
    posKey = pos.key();
    tte = TT.probe(posKey, ttHit);
    ttValue = ttHit ? value_from_tt(tte->value(), ss->ply) : VALUE_NONE;
    ttMove = ttHit ? tte->move() : MOVE_NONE;
    pvHit = ttHit && tte->pv_hit();

    if (  !PvNode
        && ttHit
        && tte->depth() >= ttDepth
        && ttValue != VALUE_NONE // Only in case of TT access race
        && (ttValue != VALUE_DRAW || VALUE_DRAW >= beta)
        && (ttValue >= beta ? (tte->bound() & BOUND_LOWER)
                            : (tte->bound() & BOUND_UPPER)))
        return ttValue;

    // Evaluate the position statically
    if (inCheck)
    {
        ss->staticEval = VALUE_NONE;
        bestValue = futilityBase = -VALUE_INFINITE;
    }
    else
    {
        if (ttHit)
        {
            // Never assume anything on values stored in TT
            if ((ss->staticEval = bestValue = tte->eval()) == VALUE_NONE)
                ss->staticEval = bestValue = evaluate(pos);

            // Can ttValue be used as a better position evaluation?
            if (    ttValue != VALUE_NONE
                && (tte->bound() & (ttValue > bestValue ? BOUND_LOWER : BOUND_UPPER)))
                bestValue = ttValue;
        }
        else
            ss->staticEval = bestValue =
            (ss-1)->currentMove != MOVE_NULL ? evaluate(pos)
                                             : -(ss-1)->staticEval + 2 * Eval::Tempo;

        // Stand pat. Return immediately if static value is at least beta
        if (bestValue >= beta)
        {
            if (!ttHit)
                tte->save(posKey, value_to_tt(bestValue, ss->ply), pvHit, BOUND_LOWER,
                          DEPTH_NONE, MOVE_NONE, ss->staticEval);

            if (!PvNode)
                return bestValue;
        }

        if (PvNode && bestValue > alpha)
            alpha = bestValue;

        futilityBase = bestValue + 128;
    }

    const PieceToHistory* contHist[] = { (ss-1)->continuationHistory, (ss-2)->continuationHistory, nullptr, (ss-4)->continuationHistory };

    // Initialize a MovePicker object for the current position, and prepare
    // to search the moves. Because the depth is <= 0 here, only captures,
    // queen promotions and checks (only if depth >= DEPTH_QS_CHECKS) will
    // be generated.
    MovePicker mp(pos, ttMove, depth, &thisThread->mainHistory,
                                      &thisThread->captureHistory,
                                      contHist,
                                      to_sq((ss-1)->currentMove));

    // Loop through the moves until no moves remain or a beta cutoff occurs
    while ((move = mp.next_move()) != MOVE_NONE)
    {
      assert(is_ok(move));

      givesCheck = gives_check(pos, move);

      moveCount++;

      if (!PvNode)
      {
         // Futility pruning
         if (   !inCheck
             && !givesCheck
             &&  futilityBase > -VALUE_KNOWN_WIN
             && !pos.advanced_pawn_push(move))
         {
             assert(type_of(move) != ENPASSANT); // Due to !pos.advanced_pawn_push

             futilityValue = futilityBase + PieceValue[EG][pos.piece_on(to_sq(move))];

             if (futilityValue <= alpha)
             {
                 bestValue = std::max(bestValue, futilityValue);
                 continue;
             }

             if (futilityBase <= alpha && !pos.see_ge(move, VALUE_ZERO + 1))
             {
                 bestValue = std::max(bestValue, futilityBase);
                 continue;
             }
         }

         // Detect non-capture evasions that are candidates to be pruned
         evasionPrunable =    inCheck
                          &&  (depth != DEPTH_ZERO || moveCount > 2)
                          &&  bestValue > VALUE_MATED_IN_MAX_PLY
                          && !pos.capture(move);

         // Don't search moves with negative SEE values
         if (  (!inCheck || evasionPrunable)
             && !pos.see_ge(move))
             continue;
      }

      // Speculative prefetch as early as possible
      prefetch(TT.first_entry(pos.key_after(move)));

      ss->currentMove = move;
      ss->continuationHistory = &thisThread->continuationHistory[pos.moved_piece(move)][to_sq(move)];

      // Make and search the move
      pos.do_move(move, st, givesCheck);
      value = -qsearch<NT>(pos, ss+1, -beta, -alpha, depth - ONE_PLY);
      pos.undo_move(move);

      assert(value > -VALUE_INFINITE && value < VALUE_INFINITE);

      // Check for a new best move
      if (value > bestValue)
      {
          bestValue = value;

          if (value > alpha)
          {
              bestMove = move;

              if (PvNode) // Update pv even in fail-high case
                  update_pv(ss->pv, move, (ss+1)->pv);

              if (PvNode && value < beta) // Update alpha here!
                  alpha = value;
              else
                  break; // Fail high
          }
       }
    }

    // All legal moves have been searched. A special case: If we're in check
    // and no legal moves were found, it is checkmate.
    if (inCheck && bestValue == -VALUE_INFINITE)
        return mated_in(ss->ply); // Plies to mate from the root

    tte->save(posKey, value_to_tt(bestValue, ss->ply), pvHit,
              bestValue >= beta ? BOUND_LOWER :
              PvNode && bestValue > oldAlpha  ? BOUND_EXACT : BOUND_UPPER,
              ttDepth, bestMove, ss->staticEval);

    assert(bestValue > -VALUE_INFINITE && bestValue < VALUE_INFINITE);

    return bestValue;
  }


  // value_to_tt() adjusts a mate score from "plies to mate from the root" to
  // "plies to mate from the current position". Non-mate scores are unchanged.
  // The function is called before storing a value in the transposition table.

  Value value_to_tt(Value v, int ply) {

    assert(v != VALUE_NONE);

    return  v >= VALUE_MATE_IN_MAX_PLY  ? v + ply
          : v <= VALUE_MATED_IN_MAX_PLY ? v - ply : v;
  }


  // value_from_tt() is the inverse of value_to_tt(): It adjusts a mate score
  // from the transposition table (which refers to the plies to mate/be mated
  // from current position) to "plies to mate/be mated from the root".

  Value value_from_tt(Value v, int ply) {

    return  v == VALUE_NONE             ? VALUE_NONE
          : v >= VALUE_MATE_IN_MAX_PLY  ? v - ply
          : v <= VALUE_MATED_IN_MAX_PLY ? v + ply : v;
  }


  // update_pv() adds current move and appends child pv[]

  void update_pv(Move* pv, Move move, Move* childPv) {

    for (*pv++ = move; childPv && *childPv != MOVE_NONE; )
        *pv++ = *childPv++;
    *pv = MOVE_NONE;
  }


  // update_continuation_histories() updates histories of the move pairs formed
  // by moves at ply -1, -2, and -4 with current move.

  void update_continuation_histories(Stack* ss, Piece pc, Square to, int bonus) {

    for (int i : {1, 2, 4})
        if (is_ok((ss-i)->currentMove))
            (*(ss-i)->continuationHistory)[pc][to] << bonus;
  }


  // update_capture_stats() updates move sorting heuristics when a new capture best move is found

  void update_capture_stats(const Position& pos, Move move,
                            Move* captures, int captureCount, int bonus) {

      CapturePieceToHistory& captureHistory =  pos.this_thread()->captureHistory;
      Piece moved_piece = pos.moved_piece(move);
      PieceType captured = type_of(pos.piece_on(to_sq(move)));

      if (pos.capture_or_promotion(move))
          captureHistory[moved_piece][to_sq(move)][captured] << bonus;

      // Decrease all the other played capture moves
      for (int i = 0; i < captureCount; ++i)
      {
          moved_piece = pos.moved_piece(captures[i]);
          captured = type_of(pos.piece_on(to_sq(captures[i])));
          captureHistory[moved_piece][to_sq(captures[i])][captured] << -bonus;
      }
  }


  // update_quiet_stats() updates move sorting heuristics when a new quiet best move is found

  void update_quiet_stats(const Position& pos, Stack* ss, Move move,
                          Move* quiets, int quietCount, int bonus) {

    if (ss->killers[0] != move)
    {
        ss->killers[1] = ss->killers[0];
        ss->killers[0] = move;
    }

    Color us = pos.side_to_move();
    Thread* thisThread = pos.this_thread();
    thisThread->mainHistory[us][from_to(move)] << bonus;
    update_continuation_histories(ss, pos.moved_piece(move), to_sq(move), bonus);

    if (is_ok((ss-1)->currentMove))
    {
        Square prevSq = to_sq((ss-1)->currentMove);
        thisThread->counterMoves[pos.piece_on(prevSq)][prevSq] = move;
    }

    // Decrease all the other played quiet moves
    for (int i = 0; i < quietCount; ++i)
    {
        thisThread->mainHistory[us][from_to(quiets[i])] << -bonus;
        update_continuation_histories(ss, pos.moved_piece(quiets[i]), to_sq(quiets[i]), -bonus);
    }
  }

  // When playing with strength handicap, choose best move among a set of RootMoves
  // using a statistical rule dependent on 'level'. Idea by Heinz van Saanen.

  Move Skill::pick_best(size_t multiPV) {

    const RootMoves& rootMoves = Threads.main()->rootMoves;
    static PRNG rng(now()); // PRNG sequence should be non-deterministic

    // RootMoves are already sorted by score in descending order
    Value topScore = rootMoves[0].score;
    int delta = std::min(topScore - rootMoves[multiPV - 1].score, PawnValueMg);
    int weakness = 120 - 2 * level;
    int maxScore = -VALUE_INFINITE;

    // Choose best move. For each move score we add two terms, both dependent on
    // weakness. One is deterministic and bigger for weaker levels, and one is
    // random. Then we choose the move with the resulting highest score.
    for (size_t i = 0; i < multiPV; ++i)
    {
        // This is our magic formula
        int push = (  weakness * int(topScore - rootMoves[i].score)
                    + delta * (rng.rand<unsigned>() % weakness)) / 128;

        if (rootMoves[i].score + push >= maxScore)
        {
            maxScore = rootMoves[i].score + push;
            best = rootMoves[i].pv[0];
        }
    }

    return best;
  }

} // namespace

/// MainThread::check_time() is used to print debug info and, more importantly,
/// to detect when we are out of available time and thus stop the search.

void MainThread::check_time() {

  if (--callsCnt > 0)
      return;

  // When using nodes, ensure checking rate is not lower than 0.1% of nodes
  callsCnt = Limits.nodes ? std::min(1024, int(Limits.nodes / 1024)) : 1024;

  static TimePoint lastInfoTime = now();

  TimePoint elapsed = Time.elapsed();
  TimePoint tick = Limits.startTime + elapsed;

  if (tick - lastInfoTime >= 1000)
  {
      lastInfoTime = tick;
      dbg_print();
  }

  // We should not stop pondering until told so by the GUI
  if (ponder)
      return;

  if (   (Limits.use_time_management() && (elapsed > Time.maximum() - 10 || stopOnPonderhit))
      || (Limits.movetime && elapsed >= Limits.movetime)
      || (Limits.nodes && Threads.nodes_searched() >= (uint64_t)Limits.nodes))
      Threads.stop = true;
}


/// UCI::pv() formats PV information according to the UCI protocol. UCI requires
/// that all (if any) unsearched PV lines are sent using a previous search score.

string UCI::pv(const Position& pos, Depth depth, Value alpha, Value beta) {

  std::stringstream ss;
  TimePoint elapsed = Time.elapsed() + 1;
  const RootMoves& rootMoves = pos.this_thread()->rootMoves;
  size_t pvIdx = pos.this_thread()->pvIdx;
  size_t multiPV = std::min((size_t)Options["MultiPV"], rootMoves.size());
  uint64_t nodesSearched = Threads.nodes_searched();
  uint64_t tbHits = Threads.tb_hits() + (TB::RootInTB ? rootMoves.size() : 0);

  for (size_t i = 0; i < multiPV; ++i)
  {
      bool updated = (i <= pvIdx && rootMoves[i].score != -VALUE_INFINITE);

      if (depth == ONE_PLY && !updated)
          continue;

      Depth d = updated ? depth : depth - ONE_PLY;
      Value v = updated ? rootMoves[i].score : rootMoves[i].previousScore;

      bool tb = TB::RootInTB && abs(v) < VALUE_TB_WIN - 5 * PawnValueEg;
      v = tb ? rootMoves[i].tbScore : v;

      if (ss.rdbuf()->in_avail()) // Not at first line
          ss << "\n";

      ss << "info"
         << " depth "    << d / ONE_PLY
         << " seldepth " << rootMoves[i].selDepth
         << " multipv "  << i + 1
         << " score "    << UCI::value(v);

      if (!tb && i == pvIdx)
          ss << (v >= beta ? " lowerbound" : v <= alpha ? " upperbound" : "");

      ss << " nodes "    << nodesSearched
         << " nps "      << nodesSearched * 1000 / elapsed;

      if (elapsed > 1000) // Earlier makes little sense
          ss << " hashfull " << TT.hashfull();

      ss << " tbhits "   << tbHits
         << " time "     << elapsed
         << " pv";

      for (Move m : rootMoves[i].pv)
          ss << " " << UCI::move(m, pos.is_chess960());
  }

  return ss.str();
}


/// RootMove::extract_ponder_from_tt() is called in case we have no ponder move
/// before exiting the search, for instance, in case we stop the search during a
/// fail high at root. We try hard to have a ponder move to return to the GUI,
/// otherwise in case of 'ponder on' we have nothing to think on.

bool RootMove::extract_ponder_from_tt(Position& pos) {

    StateInfo st;
    bool ttHit;

    assert(pv.size() == 1);

    if (pv[0] == MOVE_NONE)
        return false;

    pos.do_move(pv[0], st);
    TTEntry* tte = TT.probe(pos.key(), ttHit);

    if (ttHit)
    {
        Move m = tte->move(); // Local copy to be SMP safe
        if (MoveList<LEGAL>(pos).contains(m))
            pv.push_back(m);
    }

    pos.undo_move(pv[0]);
    return pv.size() > 1;
}

void Tablebases::rank_root_moves(Position& pos, Search::RootMoves& rootMoves) {

    RootInTB = false;
    UseRule50 = bool(Options["Syzygy50MoveRule"]);
    ProbeDepth = int(Options["SyzygyProbeDepth"]) * ONE_PLY;
    Cardinality = int(Options["SyzygyProbeLimit"]);

    // Tables with fewer pieces than SyzygyProbeLimit are searched with
    // ProbeDepth == DEPTH_ZERO
    if (Cardinality > MaxCardinality)
    {
        Cardinality = MaxCardinality;
        ProbeDepth = DEPTH_ZERO;
    }

    if (Cardinality >= popcount(pos.pieces()) && !pos.can_castle(ANY_CASTLING))
    {
        // Rank moves using DTZ tables
        RootInTB = root_probe(pos, rootMoves);

        if (!RootInTB)
        {
            // DTZ tables are missing; try to rank moves using WDL tables
            RootInTB = root_probe_wdl(pos, rootMoves);
        }
    }

    if (RootInTB)
    {
        // Sort moves according to TB rank
        std::sort(rootMoves.begin(), rootMoves.end(),
                  [](const RootMove &a, const RootMove &b) { return a.tbRank > b.tbRank; } );
    }
    else
    {
        // Assign the same rank to all moves
        for (auto& m : rootMoves)
            m.tbRank = 0;
    }
}<|MERGE_RESOLUTION|>--- conflicted
+++ resolved
@@ -547,15 +547,9 @@
     Key posKey;
     Move ttMove, move, excludedMove, bestMove;
     Depth extension, newDepth;
-<<<<<<< HEAD
     Value bestValue, value, ttValue, eval, pureStaticEval;
-    bool ttHit, inCheck, givesCheck, improving;
-    bool captureOrPromotion, doFullDepthSearch, moveCountPruning, skipQuiets, ttCapture, pvExact;
-=======
-    Value bestValue, value, ttValue, eval, maxValue, pureStaticEval;
     bool ttHit, pvHit, inCheck, givesCheck, improving;
     bool captureOrPromotion, doFullDepthSearch, moveCountPruning, skipQuiets, ttCapture;
->>>>>>> 9050eac5
     Piece movedPiece;
     int moveCount, captureCount, quietCount;
 
@@ -577,6 +571,7 @@
     excludedMove = ss->excludedMove;
     posKey = pos.key() ^ Key(excludedMove);
     tte = TT.probe(posKey, ttHit);
+    pvHit = (ttHit && tte->pv_hit()) || (PvNode && depth > 4 * ONE_PLY);
 
     if (!rootNode)
     {
@@ -586,7 +581,7 @@
         {
             if (VALUE_DRAW >= beta)
             {
-                tte->save(posKey, VALUE_DRAW, BOUND_EXACT,
+                tte->save(posKey, VALUE_DRAW, pvHit, BOUND_EXACT,
                           depth, MOVE_NONE, VALUE_NONE);
 
                 return VALUE_DRAW;
@@ -633,7 +628,6 @@
     ttValue = ttHit ? value_from_tt(tte->value(), ss->ply) : VALUE_NONE;
     ttMove =  rootNode ? thisThread->rootMoves[thisThread->pvIdx].pv[0]
             : ttHit    ? tte->move() : MOVE_NONE;
-    pvHit = (ttHit && tte->pv_hit()) || (PvNode && depth > 4 * ONE_PLY);
 
     // At non-PV nodes we check for an early TT cutoff
     if (  !PvNode
@@ -698,17 +692,11 @@
                     || (v < -drawScore && ttValue > -VALUE_TB_WIN + centiPly + PawnValueEg * popcount(pos.pieces( pos.side_to_move())))
                     || (v >  drawScore && ttValue <  VALUE_TB_WIN - centiPly - PawnValueEg * popcount(pos.pieces(~pos.side_to_move()))))
                 {
-<<<<<<< HEAD
                     value =  v < -drawScore ? -VALUE_TB_WIN + centiPly + PawnValueEg * popcount(pos.pieces( pos.side_to_move()))
                            : v >  drawScore ?  VALUE_TB_WIN - centiPly - PawnValueEg * popcount(pos.pieces(~pos.side_to_move()))
                                             :  VALUE_DRAW - v < 0 ? 2 * Eval::Tempo : VALUE_ZERO;
-=======
-                    tte->save(posKey, value_to_tt(value, ss->ply), pvHit, b,
-                              std::min(DEPTH_MAX - ONE_PLY, depth + 6 * ONE_PLY),
-                              MOVE_NONE, VALUE_NONE);
->>>>>>> 9050eac5
-
-                    tte->save(posKey, value,
+
+                    tte->save(posKey, value, pvHit,
                               v > drawScore ? BOUND_LOWER : v < -drawScore ? BOUND_UPPER : BOUND_EXACT,
                               depth, MOVE_NONE, VALUE_NONE);
 
