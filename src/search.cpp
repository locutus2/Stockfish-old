--- conflicted
+++ resolved
@@ -717,13 +717,6 @@
     Move followupmoves[] = { Followupmoves[pos.piece_on(prevOwnMoveSq)][prevOwnMoveSq].first,
                              Followupmoves[pos.piece_on(prevOwnMoveSq)][prevOwnMoveSq].second };
 
-<<<<<<< HEAD
-=======
-    Square prevOwnMoveSq = to_sq((ss-2)->currentMove);
-    Move followupmoves[] = { Followupmoves[pos.piece_on(prevOwnMoveSq)][prevOwnMoveSq].first,
-                             Followupmoves[pos.piece_on(prevOwnMoveSq)][prevOwnMoveSq].second };
-
->>>>>>> b335cc9e
     MovePicker mp(pos, ttMove, depth, History, countermoves, followupmoves, ss);
     CheckInfo ci(pos);
     value = bestValue; // Workaround a bogus 'uninitialized' warning under gcc
@@ -1302,11 +1295,7 @@
         Square prevMoveSq = to_sq((ss-1)->currentMove);
         Countermoves.update(pos.piece_on(prevMoveSq), prevMoveSq, move);
     }
-<<<<<<< HEAD
-    
-=======
-
->>>>>>> b335cc9e
+
     if (is_ok((ss-2)->currentMove) && (ss-1)->currentMove == (ss-1)->ttMove)
     {
         Square prevOwnMoveSq = to_sq((ss-2)->currentMove);
