/*
  Stockfish, a UCI chess playing engine derived from Glaurung 2.1
  Copyright (C) 2004-2008 Tord Romstad (Glaurung author)
  Copyright (C) 2008-2015 Marco Costalba, Joona Kiiski, Tord Romstad
  Copyright (C) 2015-2016 Marco Costalba, Joona Kiiski, Gary Linscott, Tord Romstad

  Stockfish is free software: you can redistribute it and/or modify
  it under the terms of the GNU General Public License as published by
  the Free Software Foundation, either version 3 of the License, or
  (at your option) any later version.

  Stockfish is distributed in the hope that it will be useful,
  but WITHOUT ANY WARRANTY; without even the implied warranty of
  MERCHANTABILITY or FITNESS FOR A PARTICULAR PURPOSE.  See the
  GNU General Public License for more details.

  You should have received a copy of the GNU General Public License
  along with this program.  If not, see <http://www.gnu.org/licenses/>.
*/

#include <algorithm>
#include <cassert>
#include <cmath>
#include <cstring>   // For std::memset
#include <iostream>
#include <sstream>

#include "evaluate.h"
#include "misc.h"
#include "movegen.h"
#include "movepick.h"
#include "search.h"
#include "timeman.h"
#include "thread.h"
#include "tt.h"
#include "uci.h"
#include "syzygy/tbprobe.h"

namespace Search {

  SignalsType Signals;
  LimitsType Limits;
}

namespace Tablebases {

  int Cardinality;
  uint64_t Hits;
  bool RootInTB;
  bool UseRule50;
  Depth ProbeDepth;
  Value Score;
}

namespace TB = Tablebases;

using std::string;
using Eval::evaluate;
using namespace Search;

namespace {

  // Different node types, used as a template parameter
  enum NodeType { NonPV, PV };

  // Razoring and futility margin based on depth
  const int razor_margin[4] = { 483, 570, 603, 554 };
  Value futility_margin(Depth d) { return Value(150 * d); }

  // Futility and reductions lookup tables, initialized at startup
  int FutilityMoveCounts[2][16];  // [improving][depth]
  Depth Reductions[2][2][64][64]; // [pv][improving][depth][moveNumber]

  template <bool PvNode> Depth reduction(bool i, Depth d, int mn) {
    return Reductions[PvNode][i][std::min(d, 63 * ONE_PLY)][std::min(mn, 63)];
  }

  // Skill structure is used to implement strength limit
  struct Skill {
    Skill(int l) : level(l) {}
    bool enabled() const { return level < 20; }
    bool time_to_pick(Depth depth) const { return depth / ONE_PLY == 1 + level; }
    Move best_move(size_t multiPV) { return best ? best : pick_best(multiPV); }
    Move pick_best(size_t multiPV);

    int level;
    Move best = MOVE_NONE;
  };

  // EasyMoveManager structure is used to detect an 'easy move'. When the PV is
  // stable across multiple search iterations, we can quickly return the best move.
  struct EasyMoveManager {

    void clear() {
      stableCnt = 0;
      expectedPosKey = 0;
      pv[0] = pv[1] = pv[2] = MOVE_NONE;
    }

    Move get(Key key) const {
      return expectedPosKey == key ? pv[2] : MOVE_NONE;
    }

    void update(Position& pos, const std::vector<Move>& newPv) {

      assert(newPv.size() >= 3);

      // Keep track of how many times in a row the 3rd ply remains stable
      stableCnt = (newPv[2] == pv[2]) ? stableCnt + 1 : 0;

      if (!std::equal(newPv.begin(), newPv.begin() + 3, pv))
      {
          std::copy(newPv.begin(), newPv.begin() + 3, pv);

          StateInfo st[2];
          pos.do_move(newPv[0], st[0], pos.gives_check(newPv[0], CheckInfo(pos)));
          pos.do_move(newPv[1], st[1], pos.gives_check(newPv[1], CheckInfo(pos)));
          expectedPosKey = pos.key();
          pos.undo_move(newPv[1]);
          pos.undo_move(newPv[0]);
      }
    }

    int stableCnt;
    Key expectedPosKey;
    Move pv[3];
  };

  // Set of rows with half bits set to 1 and half to 0. It is used to allocate
  // the search depths across the threads.
  typedef std::vector<int> Row;

  const Row HalfDensity[] = {
    {0, 1},
    {1, 0},
    {0, 0, 1, 1},
    {0, 1, 1, 0},
    {1, 1, 0, 0},
    {1, 0, 0, 1},
    {0, 0, 0, 1, 1, 1},
    {0, 0, 1, 1, 1, 0},
    {0, 1, 1, 1, 0, 0},
    {1, 1, 1, 0, 0, 0},
    {1, 1, 0, 0, 0, 1},
    {1, 0, 0, 0, 1, 1},
    {0, 0, 0, 0, 1, 1, 1, 1},
    {0, 0, 0, 1, 1, 1, 1, 0},
    {0, 0, 1, 1, 1, 1, 0 ,0},
    {0, 1, 1, 1, 1, 0, 0 ,0},
    {1, 1, 1, 1, 0, 0, 0 ,0},
    {1, 1, 1, 0, 0, 0, 0 ,1},
    {1, 1, 0, 0, 0, 0, 1 ,1},
    {1, 0, 0, 0, 0, 1, 1 ,1},
  };

  const size_t HalfDensitySize = std::extent<decltype(HalfDensity)>::value;

  EasyMoveManager EasyMove;
  bool study = Options["Study"];
  Value DrawValue[COLOR_NB];
  CounterMoveHistoryStats CounterMoveHistory;

  template <NodeType NT>
  Value search(Position& pos, Stack* ss, Value alpha, Value beta, Depth depth, bool cutNode);

  template <NodeType NT, bool InCheck>
  Value qsearch(Position& pos, Stack* ss, Value alpha, Value beta, Depth depth);

  Value value_to_tt(Value v, int ply);
  Value value_from_tt(Value v, int ply);
  void update_pv(Move* pv, Move move, Move* childPv);
  void update_stats(const Position& pos, Stack* ss, Move move, Depth depth, Move* quiets, int quietsCnt);
  void check_time();

} // namespace


/// Search::init() is called during startup to initialize various lookup tables

void Search::init() {

  for (int imp = 0; imp <= 1; ++imp)
      for (int d = 1; d < 64; ++d)
          for (int mc = 1; mc < 64; ++mc)
          {
              double r = log(d) * log(mc) / 2;
              if (r < 0.80)
                continue;

              Reductions[NonPV][imp][d][mc] = int(std::round(r)) * ONE_PLY;
              Reductions[PV][imp][d][mc] = std::max(Reductions[NonPV][imp][d][mc] - ONE_PLY, DEPTH_ZERO);

              // Increase reduction for non-PV nodes when eval is not improving
              if (!imp && Reductions[NonPV][imp][d][mc] >= 2 * ONE_PLY)
                Reductions[NonPV][imp][d][mc] += ONE_PLY;
          }

  for (int d = 0; d < 16; ++d)
  {
      FutilityMoveCounts[0][d] = int(2.4 + 0.773 * pow(d + 0.00, 1.8));
      FutilityMoveCounts[1][d] = int(2.9 + 1.045 * pow(d + 0.49, 1.8));
  }
}


/// Search::clear() resets search state to zero, to obtain reproducible results

void Search::clear() {

  TT.clear();
  CounterMoveHistory.clear();

  for (Thread* th : Threads)
  {
      th->history.clear();
      th->counterMoves.clear();
      th->fromTo.clear();
  }

  Threads.main()->previousScore = VALUE_INFINITE;
}


/// Search::perft() is our utility to verify move generation. All the leaf nodes
/// up to the given depth are generated and counted, and the sum is returned.
template<bool Root>
uint64_t Search::perft(Position& pos, Depth depth) {

  StateInfo st;
  uint64_t cnt, nodes = 0;
  CheckInfo ci(pos);
  const bool leaf = (depth == 2 * ONE_PLY);

  for (const auto& m : MoveList<LEGAL>(pos))
  {
      if (Root && depth <= ONE_PLY)
          cnt = 1, nodes++;
      else
      {
          pos.do_move(m, st, pos.gives_check(m, ci));
          cnt = leaf ? MoveList<LEGAL>(pos).size() : perft<false>(pos, depth - ONE_PLY);
          nodes += cnt;
          pos.undo_move(m);
      }
      if (Root)
          sync_cout << UCI::move(m, pos.is_chess960()) << ": " << cnt << sync_endl;
  }
  return nodes;
}

template uint64_t Search::perft<true>(Position&, Depth);


/// MainThread::search() is called by the main thread when the program receives
/// the UCI 'go' command. It searches from the root position and outputs the "bestmove".

void MainThread::search() {

  Color us = rootPos.side_to_move();
  Time.init(Limits, us, rootPos.game_ply());

  int contempt = Options["Contempt"] * PawnValueEg / 100; // From centipawns
  DrawValue[ us] = VALUE_DRAW - Value(contempt);
  DrawValue[~us] = VALUE_DRAW + Value(contempt);

  if (rootMoves.empty())
  {
      rootMoves.push_back(RootMove(MOVE_NONE));
      sync_cout << "info depth 0 score "
                << UCI::value(rootPos.checkers() ? -VALUE_MATE : VALUE_DRAW)
                << sync_endl;
  }
  else
  {
      for (Thread* th : Threads)
          if (th != this)
              th->start_searching();

      Thread::search(); // Let's start searching!
  }

  // When playing in 'nodes as time' mode, subtract the searched nodes from
  // the available ones before exiting.
  if (Limits.npmsec)
      Time.availableNodes += Limits.inc[us] - Threads.nodes_searched();

  // When we reach the maximum depth, we can arrive here without a raise of
  // Signals.stop. However, if we are pondering or in an infinite search,
  // the UCI protocol states that we shouldn't print the best move before the
  // GUI sends a "stop" or "ponderhit" command. We therefore simply wait here
  // until the GUI sends one of those commands (which also raises Signals.stop).
  if (!Signals.stop && (Limits.ponder || Limits.infinite))
  {
      Signals.stopOnPonderhit = true;
      wait(Signals.stop);
  }

  // Stop the threads if not already stopped
  Signals.stop = true;

  // Wait until all threads have finished
  for (Thread* th : Threads)
      if (th != this)
          th->wait_for_search_finished();

  // Check if there are threads with a better score than main thread
  Thread* bestThread = this;
  if (   !this->easyMovePlayed
      &&  Options["MultiPV"] == 1
      && !Limits.depth
      && !Skill(Options["Skill Level"]).enabled()
      &&  rootMoves[0].pv[0] != MOVE_NONE)
  {
      for (Thread* th : Threads)
          if (   th->completedDepth > bestThread->completedDepth
              && th->rootMoves[0].score > bestThread->rootMoves[0].score)
              bestThread = th;
  }

  previousScore = bestThread->rootMoves[0].score;

  // Send new PV when needed
  if (bestThread != this)
      sync_cout << UCI::pv(bestThread->rootPos, bestThread->completedDepth, -VALUE_INFINITE, VALUE_INFINITE) << sync_endl;

  sync_cout << "bestmove " << UCI::move(bestThread->rootMoves[0].pv[0], rootPos.is_chess960());

  if (bestThread->rootMoves[0].pv.size() > 1 || bestThread->rootMoves[0].extract_ponder_from_tt(rootPos))
      std::cout << " ponder " << UCI::move(bestThread->rootMoves[0].pv[1], rootPos.is_chess960());

  std::cout << sync_endl;
}


// Thread::search() is the main iterative deepening loop. It calls search()
// repeatedly with increasing depth until the allocated thinking time has been
// consumed, the user stops the search, or the maximum search depth is reached.

void Thread::search() {

  Stack stack[MAX_PLY+7], *ss = stack+5; // To allow referencing (ss-5) and (ss+2)
  Value bestValue, alpha, beta, delta;
  Move easyMove = MOVE_NONE;
  MainThread* mainThread = (this == Threads.main() ? Threads.main() : nullptr);

  std::memset(ss-5, 0, 8 * sizeof(Stack));

  bestValue = delta = alpha = -VALUE_INFINITE;
  beta = VALUE_INFINITE;
  completedDepth = DEPTH_ZERO;

  if (mainThread)
  {
      easyMove = EasyMove.get(rootPos.key());
      EasyMove.clear();
      mainThread->easyMovePlayed = mainThread->failedLow = false;
      mainThread->bestMoveChanges = 0;
      TT.new_search();
  }

  size_t multiPV = Options["MultiPV"];
  Skill skill(Options["Skill Level"]);

  // When playing with strength handicap enable MultiPV search that we will
  // use behind the scenes to retrieve a set of possible moves.
  if (skill.enabled())
      multiPV = std::max(multiPV, (size_t)4);

  multiPV = std::min(multiPV, rootMoves.size());

  // Iterative deepening loop until requested to stop or the target depth is reached.
  while (++rootDepth < DEPTH_MAX && !Signals.stop && (!Limits.depth || Threads.main()->rootDepth <= Limits.depth))
  {
      // Set up the new depths for the helper threads skipping on average every
      // 2nd ply (using a half-density matrix).
      if (!mainThread)
      {
          const Row& row = HalfDensity[(idx - 1) % HalfDensitySize];
          if (row[(rootDepth + rootPos.game_ply()) % row.size()])
             continue;
      }

      // Age out PV variability metric
      if (mainThread)
          mainThread->bestMoveChanges *= 0.505, mainThread->failedLow = false;

      // Save the last iteration's scores before first PV line is searched and
      // all the move scores except the (new) PV are set to -VALUE_INFINITE.
      for (RootMove& rm : rootMoves)
          rm.previousScore = rm.score;

      // MultiPV loop. We perform a full root search for each PV line
      for (PVIdx = 0; PVIdx < multiPV && !Signals.stop; ++PVIdx)
      {
          // Reset aspiration window starting size
          if (rootDepth >= 5 * ONE_PLY)
          {
              delta = Value(18);
              alpha = std::max(rootMoves[PVIdx].previousScore - delta,-VALUE_INFINITE);
              beta  = std::min(rootMoves[PVIdx].previousScore + delta, VALUE_INFINITE);
          }

          // Start with a small aspiration window and, in the case of a fail
          // high/low, re-search with a bigger window until we're not failing
          // high/low anymore.
          while (true)
          {
              bestValue = ::search<PV>(rootPos, ss, alpha, beta, rootDepth, false);

              // Bring the best move to the front. It is critical that sorting
              // is done with a stable algorithm because all the values but the
              // first and eventually the new best one are set to -VALUE_INFINITE
              // and we want to keep the same order for all the moves except the
              // new PV that goes to the front. Note that in case of MultiPV
              // search the already searched PV lines are preserved.
              std::stable_sort(rootMoves.begin() + PVIdx, rootMoves.end());

              // If search has been stopped, break immediately. Sorting and
              // writing PV back to TT is safe because RootMoves is still
              // valid, although it refers to the previous iteration.
              if (Signals.stop)
                  break;

              // When failing high/low give some update (without cluttering
              // the UI) before a re-search.
              if (   mainThread
                  && multiPV == 1
                  && (bestValue <= alpha || bestValue >= beta)
                  && Time.elapsed() > 3000)
                  sync_cout << UCI::pv(rootPos, rootDepth, alpha, beta) << sync_endl;

              // In case of failing low/high increase aspiration window and
              // re-search, otherwise exit the loop.
              if (bestValue <= alpha)
              {
                  beta = (alpha + beta) / 2;
                  alpha = std::max(bestValue - delta, -VALUE_INFINITE);

                  if (mainThread)
                  {
                      mainThread->failedLow = true;
                      Signals.stopOnPonderhit = false;
                  }
              }
              else if (bestValue >= beta)
              {
                  alpha = (alpha + beta) / 2;
                  beta = std::min(bestValue + delta, VALUE_INFINITE);
              }
              else
                  break;

              delta += delta / 4 + 5;

              assert(alpha >= -VALUE_INFINITE && beta <= VALUE_INFINITE);
          }

          // Sort the PV lines searched so far and update the GUI
          std::stable_sort(rootMoves.begin(), rootMoves.begin() + PVIdx + 1);

          if (!mainThread)
              continue;

          if (Signals.stop)
              sync_cout << "info nodes " << Threads.nodes_searched()
                        << " time " << Time.elapsed() << sync_endl;

          else if (PVIdx + 1 == multiPV || Time.elapsed() > 3000)
              sync_cout << UCI::pv(rootPos, rootDepth, alpha, beta) << sync_endl;
      }

      if (!Signals.stop)
          completedDepth = rootDepth;

      if (!mainThread)
          continue;

      // If skill level is enabled and time is up, pick a sub-optimal best move
      if (skill.enabled() && skill.time_to_pick(rootDepth))
          skill.pick_best(multiPV);

      // Have we found a "mate in x"?
      if (   Limits.mate
          && bestValue >= VALUE_MATE_IN_MAX_PLY
          && VALUE_MATE - bestValue <= 2 * Limits.mate)
          Signals.stop = true;

      // Do we have time for the next iteration? Can we stop searching now?
      if (Limits.use_time_management())
      {
          if (!Signals.stop && !Signals.stopOnPonderhit)
          {
              // Stop the search if only one legal move is available, or if all
              // of the available time has been used, or if we matched an easyMove
              // from the previous search and just did a fast verification.
              const int F[] = { mainThread->failedLow,
                                bestValue - mainThread->previousScore };

              int improvingFactor = std::max(229, std::min(715, 357 + 119 * F[0] - 6 * F[1]));
              double unstablePvFactor = 1 + mainThread->bestMoveChanges;

              bool doEasyMove =   rootMoves[0].pv[0] == easyMove
                               && mainThread->bestMoveChanges < 0.03
                               && Time.elapsed() > Time.optimum() * 5 / 42;

              if (   rootMoves.size() == 1
                  || Time.elapsed() > Time.optimum() * unstablePvFactor * improvingFactor / 628
                  || (mainThread->easyMovePlayed = doEasyMove))
              {
                  // If we are allowed to ponder do not stop the search now but
                  // keep pondering until the GUI sends "ponderhit" or "stop".
                  if (Limits.ponder)
                      Signals.stopOnPonderhit = true;
                  else
                      Signals.stop = true;
              }
          }

          if (rootMoves[0].pv.size() >= 3)
              EasyMove.update(rootPos, rootMoves[0].pv);
          else
              EasyMove.clear();
      }
  }

  if (!mainThread)
      return;

  // Clear any candidate easy move that wasn't stable for the last search
  // iterations; the second condition prevents consecutive fast moves.
  if (EasyMove.stableCnt < 6 || mainThread->easyMovePlayed)
      EasyMove.clear();

  // If skill level is enabled, swap best PV line with the sub-optimal one
  if (skill.enabled())
      std::swap(rootMoves[0], *std::find(rootMoves.begin(),
                rootMoves.end(), skill.best_move(multiPV)));
}


namespace {

  // search<>() is the main search function for both PV and non-PV nodes

  template <NodeType NT>
  Value search(Position& pos, Stack* ss, Value alpha, Value beta, Depth depth, bool cutNode) {

    const bool PvNode = NT == PV;
    const bool rootNode = PvNode && (ss-1)->ply == 0;

    assert(-VALUE_INFINITE <= alpha && alpha < beta && beta <= VALUE_INFINITE);
    assert(PvNode || (alpha == beta - 1));
    assert(DEPTH_ZERO < depth && depth < DEPTH_MAX);
    assert(!(PvNode && cutNode));

    Move pv[MAX_PLY+1], quietsSearched[64];
    StateInfo st;
    TTEntry* tte;
    Key posKey;
    Move ttMove, move, excludedMove, bestMove;
    Depth extension, newDepth, predictedDepth;
    Value bestValue, value, ttValue, eval, nullValue;
    bool ttHit, inCheck, givesCheck, singularExtensionNode, improving;
    bool captureOrPromotion, doFullDepthSearch, moveCountPruning;
    Piece moved_piece;
    int moveCount, quietCount;


    // Step 1. Initialize node
    Thread* thisThread = pos.this_thread();
    inCheck = pos.checkers();
    moveCount = quietCount =  ss->moveCount = 0;
    bestValue = -VALUE_INFINITE;
    ss->ply = (ss-1)->ply + 1;

    // Check for the available remaining time
    if (thisThread->resetCalls.load(std::memory_order_relaxed))
    {
        thisThread->resetCalls = false;
        thisThread->callsCnt = 0;
    }
    if (++thisThread->callsCnt > 4096)
    {
        for (Thread* th : Threads)
            th->resetCalls = true;

        check_time();
    }

    // Used to send selDepth info to GUI
    if (PvNode && thisThread->maxPly < ss->ply)
        thisThread->maxPly = ss->ply;

    if (!rootNode)
    {
        // Step 2. Check for aborted search and immediate draw
        if (Signals.stop.load(std::memory_order_relaxed) || pos.is_draw() || ss->ply >= MAX_PLY)
            return ss->ply >= MAX_PLY && !inCheck ? evaluate(pos)
                                                  : DrawValue[pos.side_to_move()];

        // Step 3. Mate distance pruning. Even if we mate at the next move our score
        // would be at best mate_in(ss->ply+1), but if alpha is already bigger because
        // a shorter mate was found upward in the tree then there is no need to search
        // because we will never beat the current alpha. Same logic but with reversed
        // signs applies also in the opposite condition of being mated instead of giving
        // mate. In this case return a fail-high score.
        alpha = std::max(mated_in(ss->ply), alpha);
        beta = std::min(mate_in(ss->ply+1), beta);
        if (alpha >= beta)
            return alpha;
    }

    assert(0 <= ss->ply && ss->ply < MAX_PLY);

    ss->currentMove = (ss+1)->excludedMove = bestMove = MOVE_NONE;
    ss->counterMoves = nullptr;
    (ss+1)->skipEarlyPruning = false;
    (ss+2)->killers[0] = (ss+2)->killers[1] = MOVE_NONE;

    // Step 4. Transposition table lookup. We don't want the score of a partial
    // search to overwrite a previous full search TT value, so we use a different
    // position key in case of an excluded move.
    excludedMove = ss->excludedMove;
    posKey = excludedMove ? pos.exclusion_key() : pos.key();
    tte = TT.probe(posKey, ttHit);
    ttValue = ttHit ? value_from_tt(tte->value(), ss->ply) : VALUE_NONE;
    ttMove =  rootNode ? thisThread->rootMoves[thisThread->PVIdx].pv[0]
            : ttHit    ? tte->move() : MOVE_NONE;

    // At non-PV nodes we check for an early TT cutoff
    if (  !PvNode
        && ttHit
        && tte->depth() >= depth
        && ttValue != VALUE_NONE // Possible in case of TT access race
        && (ttValue >= beta ? (tte->bound() & BOUND_LOWER)
                            : (tte->bound() & BOUND_UPPER)))
    {
        ss->currentMove = ttMove; // Can be MOVE_NONE

        // If ttMove is quiet, update killers, history, counter move on TT hit
        if (ttValue >= beta && ttMove && !pos.capture_or_promotion(ttMove))
            update_stats(pos, ss, ttMove, depth, nullptr, 0);

        return ttValue;
    }

    // Step 4a. Tablebase probe
    if (!rootNode && TB::Cardinality)
    {
        int piecesCnt = popcount(pos.pieces());

        if (    piecesCnt <= TB::Cardinality
            && (piecesCnt <  TB::Cardinality || depth >= TB::ProbeDepth)
            &&  pos.rule50_count() == 0
            && !pos.can_castle(ANY_CASTLING))
        {
            int found, v = Tablebases::probe_wdl(pos, &found);

            if (found)
            {
                TB::Hits++;

                int drawScore = TB::UseRule50 ? 1 : 0;

                if (    abs(v) <= drawScore
                    || !ttHit
                    || (v < -drawScore && ttValue > -VALUE_KNOWN_WIN)
                    || (v >  drawScore && ttValue <  VALUE_KNOWN_WIN))
                {
                    value =  v < -drawScore ? -VALUE_MATE_IN_MAX_PLY + ss->ply + (pos.non_pawn_material(pos.side_to_move()) - pos.non_pawn_material(~pos.side_to_move())) / 256
                           : v >  drawScore ?  VALUE_MATE_IN_MAX_PLY - ss->ply + (pos.non_pawn_material(pos.side_to_move()) - pos.non_pawn_material(~pos.side_to_move())) / 256
                                            :  VALUE_DRAW + v * drawScore;

                    tte->save(posKey, value_to_tt(value, ss->ply),
                              v > drawScore ? BOUND_LOWER : v < -drawScore ? BOUND_UPPER : BOUND_EXACT,
                              depth, MOVE_NONE, VALUE_NONE, TT.generation());

                    if (abs(v) <= drawScore)
                        return value;
                }
            }
        }
    }

    // Step 5. Evaluate the position statically
    if (inCheck)
    {
        ss->staticEval = eval = VALUE_NONE;
        goto moves_loop;
    }

    else if (ttHit)
    {
        // Never assume anything on values stored in TT
        if ((ss->staticEval = eval = tte->eval()) == VALUE_NONE)
            eval = ss->staticEval = evaluate(pos);

        // Can ttValue be used as a better position evaluation?
        if (ttValue != VALUE_NONE)
            if (tte->bound() & (ttValue > eval ? BOUND_LOWER : BOUND_UPPER))
                eval = ttValue;
    }
    else
    {
        eval = ss->staticEval =
        (ss-1)->currentMove != MOVE_NULL ? evaluate(pos)
                                         : -(ss-1)->staticEval + 2 * Eval::Tempo;

        tte->save(posKey, VALUE_NONE, BOUND_NONE, DEPTH_NONE, MOVE_NONE,
                  ss->staticEval, TT.generation());
    }

    if (ss->skipEarlyPruning)
        goto moves_loop;

    // Step 6. Razoring (skipped when in check)
    if (   !PvNode
        &&  depth < 4 * ONE_PLY
        &&  eval + razor_margin[depth] <= alpha
        &&  ttMove == MOVE_NONE
        &&  abs(eval) < 2 * VALUE_KNOWN_WIN)
    {
        if (   depth <= ONE_PLY
            && eval + razor_margin[3 * ONE_PLY] <= alpha)
            return qsearch<NonPV, false>(pos, ss, alpha, beta, DEPTH_ZERO);

        Value ralpha = alpha - razor_margin[depth];
        Value v = qsearch<NonPV, false>(pos, ss, ralpha, ralpha+1, DEPTH_ZERO);
        if (v <= ralpha)
            return v;
    }

    // Step 7. Futility pruning: child node (skipped when in check)
    if (   !PvNode
        &&  depth < 7 * ONE_PLY
        &&  eval - futility_margin(depth) >= beta
        &&  eval < VALUE_KNOWN_WIN  // Do not return unproven wins
        &&  pos.non_pawn_material(pos.side_to_move())
        &&  pos.non_pawn_material(~pos.side_to_move()))
        return eval - futility_margin(depth);

    // Step 8. Null move search with verification search (is omitted in PV nodes)
    if (   !PvNode
        &&  eval >= beta
        && (ss->staticEval >= beta - 35 * (depth / ONE_PLY - 6) || depth >= 13 * ONE_PLY)
        &&  abs(eval) < 2 * VALUE_KNOWN_WIN
        &&  pos.non_pawn_material(pos.side_to_move())
        &&  pos.non_pawn_material(~pos.side_to_move())
        && !(depth > 4 * ONE_PLY && (MoveList<LEGAL, KING>(pos).size() < 1 || MoveList<LEGAL>(pos).size() < 6)))
    {
        ss->currentMove = MOVE_NULL;
        ss->counterMoves = nullptr;

        assert(eval - beta >= 0);

        // Null move dynamic reduction based on depth and value
        Depth R = ((823 + 67 * depth) / 256 + std::min((eval - beta) / PawnValueMg, 3)) * ONE_PLY;

        pos.do_null_move(st);
        (ss+1)->skipEarlyPruning = true;
        nullValue = depth-R < ONE_PLY ? -qsearch<NonPV, false>(pos, ss+1, -beta, -beta+1, DEPTH_ZERO)
                                      : - search<NonPV>(pos, ss+1, -beta, -beta+1, depth-R, !cutNode);
        (ss+1)->skipEarlyPruning = false;
        pos.undo_null_move();

        if (nullValue >= beta)
        {
            // Do not return unproven mate scores
            if (nullValue >= VALUE_MATE_IN_MAX_PLY)
                nullValue = beta;

            if (depth < 12 * ONE_PLY && abs(beta) < VALUE_KNOWN_WIN)
                return nullValue;

            // Do verification search at high depths
            ss->skipEarlyPruning = true;
            Value v = depth-R < ONE_PLY ? qsearch<NonPV, false>(pos, ss, beta-1, beta, DEPTH_ZERO)
                                        :  search<NonPV>(pos, ss, beta-1, beta, depth-R, false);
            ss->skipEarlyPruning = false;

            if (v >= beta)
                return nullValue;
        }
    }

    // Step 9. ProbCut (skipped when in check)
    // If we have a very good capture (i.e. SEE > seeValues[captured_piece_type])
    // and a reduced search returns a value much above beta, we can (almost)
    // safely prune the previous move.
    if (   !PvNode
        &&  depth >= 5 * ONE_PLY
        &&  ss->ply % 2 == 1
        &&  abs(beta) < VALUE_MATE_IN_MAX_PLY
        &&  abs(eval) < 2 * VALUE_KNOWN_WIN)
    {
        Value rbeta = std::min(beta + 200, VALUE_INFINITE);
        Depth rdepth = depth - 4 * ONE_PLY;

        assert(rdepth >= ONE_PLY);
        assert((ss-1)->currentMove != MOVE_NONE);
        assert((ss-1)->currentMove != MOVE_NULL);

        MovePicker mp(pos, ttMove, PieceValue[MG][pos.captured_piece_type()]);
        CheckInfo ci(pos);

        while ((move = mp.next_move()) != MOVE_NONE)
            if (pos.legal(move, ci.pinned))
            {
                ss->currentMove = move;
                ss->counterMoves = &CounterMoveHistory[pos.moved_piece(move)][to_sq(move)];
                pos.do_move(move, st, pos.gives_check(move, ci));
                value = -search<NonPV>(pos, ss+1, -rbeta, -rbeta+1, rdepth, !cutNode);
                pos.undo_move(move);
                if (value >= rbeta)
                    return value;
            }
    }

    // Step 10. Internal iterative deepening (skipped when in check)
    if (    depth >= 6 * ONE_PLY
        && !ttMove
        && (PvNode || ss->staticEval + 256 >= beta))
    {
        ss->skipEarlyPruning = true;
        search<NT>(pos, ss, alpha, beta, 3 * depth / 4 - 2 * ONE_PLY, cutNode);
        ss->skipEarlyPruning = false;

        tte = TT.probe(posKey, ttHit);
        ttMove = ttHit ? tte->move() : MOVE_NONE;
    }

moves_loop: // When in check search starts from here

    const CounterMoveStats* cmh  = (ss-1)->counterMoves;
    const CounterMoveStats* fmh  = (ss-2)->counterMoves;
    const CounterMoveStats* fmh2 = (ss-4)->counterMoves;

    MovePicker mp(pos, ttMove, depth, ss);
    CheckInfo ci(pos);
    value = bestValue; // Workaround a bogus 'uninitialized' warning under gcc
    improving =   ss->staticEval >= (ss-2)->staticEval
            /* || ss->staticEval == VALUE_NONE Already implicit in the previous condition */
               ||(ss-2)->staticEval == VALUE_NONE;

    singularExtensionNode =   !rootNode
                           &&  depth >= 8 * ONE_PLY
                           &&  ttMove != MOVE_NONE
                       /*  &&  ttValue != VALUE_NONE Already implicit in the next condition */
                           &&  abs(ttValue) < VALUE_KNOWN_WIN
                           && !excludedMove // Recursive singular search is not allowed
                           && (tte->bound() & BOUND_LOWER)
                           &&  tte->depth() >= depth - 3 * ONE_PLY;

    // Step 11. Loop through moves
    // Loop through all pseudo-legal moves until no moves remain or a beta cutoff occurs
    while ((move = mp.next_move()) != MOVE_NONE)
    {
      assert(is_ok(move));

      if (move == excludedMove)
          continue;

      // At root obey the "searchmoves" option and skip moves not listed in Root
      // Move List. As a consequence any illegal move is also skipped. In MultiPV
      // mode we also skip PV moves which have been already searched.
      if (rootNode && !std::count(thisThread->rootMoves.begin() + thisThread->PVIdx,
                                  thisThread->rootMoves.end(), move))
          continue;

      ss->moveCount = ++moveCount;

      if (rootNode && thisThread == Threads.main() && Time.elapsed() > 3000)
          sync_cout << "info depth " << depth / ONE_PLY
                    << " currmove " << UCI::move(move, pos.is_chess960())
                    << " currmovenumber " << moveCount + thisThread->PVIdx << sync_endl;

      if (PvNode)
          (ss+1)->pv = nullptr;

      extension = DEPTH_ZERO;
      captureOrPromotion = pos.capture_or_promotion(move);
      moved_piece = pos.moved_piece(move);

      givesCheck =  type_of(move) == NORMAL && !ci.dcCandidates
                  ? ci.checkSquares[type_of(pos.piece_on(from_sq(move)))] & to_sq(move)
                  : pos.gives_check(move, ci);

      moveCountPruning =   depth < 16 * ONE_PLY
                        && moveCount >= FutilityMoveCounts[improving][depth];

      // Step 12. Extend checks
      if (    givesCheck
          && !moveCountPruning
          &&  pos.see_sign(move) >= VALUE_ZERO)
          extension = ONE_PLY;

      // Singular extension search. If all moves but one fail low on a search of
      // (alpha-s, beta-s), and just one fails high on (alpha, beta), then that move
      // is singular and should be extended. To verify this we do a reduced search
      // on all the other moves but the ttMove and if the result is lower than
      // ttValue minus a margin then we extend the ttMove.
      if (    singularExtensionNode
          &&  move == ttMove
          && !extension
          &&  pos.legal(move, ci.pinned))
      {
          Value rBeta = ttValue - 2 * depth / ONE_PLY;
          ss->excludedMove = move;
          ss->skipEarlyPruning = true;
          value = search<NonPV>(pos, ss, rBeta - 1, rBeta, depth / 2, cutNode);
          ss->skipEarlyPruning = false;
          ss->excludedMove = MOVE_NONE;

          if (value < rBeta)
              extension = ONE_PLY;
      }

      // Update the current move (this must be done after singular extension search)
      newDepth = depth - ONE_PLY + extension;

      // Step 13. Pruning at shallow depth
      if (   !PvNode
          && !captureOrPromotion
          && !inCheck
          && !givesCheck
          && !pos.advanced_pawn_push(move)
          &&  bestValue > VALUE_MATED_IN_MAX_PLY)
      {
          // Move count based pruning
          if (moveCountPruning)
              continue;

          predictedDepth = std::max(newDepth - reduction<PvNode>(improving, depth, moveCount), DEPTH_ZERO);

          // Countermoves based pruning
          if (   predictedDepth < 3 * ONE_PLY
              && move != ss->killers[0]
              && (!cmh  || (*cmh )[moved_piece][to_sq(move)] < VALUE_ZERO)
              && (!fmh  || (*fmh )[moved_piece][to_sq(move)] < VALUE_ZERO)
              && (!fmh2 || (*fmh2)[moved_piece][to_sq(move)] < VALUE_ZERO || (cmh && fmh)))
              continue;

          // Futility pruning: parent node
          if (   predictedDepth < 7 * ONE_PLY
              && ss->staticEval + 256 + 200 * predictedDepth / ONE_PLY <= alpha)
              continue;

          // Prune moves with negative SEE at low depths and below a decreasing
          // threshold at higher depths.
          if (predictedDepth < 8 * ONE_PLY)
          {
              Value see_v = predictedDepth < 4 * ONE_PLY ? VALUE_ZERO
                            : -PawnValueMg * 2 * int(predictedDepth - 3 * ONE_PLY);

              if (pos.see_sign(move) < see_v)
                  continue;
          }
      }

      // Speculative prefetch as early as possible
      prefetch(TT.first_entry(pos.key_after(move)));

      // Check for legality just before making the move
      if (!rootNode && !pos.legal(move, ci.pinned))
      {
          ss->moveCount = --moveCount;
          continue;
      }

      ss->currentMove = move;
      ss->counterMoves = &CounterMoveHistory[moved_piece][to_sq(move)];

      // Step 14. Make the move
      pos.do_move(move, st, givesCheck);

      // Step 15. Reduced depth search (LMR). If the move fails high it will be
      // re-searched at full depth.
      if (    depth >= 3 * ONE_PLY
          &&  moveCount > 1
<<<<<<< HEAD
          && !captureOrPromotion
          &&  thisThread->maxPly > depth
          && !(depth >= 16 * ONE_PLY && ss->ply <= 3 * ONE_PLY))
=======
          && (!captureOrPromotion || moveCountPruning))
>>>>>>> 5596492f
      {
          Depth r = reduction<PvNode>(improving, depth, moveCount);

          if (captureOrPromotion)
              r -= r ? ONE_PLY : DEPTH_ZERO;
          else
          {
              Value val = thisThread->history[moved_piece][to_sq(move)]
                         +    (cmh  ? (*cmh )[moved_piece][to_sq(move)] : VALUE_ZERO)
                         +    (fmh  ? (*fmh )[moved_piece][to_sq(move)] : VALUE_ZERO)
                         +    (fmh2 ? (*fmh2)[moved_piece][to_sq(move)] : VALUE_ZERO)
                         +    thisThread->fromTo.get(~pos.side_to_move(), move);

              // Increase reduction for cut nodes
              if (cutNode)
                  r += 2 * ONE_PLY;

              // Decrease reduction for moves that escape a capture. Filter out
              // castling moves, because they are coded as "king captures rook" and
              // hence break make_move(). Also use see() instead of see_sign(),
              // because the destination square is empty.
              else if (   type_of(move) == NORMAL
                       && type_of(pos.piece_on(to_sq(move))) != PAWN
                       && pos.see(make_move(to_sq(move), from_sq(move))) < VALUE_ZERO)
                  r -= 2 * ONE_PLY;

              // Decrease/increase reduction for moves with a good/bad history
              int rHist = (val - 10000) / 20000;
              r = std::max(DEPTH_ZERO, r - rHist * ONE_PLY);
          }

          if (study && ss->ply < depth / 2 - ONE_PLY)
              r = DEPTH_ZERO;

          Depth d = std::max(newDepth - r, ONE_PLY);

          value = -search<NonPV>(pos, ss+1, -(alpha+1), -alpha, d, true);

          doFullDepthSearch = (value > alpha && d != newDepth);
      }
      else
          doFullDepthSearch = !PvNode || moveCount > 1;

      // Step 16. Full depth search when LMR is skipped or fails high
      if (doFullDepthSearch)
          value = newDepth <   ONE_PLY ?
                            givesCheck ? -qsearch<NonPV,  true>(pos, ss+1, -(alpha+1), -alpha, DEPTH_ZERO)
                                       : -qsearch<NonPV, false>(pos, ss+1, -(alpha+1), -alpha, DEPTH_ZERO)
                                       : - search<NonPV>(pos, ss+1, -(alpha+1), -alpha, newDepth, !cutNode);

      // For PV nodes only, do a full PV search on the first move or after a fail
      // high (in the latter case search only if value < beta), otherwise let the
      // parent node fail low with value <= alpha and try another move.
      if (PvNode && (moveCount == 1 || (value > alpha && (rootNode || value < beta))))
      {
          (ss+1)->pv = pv;
          (ss+1)->pv[0] = MOVE_NONE;

          value = newDepth <   ONE_PLY ?
                            givesCheck ? -qsearch<PV,  true>(pos, ss+1, -beta, -alpha, DEPTH_ZERO)
                                       : -qsearch<PV, false>(pos, ss+1, -beta, -alpha, DEPTH_ZERO)
                                       : - search<PV>(pos, ss+1, -beta, -alpha, newDepth, false);
      }

      // Step 17. Undo move
      pos.undo_move(move);

      assert(value > -VALUE_INFINITE && value < VALUE_INFINITE);

      // Step 18. Check for a new best move
      // Finished searching the move. If a stop occurred, the return value of
      // the search cannot be trusted, and we return immediately without
      // updating best move, PV and TT.
      if (Signals.stop.load(std::memory_order_relaxed))
          return VALUE_ZERO;

      if (rootNode)
      {
          RootMove& rm = *std::find(thisThread->rootMoves.begin(),
                                    thisThread->rootMoves.end(), move);

          // PV move or new best move ?
          if (moveCount == 1 || value > alpha)
          {
              rm.score = value;
              rm.pv.resize(1);

              assert((ss+1)->pv);

              for (Move* m = (ss+1)->pv; *m != MOVE_NONE; ++m)
                  rm.pv.push_back(*m);

              // We record how often the best move has been changed in each
              // iteration. This information is used for time management: When
              // the best move changes frequently, we allocate some more time.
              if (moveCount > 1 && thisThread == Threads.main())
                  ++static_cast<MainThread*>(thisThread)->bestMoveChanges;
          }
          else
              // All other moves but the PV are set to the lowest value: this is
              // not a problem when sorting because the sort is stable and the
              // move position in the list is preserved - just the PV is pushed up.
              rm.score = -VALUE_INFINITE;
      }

      if (value > bestValue)
      {
          bestValue = value;

          if (value > alpha)
          {
              // If there is an easy move for this position, clear it if unstable
              if (    PvNode
                  &&  thisThread == Threads.main()
                  &&  EasyMove.get(pos.key())
                  && (move != EasyMove.get(pos.key()) || moveCount > 1))
                  EasyMove.clear();

              bestMove = move;

              if (PvNode && !rootNode) // Update pv even in fail-high case
                  update_pv(ss->pv, move, (ss+1)->pv);

              if (PvNode && value < beta) // Update alpha! Always alpha < beta
                  alpha = value;
              else
              {
                  assert(value >= beta); // Fail high
                  break;
              }
          }
      }

      if (!captureOrPromotion && move != bestMove && quietCount < 64)
          quietsSearched[quietCount++] = move;
    }

    // The following condition would detect a stop only after move loop has been
    // completed. But in this case bestValue is valid because we have fully
    // searched our subtree, and we can anyhow save the result in TT.
    /*
       if (Signals.stop)
        return VALUE_DRAW;
    */

    // Step 20. Check for mate and stalemate
    // All legal moves have been searched and if there are no legal moves, it
    // must be a mate or a stalemate. If we are in a singular extension search then
    // return a fail low score.
    if (!moveCount)
        bestValue = excludedMove ? alpha
                   :     inCheck ? mated_in(ss->ply) : DrawValue[pos.side_to_move()];

    // Quiet best move: update killers, history and countermoves
    else if (bestMove && !pos.capture_or_promotion(bestMove))
        update_stats(pos, ss, bestMove, depth, quietsSearched, quietCount);

    // Bonus for prior countermove that caused the fail low
    else if (    depth >= 3 * ONE_PLY
             && !bestMove
             && !pos.captured_piece_type()
             && is_ok((ss-1)->currentMove))
    {
        Square prevSq = to_sq((ss-1)->currentMove);
        Value bonus = Value((depth / ONE_PLY) * (depth / ONE_PLY) + 2 * depth / ONE_PLY - 2);
        if ((ss-2)->counterMoves)
            (ss-2)->counterMoves->update(pos.piece_on(prevSq), prevSq, bonus);

        if ((ss-3)->counterMoves)
            (ss-3)->counterMoves->update(pos.piece_on(prevSq), prevSq, bonus);

        if ((ss-5)->counterMoves)
            (ss-5)->counterMoves->update(pos.piece_on(prevSq), prevSq, bonus);
    }

    tte->save(posKey, value_to_tt(bestValue, ss->ply),
              bestValue >= beta ? BOUND_LOWER :
              PvNode && bestMove ? BOUND_EXACT : BOUND_UPPER,
              depth, bestMove, ss->staticEval, TT.generation());

    assert(bestValue > -VALUE_INFINITE && bestValue < VALUE_INFINITE);

    return bestValue;
  }


  // qsearch() is the quiescence search function, which is called by the main
  // search function when the remaining depth is zero (or, to be more precise,
  // less than ONE_PLY).

  template <NodeType NT, bool InCheck>
  Value qsearch(Position& pos, Stack* ss, Value alpha, Value beta, Depth depth) {

    const bool PvNode = NT == PV;

    assert(InCheck == !!pos.checkers());
    assert(alpha >= -VALUE_INFINITE && alpha < beta && beta <= VALUE_INFINITE);
    assert(PvNode || (alpha == beta - 1));
    assert(depth <= DEPTH_ZERO);

    Move pv[MAX_PLY+1];
    StateInfo st;
    TTEntry* tte;
    Key posKey;
    Move ttMove, move, bestMove;
    Value bestValue, value, ttValue, futilityValue, futilityBase, oldAlpha;
    bool ttHit, givesCheck, evasionPrunable;
    Depth ttDepth;

    if (PvNode)
    {
        oldAlpha = alpha; // To flag BOUND_EXACT when eval above alpha and no available moves
        (ss+1)->pv = pv;
        ss->pv[0] = MOVE_NONE;
    }

    ss->currentMove = bestMove = MOVE_NONE;
    ss->ply = (ss-1)->ply + 1;

    // Check for an instant draw or if the maximum ply has been reached
    if (pos.is_draw() || ss->ply >= MAX_PLY)
        return ss->ply >= MAX_PLY && !InCheck ? evaluate(pos)
                                              : DrawValue[pos.side_to_move()];

    assert(0 <= ss->ply && ss->ply < MAX_PLY);

    // Decide whether or not to include checks: this fixes also the type of
    // TT entry depth that we are going to use. Note that in qsearch we use
    // only two types of depth in TT: DEPTH_QS_CHECKS or DEPTH_QS_NO_CHECKS.
    ttDepth = InCheck || depth >= DEPTH_QS_CHECKS ? DEPTH_QS_CHECKS
                                                  : DEPTH_QS_NO_CHECKS;

    // Transposition table lookup
    posKey = pos.key();
    tte = TT.probe(posKey, ttHit);
    ttMove = ttHit ? tte->move() : MOVE_NONE;
    ttValue = ttHit ? value_from_tt(tte->value(), ss->ply) : VALUE_NONE;

    if (  !PvNode
        && ttHit
        && tte->depth() >= ttDepth
        && ttValue != VALUE_NONE // Only in case of TT access race
        && (ttValue >= beta ? (tte->bound() &  BOUND_LOWER)
                            : (tte->bound() &  BOUND_UPPER)))
    {
        ss->currentMove = ttMove; // Can be MOVE_NONE
        return ttValue;
    }

    // Evaluate the position statically
    if (InCheck)
    {
        ss->staticEval = VALUE_NONE;
        bestValue = futilityBase = -VALUE_INFINITE;
    }
    else
    {
        if (ttHit)
        {
            // Never assume anything on values stored in TT
            if ((ss->staticEval = bestValue = tte->eval()) == VALUE_NONE)
                ss->staticEval = bestValue = evaluate(pos);

            // Can ttValue be used as a better position evaluation?
            if (ttValue != VALUE_NONE)
                if (tte->bound() & (ttValue > bestValue ? BOUND_LOWER : BOUND_UPPER))
                    bestValue = ttValue;
        }
        else
            ss->staticEval = bestValue =
            (ss-1)->currentMove != MOVE_NULL ? evaluate(pos)
                                             : -(ss-1)->staticEval + 2 * Eval::Tempo;

        // Stand pat. Return immediately if static value is at least beta
        if (bestValue >= beta)
        {
            if (!ttHit)
                tte->save(pos.key(), value_to_tt(bestValue, ss->ply), BOUND_LOWER,
                          DEPTH_NONE, MOVE_NONE, ss->staticEval, TT.generation());

            return bestValue;
        }

        if (PvNode && bestValue > alpha)
            alpha = bestValue;

        futilityBase = bestValue + 128;
    }

    // Initialize a MovePicker object for the current position, and prepare
    // to search the moves. Because the depth is <= 0 here, only captures,
    // queen promotions and checks (only if depth >= DEPTH_QS_CHECKS) will
    // be generated.
    MovePicker mp(pos, ttMove, depth, to_sq((ss-1)->currentMove));
    CheckInfo ci(pos);

    // Loop through the moves until no moves remain or a beta cutoff occurs
    while ((move = mp.next_move()) != MOVE_NONE)
    {
      assert(is_ok(move));

      givesCheck =  type_of(move) == NORMAL && !ci.dcCandidates
                  ? ci.checkSquares[type_of(pos.piece_on(from_sq(move)))] & to_sq(move)
                  : pos.gives_check(move, ci);

      // Futility pruning
      if (   !InCheck
          && !givesCheck
          &&  futilityBase > -VALUE_KNOWN_WIN
          && !pos.advanced_pawn_push(move))
      {
          assert(type_of(move) != ENPASSANT); // Due to !pos.advanced_pawn_push

          futilityValue = futilityBase + PieceValue[EG][pos.piece_on(to_sq(move))];

          if (futilityValue <= alpha)
          {
              bestValue = std::max(bestValue, futilityValue);
              continue;
          }

          if (futilityBase <= alpha && pos.see(move) <= VALUE_ZERO)
          {
              bestValue = std::max(bestValue, futilityBase);
              continue;
          }
      }

      // Detect non-capture evasions that are candidates to be pruned
      evasionPrunable =    InCheck
                       &&  bestValue > VALUE_MATED_IN_MAX_PLY
                       && !pos.capture(move);

      // Don't search moves with negative SEE values
      if (  (!InCheck || evasionPrunable)
          &&  type_of(move) != PROMOTION
          &&  pos.see_sign(move) < VALUE_ZERO)
          continue;

      // Speculative prefetch as early as possible
      prefetch(TT.first_entry(pos.key_after(move)));

      // Check for legality just before making the move
      if (!pos.legal(move, ci.pinned))
          continue;

      ss->currentMove = move;

      // Make and search the move
      pos.do_move(move, st, givesCheck);
      value = givesCheck ? -qsearch<NT,  true>(pos, ss+1, -beta, -alpha, depth - ONE_PLY)
                         : -qsearch<NT, false>(pos, ss+1, -beta, -alpha, depth - ONE_PLY);
      pos.undo_move(move);

      assert(value > -VALUE_INFINITE && value < VALUE_INFINITE);

      // Check for a new best move
      if (value > bestValue)
      {
          bestValue = value;

          if (value > alpha)
          {
              if (PvNode) // Update pv even in fail-high case
                  update_pv(ss->pv, move, (ss+1)->pv);

              if (PvNode && value < beta) // Update alpha here!
              {
                  alpha = value;
                  bestMove = move;
              }
              else // Fail high
              {
                  tte->save(posKey, value_to_tt(value, ss->ply), BOUND_LOWER,
                            ttDepth, move, ss->staticEval, TT.generation());

                  return value;
              }
          }
       }
    }

    // All legal moves have been searched. A special case: If we're in check
    // and no legal moves were found, it is checkmate.
    if (InCheck && bestValue == -VALUE_INFINITE)
        return mated_in(ss->ply); // Plies to mate from the root

    tte->save(posKey, value_to_tt(bestValue, ss->ply),
              PvNode && bestValue > oldAlpha ? BOUND_EXACT : BOUND_UPPER,
              ttDepth, bestMove, ss->staticEval, TT.generation());

    assert(bestValue > -VALUE_INFINITE && bestValue < VALUE_INFINITE);

    return bestValue;
  }


  // value_to_tt() adjusts a mate score from "plies to mate from the root" to
  // "plies to mate from the current position". Non-mate scores are unchanged.
  // The function is called before storing a value in the transposition table.

  Value value_to_tt(Value v, int ply) {

    assert(v != VALUE_NONE);

    return  v >= VALUE_MATE_IN_MAX_PLY  ? v + ply
          : v <= VALUE_MATED_IN_MAX_PLY ? v - ply : v;
  }


  // value_from_tt() is the inverse of value_to_tt(): It adjusts a mate score
  // from the transposition table (which refers to the plies to mate/be mated
  // from current position) to "plies to mate/be mated from the root".

  Value value_from_tt(Value v, int ply) {

    return  v == VALUE_NONE             ? VALUE_NONE
          : v >= VALUE_MATE_IN_MAX_PLY  ? v - ply
          : v <= VALUE_MATED_IN_MAX_PLY ? v + ply : v;
  }


  // update_pv() adds current move and appends child pv[]

  void update_pv(Move* pv, Move move, Move* childPv) {

    for (*pv++ = move; childPv && *childPv != MOVE_NONE; )
        *pv++ = *childPv++;
    *pv = MOVE_NONE;
  }


  // update_stats() updates killers, history, countermove and countermove plus
  // follow-up move history when a new quiet best move is found.

  void update_stats(const Position& pos, Stack* ss, Move move,
                    Depth depth, Move* quiets, int quietsCnt) {

    if (ss->killers[0] != move)
    {
        ss->killers[1] = ss->killers[0];
        ss->killers[0] = move;
    }

    Color c = pos.side_to_move();
    Value bonus = Value((depth / ONE_PLY) * (depth / ONE_PLY) + 2 * depth / ONE_PLY - 2);

    Square prevSq = to_sq((ss-1)->currentMove);
    CounterMoveStats* cmh  = (ss-1)->counterMoves;
    CounterMoveStats* fmh  = (ss-2)->counterMoves;
    CounterMoveStats* fmh2 = (ss-4)->counterMoves;
    Thread* thisThread = pos.this_thread();

    thisThread->history.update(pos.moved_piece(move), to_sq(move), bonus);
    thisThread->fromTo.update(c, move, bonus);

    if (cmh)
    {
        thisThread->counterMoves.update(pos.piece_on(prevSq), prevSq, move);
        cmh->update(pos.moved_piece(move), to_sq(move), bonus);
    }

    if (fmh)
        fmh->update(pos.moved_piece(move), to_sq(move), bonus);

    if (fmh2)
        fmh2->update(pos.moved_piece(move), to_sq(move), bonus);

    // Decrease all the other played quiet moves
    for (int i = 0; i < quietsCnt; ++i)
    {
        thisThread->history.update(pos.moved_piece(quiets[i]), to_sq(quiets[i]), -bonus);
        thisThread->fromTo.update(c, quiets[i], -bonus);

        if (cmh)
            cmh->update(pos.moved_piece(quiets[i]), to_sq(quiets[i]), -bonus);

        if (fmh)
            fmh->update(pos.moved_piece(quiets[i]), to_sq(quiets[i]), -bonus);

        if (fmh2)
            fmh2->update(pos.moved_piece(quiets[i]), to_sq(quiets[i]), -bonus);
    }

    // Extra penalty for a quiet TT move in previous ply when it gets refuted
    if ((ss-1)->moveCount == 1 && !pos.captured_piece_type())
    {
        if ((ss-2)->counterMoves)
            (ss-2)->counterMoves->update(pos.piece_on(prevSq), prevSq, -bonus - 2 * (depth + 1) / ONE_PLY - 1);

        if ((ss-3)->counterMoves)
            (ss-3)->counterMoves->update(pos.piece_on(prevSq), prevSq, -bonus - 2 * (depth + 1) / ONE_PLY - 1);

        if ((ss-5)->counterMoves)
            (ss-5)->counterMoves->update(pos.piece_on(prevSq), prevSq, -bonus - 2 * (depth + 1) / ONE_PLY - 1);
    }
  }


  // When playing with strength handicap, choose best move among a set of RootMoves
  // using a statistical rule dependent on 'level'. Idea by Heinz van Saanen.

  Move Skill::pick_best(size_t multiPV) {

    const RootMoves& rootMoves = Threads.main()->rootMoves;
    static PRNG rng(now()); // PRNG sequence should be non-deterministic

    // RootMoves are already sorted by score in descending order
    Value topScore = rootMoves[0].score;
    int delta = std::min(topScore - rootMoves[multiPV - 1].score, PawnValueMg);
    int weakness = 120 - 2 * level;
    int maxScore = -VALUE_INFINITE;

    // Choose best move. For each move score we add two terms, both dependent on
    // weakness. One is deterministic and bigger for weaker levels, and one is
    // random. Then we choose the move with the resulting highest score.
    for (size_t i = 0; i < multiPV; ++i)
    {
        // This is our magic formula
        int push = (  weakness * int(topScore - rootMoves[i].score)
                    + delta * (rng.rand<unsigned>() % weakness)) / 128;

        if (rootMoves[i].score + push > maxScore)
        {
            maxScore = rootMoves[i].score + push;
            best = rootMoves[i].pv[0];
        }
    }

    return best;
  }


  // check_time() is used to print debug info and, more importantly, to detect
  // when we are out of available time and thus stop the search.

  void check_time() {

    static TimePoint lastInfoTime = now();

    int elapsed = Time.elapsed();
    TimePoint tick = Limits.startTime + elapsed;

    if (tick - lastInfoTime >= 1000)
    {
        lastInfoTime = tick;
        dbg_print();
    }

    // An engine may not stop pondering until told so by the GUI
    if (Limits.ponder)
        return;

    if (   (Limits.use_time_management() && elapsed > Time.maximum() - 10)
        || (Limits.movetime && elapsed >= Limits.movetime)
        || (Limits.nodes && Threads.nodes_searched() >= Limits.nodes))
            Signals.stop = true;
  }

} // namespace


/// UCI::pv() formats PV information according to the UCI protocol. UCI requires
/// that all (if any) unsearched PV lines are sent using a previous search score.

string UCI::pv(const Position& pos, Depth depth, Value alpha, Value beta) {

  std::stringstream ss;
  int elapsed = Time.elapsed() + 1;
  const RootMoves& rootMoves = pos.this_thread()->rootMoves;
  size_t PVIdx = pos.this_thread()->PVIdx;
  size_t multiPV = std::min((size_t)Options["MultiPV"], rootMoves.size());
  uint64_t nodes_searched = Threads.nodes_searched();

  for (size_t i = 0; i < multiPV; ++i)
  {
      bool updated = (i <= PVIdx);

      if (depth == ONE_PLY && !updated)
          continue;

      Depth d = updated ? depth : depth - ONE_PLY;
      Value v = updated ? rootMoves[i].score : rootMoves[i].previousScore;

      bool tb = TB::RootInTB && abs(v) < VALUE_MATE - MAX_PLY;
      v = tb ? TB::Score : v;

      if (ss.rdbuf()->in_avail()) // Not at first line
          ss << "\n";

      ss << "info"
         << " depth "    << d / ONE_PLY
         << " seldepth " << pos.this_thread()->maxPly
         << " multipv "  << i + 1
         << " score "    << UCI::value(v);

      if (!tb && i == PVIdx)
          ss << (v >= beta ? " lowerbound" : v <= alpha ? " upperbound" : "");

      ss << " nodes "    << nodes_searched
         << " nps "      << nodes_searched * 1000 / elapsed;

      if (elapsed > 1000) // Earlier makes little sense
          ss << " hashfull " << TT.hashfull();

      ss << " tbhits "   << TB::Hits
         << " time "     << elapsed
         << " pv";

      for (Move m : rootMoves[i].pv)
          ss << " " << UCI::move(m, pos.is_chess960());
  }

  return ss.str();
}


/// RootMove::extract_ponder_from_tt() is called in case we have no ponder move
/// before exiting the search, for instance, in case we stop the search during a
/// fail high at root. We try hard to have a ponder move to return to the GUI,
/// otherwise in case of 'ponder on' we have nothing to think on.

bool RootMove::extract_ponder_from_tt(Position& pos)
{
    StateInfo st;
    bool ttHit;

    assert(pv.size() == 1);

    pos.do_move(pv[0], st, pos.gives_check(pv[0], CheckInfo(pos)));
    TTEntry* tte = TT.probe(pos.key(), ttHit);

    if (ttHit)
    {
        Move m = tte->move(); // Local copy to be SMP safe
        if (MoveList<LEGAL>(pos).contains(m))
            pv.push_back(m);
    }

    pos.undo_move(pv[0]);
    return pv.size() > 1;
}

void Tablebases::filter_root_moves(Position& pos, Search::RootMoves& rootMoves) {

    Hits = 0;
    RootInTB = false;
    UseRule50 = Options["Syzygy50MoveRule"];
    ProbeDepth = Options["SyzygyProbeDepth"] * ONE_PLY;
    Cardinality = Options["SyzygyProbeLimit"];

    // Skip TB probing when no TB found: !TBLargest -> !TB::Cardinality
    if (Cardinality > MaxCardinality)
    {
        Cardinality = MaxCardinality;
        ProbeDepth = DEPTH_ZERO;
    }

    if (Cardinality < popcount(pos.pieces()) || pos.can_castle(ANY_CASTLING))
        return;

    // If the current root position is in the tablebases, then RootMoves
    // contains only moves that preserve the draw or the win.
    RootInTB = root_probe(pos, rootMoves, TB::Score);

    if (!RootInTB) // If DTZ tables are missing, use WDL tables as a fallback
        RootInTB = root_probe_wdl(pos, rootMoves, TB::Score);

    if (RootInTB)
    {
        Hits = rootMoves.size();

        if (!UseRule50)
            TB::Score =  TB::Score > VALUE_DRAW ?  VALUE_MATE - MAX_PLY - 1
                       : TB::Score < VALUE_DRAW ? -VALUE_MATE + MAX_PLY + 1
                                                :  VALUE_DRAW;
    }
}<|MERGE_RESOLUTION|>--- conflicted
+++ resolved
@@ -977,13 +977,9 @@
       // re-searched at full depth.
       if (    depth >= 3 * ONE_PLY
           &&  moveCount > 1
-<<<<<<< HEAD
-          && !captureOrPromotion
+          && (!captureOrPromotion || moveCountPruning)
           &&  thisThread->maxPly > depth
           && !(depth >= 16 * ONE_PLY && ss->ply <= 3 * ONE_PLY))
-=======
-          && (!captureOrPromotion || moveCountPruning))
->>>>>>> 5596492f
       {
           Depth r = reduction<PvNode>(improving, depth, moveCount);
 
