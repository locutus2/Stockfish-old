--- conflicted
+++ resolved
@@ -523,7 +523,7 @@
   blockedstorm_eg[0] = 0;
   blockedstorm_eg[1] = 0;
   Score bonus = make_score(5, 5);
-  Score PBlockedStorm = make_score(Tuning::getParam(IBlockedStormMG), Tuning::getParam(IBlockedStormEG));
+  //Score PBlockedStorm = make_score(Tuning::getParam(IBlockedStormMG), Tuning::getParam(IBlockedStormEG));
 
   File center = Utility::clamp(file_of(ksq), FILE_B, FILE_G);
   for (File f = File(center - 1); f <= File(center + 1); ++f)
@@ -538,11 +538,10 @@
       bonus += make_score(ShelterStrength[d][ourRank], 0);
 
       if (ourRank && (ourRank == theirRank - 1))
-<<<<<<< HEAD
       {
-                Score PBlockedStormF = 
-		  	make_score(Tuning::getParam(IBlockedStormFMG[d]), Tuning::getParam(IBlockedStormFEG[d]));
-          bonus -= PBlockedStormF * int(theirRank == RANK_3);
+                //Score PBlockedStormF = 
+		 // 	make_score(Tuning::getParam(IBlockedStormFMG[d]), Tuning::getParam(IBlockedStormFEG[d]));
+      //    bonus -= PBlockedStormF * int(theirRank == RANK_3);
 	  blockedstormf_mg[d] -= int(theirRank == RANK_3);
 	  blockedstormf_eg[d] -= int(theirRank == RANK_3);
           //bonus -= PBlockedStorm * int(theirRank == RANK_3);
@@ -552,20 +551,19 @@
 	  //
 	  if (RANK_3 <= theirRank && theirRank <= RANK_4)
 	  {
-                Score PBlockedStormPoly[2] = {
+               /* Score PBlockedStormPoly[2] = {
 		  	make_score(Tuning::getParam(IBlockedStormPolyMG[0]), Tuning::getParam(IBlockedStormPolyEG[0])),
 		  	make_score(Tuning::getParam(IBlockedStormPolyMG[1]), Tuning::getParam(IBlockedStormPolyEG[1]))
 	                 };
-          	bonus -= PBlockedStormPoly[0] + PBlockedStormPoly[1] * int(theirRank - RANK_3);
+			 */
+       //   	bonus -= PBlockedStormPoly[0] + PBlockedStormPoly[1] * int(theirRank - RANK_3);
 	  	blockedstorm_mg[0] -= 1;
 	  	blockedstorm_mg[1] -= int(theirRank - RANK_3);
 	  	blockedstorm_eg[0] -= 1;
 	  	blockedstorm_eg[1] -= int(theirRank - RANK_3);
 	  }
+          bonus -= BlockedStorm[theirRank];
       }
-=======
-          bonus -= BlockedStorm[theirRank];
->>>>>>> d40d04c1
       else
           bonus -= make_score(UnblockedStorm[d][theirRank], 0);
   }
@@ -699,7 +697,7 @@
     IDoubledD2[1][0] = Tuning::addParam(0, false, 0);
 	IDoubledD2[1][1] = Tuning::addParam(0, false, 0);
 
-
+/*
 	IBlockedStormMG = Tuning::addParam(mg_value(BlockedStorm), USE_FOR_TUNING);
 	IBlockedStormEG = Tuning::addParam(eg_value(BlockedStorm), USE_FOR_TUNING);
 
@@ -714,11 +712,11 @@
 
 	IBlockedStormPolyMG[0] = Tuning::addParam(mg_value(BlockedStorm), false);
 	IBlockedStormPolyMG[1] = Tuning::addParam(-mg_value(BlockedStorm), false);
-	//IBlockedStormPolyMG[1] = Tuning::addParam(-mg_value(BlockedStorm) / 2, true);
+	IBlockedStormPolyMG[1] = Tuning::addParam(-mg_value(BlockedStorm) / 2, true);
 	IBlockedStormPolyEG[0] = Tuning::addParam(eg_value(BlockedStorm), false);
 	IBlockedStormPolyEG[1] = Tuning::addParam(-eg_value(BlockedStorm), false);
 	//IBlockedStormPolyEG[1] = Tuning::addParam(-eg_value(BlockedStorm) / 2, true);
-	
+*/	
 	IDoubledMGS = Tuning::addParam(mg_value(DoubledS), false);
 	IDoubledEGS = Tuning::addParam(eg_value(DoubledS), false);
 	
