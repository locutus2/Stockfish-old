/*
  Stockfish, a UCI chess playing engine derived from Glaurung 2.1
  Copyright (C) 2004-2008 Tord Romstad (Glaurung author)
  Copyright (C) 2008-2015 Marco Costalba, Joona Kiiski, Tord Romstad
  Copyright (C) 2015-2020 Marco Costalba, Joona Kiiski, Gary Linscott, Tord Romstad

  Stockfish is free software: you can redistribute it and/or modify
  it under the terms of the GNU General Public License as published by
  the Free Software Foundation, either version 3 of the License, or
  (at your option) any later version.

  Stockfish is distributed in the hope that it will be useful,
  but WITHOUT ANY WARRANTY; without even the implied warranty of
  MERCHANTABILITY or FITNESS FOR A PARTICULAR PURPOSE.  See the
  GNU General Public License for more details.

  You should have received a copy of the GNU General Public License
  along with this program.  If not, see <http://www.gnu.org/licenses/>.
*/

#include <algorithm>
#include <cassert>

#include "bitboard.h"
#include "pawns.h"
#include "position.h"
#include "thread.h"
#include "material.h"

namespace {

  constexpr bool USE_FOR_TUNING = false;

  int IDoubledIsolated[2];
  int IDoubledIsolatedOpposed[2];
  
  int IBackwardMG;
  int IBackwardEG;
  int IDoubledMG;
  int IDoubledEG;
  int IIsolatedMG;
  int IIsolatedEG;
  int IWeakLeverMG;
  int IWeakLeverEG;
  int IWeakUnopposedMG;
  int IWeakUnopposedEG;
  int IConnected[RANK_NB];
  int ISupported;

  int IBlockedStormMG;
  int IBlockedStormEG;

  int IBlockedStormPolyMG[2];
  int IBlockedStormPolyEG[2];
  
  int IBlockedStormFMG[4];
  int IBlockedStormFEG[4];

  int IDoubledMGS;
  int IDoubledEGS;
  
  int IDoubledMGU;
  int IDoubledEGU;
  
  int IDoubledMGP;
  int IDoubledEGP;
  
  int IDoubledDist[6][2];
  
  int IPawnChainMG[8];
  int IPawnChainEG[8];
  
  int IDoubledFMG[4];
  int IDoubledFEG[4];

  int IDoubledRMG[RANK_NB];
  int IDoubledREG[RANK_NB];
 
  int IDoubledLinMG[3]; 
  int IDoubledLinEG[3]; 

  int IIsolatedRMG[RANK_NB];
  int IIsolatedREG[RANK_NB];
  
  int IIsolatedLinMG[2];
  int IIsolatedLinEG[2];

  int IIsolatedGDMG[RANK_NB];
  int IIsolatedGDEG[RANK_NB];

  int IConnectedPoly[4];
  int IConnectedFactor[4];
  int IConnectedC[4];
  
  int IConnectedBR[RANK_NB];
  int IConnectedBRPoly[2];

  int IConnectedPHPoly[2];

  #define V Value
  #define S(mg, eg) make_score(mg, eg)
  
  constexpr Score DoubledS       = S(0, 0);
  constexpr Score DoubledU       = S(11, 56);
  constexpr Score DoubledP       = S(11, 56);
  constexpr Score PawnChain      = S( 0,  0);

  // Pawn penalties
<<<<<<< HEAD
  constexpr Score Backward      = S( 9, 24);
  //constexpr Score Backward      = S( 0, 0);
  constexpr Score BlockedStorm  = S(82, 82);
  constexpr Score Doubled       = S(11, 56);
  //constexpr Score Doubled       = S(0, 0);
  constexpr Score Isolated      = S( 5, 15);
  //constexpr Score Isolated      = S( 0, 0);
  constexpr Score WeakLever     = S( 0, 56);
  //constexpr Score WeakLever     = S( 0, 0);
  constexpr Score WeakUnopposed = S(13, 27);
  //constexpr Score WeakUnopposed = S(0, 0);
=======
  constexpr Score Backward        = S( 9, 24);
  constexpr Score BlockedStorm    = S(82, 82);
  constexpr Score Doubled         = S(11, 56);
  constexpr Score DoubledIsolated = S(15, 57);
  constexpr Score Isolated        = S( 5, 15);
  constexpr Score WeakLever       = S( 0, 56);
  constexpr Score WeakUnopposed   = S(13, 27);
>>>>>>> cdf5cfdb

  // Connected pawn bonus
  constexpr int Connected[RANK_NB] = { 0, 7, 8, 12, 29, 48, 86 };

  // Strength of pawn shelter for our king by [distance from edge][rank].
  // RANK_1 = 0 is used for files where we have no pawn, or pawn is behind our king.
  constexpr Value ShelterStrength[int(FILE_NB) / 2][RANK_NB] = {
    { V( -6), V( 81), V( 93), V( 58), V( 39), V( 18), V(  25) },
    { V(-43), V( 61), V( 35), V(-49), V(-29), V(-11), V( -63) },
    { V(-10), V( 75), V( 23), V( -2), V( 32), V(  3), V( -45) },
    { V(-39), V(-13), V(-29), V(-52), V(-48), V(-67), V(-166) }
  };

  // Danger of enemy pawns moving toward our king by [distance from edge][rank].
  // RANK_1 = 0 is used for files where the enemy has no pawn, or their pawn
  // is behind our king. Note that UnblockedStorm[0][1-2] accommodate opponent pawn
  // on edge, likely blocked by our king.
  constexpr Value UnblockedStorm[int(FILE_NB) / 2][RANK_NB] = {
    { V( 85), V(-289), V(-166), V(97), V(50), V( 45), V( 50) },
    { V( 46), V( -25), V( 122), V(45), V(37), V(-10), V( 20) },
    { V( -6), V(  51), V( 168), V(34), V(-2), V(-22), V(-14) },
    { V(-15), V( -11), V( 101), V( 4), V(11), V(-15), V(-29) }
  };

  #undef S
  #undef V

  template<Color Us>
  Score evaluate(const Position& pos, Pawns::Entry* e) {

    constexpr Color     Them = ~Us;
    constexpr Direction Up   = pawn_push(Us);
	constexpr Direction LeftUp   = Up + (Us == WHITE ? WEST : EAST);
    constexpr Direction RightUp  = Up + (Us == WHITE ? EAST : WEST);

    Phase phase = Material::probe(pos)->game_phase();
    Score PBackward = make_score(Tuning::getParam(IBackwardMG), Tuning::getParam(IBackwardEG));
    Score PDoubled = make_score(Tuning::getParam(IDoubledMG), Tuning::getParam(IDoubledEG));
    Score PIsolated = make_score(Tuning::getParam(IIsolatedMG), Tuning::getParam(IIsolatedEG));
    Score PWeakLever = make_score(Tuning::getParam(IWeakLeverMG), Tuning::getParam(IWeakLeverEG));
    Score PWeakUnopposed = make_score(Tuning::getParam(IWeakUnopposedMG), Tuning::getParam(IWeakUnopposedEG));
	
    Bitboard neighbours, stoppers, support, phalanx, opposed;
    Bitboard lever, leverPush, blocked;
    Square s;
    bool backward, passed, doubled;
    Score score = SCORE_ZERO;
    const Square* pl = pos.squares<PAWN>(Us);

    Bitboard ourPawns   = pos.pieces(  Us, PAWN);
    Bitboard theirPawns = pos.pieces(Them, PAWN);

    Bitboard doubleAttackThem = pawn_double_attacks_bb<Them>(theirPawns);
	
	Bitboard pawnChains = (  shift<LeftUp >(shift<LeftUp >(ourPawns) & ourPawns)
                           | shift<RightUp>(shift<RightUp>(ourPawns) & ourPawns))
                         & ourPawns;
    
	

    e->passedPawns[Us] = 0;
    e->kingSquares[Us] = SQ_NONE;
    e->pawnAttacks[Us] = e->pawnAttacksSpan[Us] = pawn_attacks_bb<Us>(ourPawns);

    // Loop through all pawns of the current color and score each pawn
    while ((s = *pl++) != SQ_NONE)
    {
        assert(pos.piece_on(s) == make_piece(Us, PAWN));

        Rank r = relative_rank(Us, s);
		
		if (pawnChains & s)
		{
			File f = File(edge_distance(file_of(s)));
			Score PPawnChain = make_score(Tuning::getParam(IPawnChainMG[f]), Tuning::getParam(IPawnChainEG[f]));
			score += PPawnChain;
			Tuning::updateGradient(Us, IPawnChainMG[f], 1.0 * phase / PHASE_MIDGAME);
		    Tuning::updateGradient(Us, IPawnChainEG[f], 1.0 * (PHASE_MIDGAME - phase) / PHASE_MIDGAME);
   		
		}

        // Flag the pawn
        opposed    = theirPawns & forward_file_bb(Us, s);
        blocked    = theirPawns & (s + Up);
        stoppers   = theirPawns & passed_pawn_span(Us, s);
        lever      = theirPawns & PawnAttacks[Us][s];
        leverPush  = theirPawns & PawnAttacks[Us][s + Up];
        doubled    = ourPawns   & (s - Up);
        neighbours = ourPawns   & adjacent_files_bb(s);
        phalanx    = neighbours & rank_bb(s);
        support    = neighbours & rank_bb(s - Up);

        e->blockedCount += blocked || more_than_one(leverPush);

        // A pawn is backward when it is behind all pawns of the same color on
        // the adjacent files and cannot safely advance.
        backward =  !(neighbours & forward_ranks_bb(Them, s + Up))
                  && (leverPush | blocked);

        // Compute additional span if pawn is not backward nor blocked
        if (!backward && !blocked)
            e->pawnAttacksSpan[Us] |= pawn_attack_span(Us, s);

        // A pawn is passed if one of the three following conditions is true:
        // (a) there is no stoppers except some levers
        // (b) the only stoppers are the leverPush, but we outnumber them
        // (c) there is only one front stopper which can be levered.
        //     (Refined in Evaluation::passed)
        passed =   !(stoppers ^ lever)
                || (   !(stoppers ^ leverPush)
                    && popcount(phalanx) >= popcount(leverPush))
                || (   stoppers == blocked && r >= RANK_5
                    && (shift<Up>(support) & ~(theirPawns | doubleAttackThem)));

        passed &= !(forward_file_bb(Us, s) & ourPawns);

        // Passed pawns will be properly scored later in evaluation when we have
        // full attack info.
        if (passed)
            e->passedPawns[Us] |= s;

        // Score this pawn
        if (support | phalanx)
        {
            double v =  Tuning::getParam(IConnected[r]) * (4 + 2 * bool(phalanx) - 2 * bool(opposed) - bool(blocked)) / 2;
	    double P = Tuning::getParam(IConnectedPoly[0])
	    		+ r * Tuning::getParam(IConnectedPoly[1])
	    		+ r * r * Tuning::getParam(IConnectedPoly[2])
	    		+ r * r * r * Tuning::getParam(IConnectedPoly[3]);
			//double v =  P * (4 + 2 * bool(phalanx) - 2 * bool(opposed) - bool(blocked)) / 64
			//double v =  Tuning::getParam(IConnected[r]) * (4 + 2 * bool(phalanx) - 2 * bool(opposed) + bool(blocked) * Tuning::getParam(IConnectedBR[r]) / 64) / 2
			//double v =  Tuning::getParam(IConnected[r]) * (4 
				//	+ bool(phalanx) * (IConnectedPHPoly[0] + IConnectedPHPoly[1] * r) 
					//- 2 * bool(opposed) + bool(blocked) * (Tuning::getParam(IConnectedBRPoly[0]) + Tuning::getParam(IConnectedBRPoly[1]) * r)) / 2
            //double v =  Connected[r] * (Tuning::getParam(IConnectedFactor[0]) 
			//               + Tuning::getParam(IConnectedFactor[1]) * bool(phalanx) 
			//	       + Tuning::getParam(IConnectedFactor[2]) * bool(opposed) 
			//	       + Tuning::getParam(IConnectedFactor[3]) *  bool(blocked)) / (2 * 64)
                  v += Tuning::getParam(ISupported) * popcount(support);

            score += make_score(v * (IConnectedC[0] + IConnectedC[1] * r) / 64, (IConnectedC[2] + IConnectedC[3] * r) / 64);
			//score += make_score(v, v * (r - 2) / 4);
	    double grad_mg = (4 + 2 * bool(phalanx) - 2 * bool(opposed) - bool(blocked)) / 2.0;
	    double grad_eg = grad_mg * (r - 2) / 4;
	    double grad = (grad_mg * phase + grad_eg * (PHASE_MIDGAME - phase)) / PHASE_MIDGAME;
   	    Tuning::updateGradient(Us, IConnected[r], grad);
		double grad_s = popcount(support) * (phase + (r-2)/4.0 * (PHASE_MIDGAME - phase)) / PHASE_MIDGAME;
		Tuning::updateGradient(Us, ISupported, grad_s);
   	    //Tuning::updateGradient(Us, IConnectedPoly[0], grad / 32);
   	    //Tuning::updateGradient(Us, IConnectedPoly[1], r * grad / 32);
   	    //Tuning::updateGradient(Us, IConnectedPoly[2], r * r * grad / 32);
   	    //Tuning::updateGradient(Us, IConnectedPoly[3], r * r * r * grad / 32);
   	    Tuning::updateGradient(Us, IConnectedPoly[0], grad / 32);
   	    Tuning::updateGradient(Us, IConnectedPoly[1], r * grad / 32 * 2);
   	    Tuning::updateGradient(Us, IConnectedPoly[2], r * r * grad / 32 * 4);
   	    Tuning::updateGradient(Us, IConnectedPoly[3], r * r * r * grad / 32 * 8);
		
		Tuning::updateGradient(Us, IConnectedC[0], v / 64.0 * phase / PHASE_MIDGAME);
		Tuning::updateGradient(Us, IConnectedC[1], v * r / 64.0 * phase / PHASE_MIDGAME);
		Tuning::updateGradient(Us, IConnectedC[2], v / 64.0 * (PHASE_MIDGAME - phase) / PHASE_MIDGAME);
		Tuning::updateGradient(Us, IConnectedC[3], v * r / 64.0 * (PHASE_MIDGAME - phase) / PHASE_MIDGAME);

	    double rgrad_mg = Connected[r] / (2.0 * 64);
	    double rgrad_eg = grad_mg * (r - 2) / 4;
	    double rgrad = (grad_mg * phase + grad_eg * (PHASE_MIDGAME - phase)) / PHASE_MIDGAME;

   	    Tuning::updateGradient(Us, IConnectedFactor[0], rgrad);
   	    Tuning::updateGradient(Us, IConnectedFactor[1], rgrad * bool(phalanx));
   	    Tuning::updateGradient(Us, IConnectedFactor[2], rgrad * bool(opposed));
   	    Tuning::updateGradient(Us, IConnectedFactor[3], rgrad * bool(blocked));
		
		if (blocked)
		{
			grad_mg = Tuning::getParam(IConnected[r]) / 2.0;
			grad_eg = grad_mg * (r - 2) / 4;
			grad = (grad_mg * phase + grad_eg * (PHASE_MIDGAME - phase)) / PHASE_MIDGAME;
			Tuning::updateGradient(Us, IConnectedBR[r], grad);

			grad_mg = Tuning::getParam(IConnected[r]) / 2.0;
			grad_eg = grad_mg * (r - 2) / 4;
			grad = (grad_mg * phase + grad_eg * (PHASE_MIDGAME - phase)) / PHASE_MIDGAME;
			Tuning::updateGradient(Us, IConnectedBRPoly[0], grad);
			Tuning::updateGradient(Us, IConnectedBRPoly[1], grad * r);
		}

		if (phalanx)
		{
			grad_mg = Tuning::getParam(IConnected[r]) / 2.0;
			grad_eg = grad_mg * (r - 2) / 4;
			grad = (grad_mg * phase + grad_eg * (PHASE_MIDGAME - phase)) / PHASE_MIDGAME;
			Tuning::updateGradient(Us, IConnectedPHPoly[0], grad);
			Tuning::updateGradient(Us, IConnectedPHPoly[1], grad * r);
		}
        }

        else if (!neighbours)
<<<<<<< HEAD
	{
	    Score PIsolatedR = make_score(Tuning::getParam(IIsolatedRMG[r]), Tuning::getParam(IIsolatedREG[r]));
	    Score PIsolatedLin[2] =  { make_score(Tuning::getParam(IIsolatedLinMG[0]), Tuning::getParam(IIsolatedLinEG[0]))
	                             , make_score(Tuning::getParam(IIsolatedLinMG[1]), Tuning::getParam(IIsolatedLinEG[1])) };
	    Score PIsolatedGD[3] =  { make_score(Tuning::getParam(IIsolatedGDMG[r-1]), Tuning::getParam(IIsolatedGDEG[r-1]))
	                             , make_score(Tuning::getParam(IIsolatedGDMG[r]), Tuning::getParam(IIsolatedGDEG[r]))
	                             , make_score(Tuning::getParam(IIsolatedGDMG[r+1]), Tuning::getParam(IIsolatedGDEG[r+1])) };
            score -=   PIsolated
            //score -=   PIsolatedR
            //score -=   (PIsolatedLin[0] + PIsolatedLin[1] * r)
            //score -=   (PIsolatedGD[0] + PIsolatedGD[1] + PIsolatedGD[2]) / 3
                     + PWeakUnopposed * !opposed;
   		Tuning::updateGradient(Us, IIsolatedMG, -1.0 * phase / PHASE_MIDGAME);
		Tuning::updateGradient(Us, IIsolatedEG, -1.0 * (PHASE_MIDGAME - phase) / PHASE_MIDGAME);
   		Tuning::updateGradient(Us, IWeakUnopposedMG, -1.0 * !opposed * phase / PHASE_MIDGAME);
		Tuning::updateGradient(Us, IWeakUnopposedEG, -1.0 * !opposed * (PHASE_MIDGAME - phase) / PHASE_MIDGAME);
   		Tuning::updateGradient(Us, IIsolatedRMG[r], -1.0 * phase / PHASE_MIDGAME);
		Tuning::updateGradient(Us, IIsolatedREG[r], -1.0 * (PHASE_MIDGAME - phase) / PHASE_MIDGAME);
   		Tuning::updateGradient(Us, IIsolatedLinMG[0], -1.0 * phase / PHASE_MIDGAME);
		Tuning::updateGradient(Us, IIsolatedLinEG[0], -1.0 * (PHASE_MIDGAME - phase) / PHASE_MIDGAME);
   		Tuning::updateGradient(Us, IIsolatedLinMG[1], -1.0 * r * phase / PHASE_MIDGAME);
		Tuning::updateGradient(Us, IIsolatedLinEG[1], -1.0 * r * (PHASE_MIDGAME - phase) / PHASE_MIDGAME);

   		Tuning::updateGradient(Us, IIsolatedGDMG[r-1], -1.0 / 3 * phase / PHASE_MIDGAME);
   		Tuning::updateGradient(Us, IIsolatedGDMG[r], -1.0 / 3 * phase / PHASE_MIDGAME);
   		Tuning::updateGradient(Us, IIsolatedGDMG[r+1], -1.0 / 3 * phase / PHASE_MIDGAME);
		Tuning::updateGradient(Us, IIsolatedGDEG[r-1], -1.0 / 3 * (PHASE_MIDGAME - phase) / PHASE_MIDGAME);
		Tuning::updateGradient(Us, IIsolatedGDEG[r], -1.0 / 3 * (PHASE_MIDGAME - phase) / PHASE_MIDGAME);
		Tuning::updateGradient(Us, IIsolatedGDEG[r+1], -1.0 / 3 * (PHASE_MIDGAME - phase) / PHASE_MIDGAME);
	}
=======
        {
            score -=   Isolated
                     + WeakUnopposed * !opposed;
>>>>>>> cdf5cfdb

            if (   (ourPawns & forward_file_bb(Them, s))
                && popcount(opposed) == 1
                && !(theirPawns & adjacent_files_bb(s)))
                score -= DoubledIsolated;
        }

        else if (backward)
	{
            score -=   PBackward
                     + PWeakUnopposed * !opposed;

   		Tuning::updateGradient(Us, IBackwardMG, -1.0 * phase / PHASE_MIDGAME);
		Tuning::updateGradient(Us, IBackwardEG, -1.0 * (PHASE_MIDGAME - phase) / PHASE_MIDGAME);
   		Tuning::updateGradient(Us, IWeakUnopposedMG, -1.0 * !opposed * phase / PHASE_MIDGAME);
		Tuning::updateGradient(Us, IWeakUnopposedEG, -1.0 * !opposed * (PHASE_MIDGAME - phase) / PHASE_MIDGAME);
	}

        if (!support)
	{
		Score PDoubledU = make_score(Tuning::getParam(IDoubledMGU), Tuning::getParam(IDoubledEGU));
		Score PDoubledP = make_score(Tuning::getParam(IDoubledMGP), Tuning::getParam(IDoubledEGP));
		File f = File(edge_distance(file_of(s)));
		Score PDoubledF = make_score(Tuning::getParam(IDoubledFMG[f]), Tuning::getParam(IDoubledFEG[f]));
		Score PDoubledR = make_score(Tuning::getParam(IDoubledRMG[r]), Tuning::getParam(IDoubledREG[r]));
		Score PDoubledLin[3] = { make_score(Tuning::getParam(IDoubledLinMG[0]), Tuning::getParam(IDoubledLinEG[0]))
		                        ,make_score(Tuning::getParam(IDoubledLinMG[1]), Tuning::getParam(IDoubledLinEG[1]))
		                        ,make_score(Tuning::getParam(IDoubledLinMG[2]), Tuning::getParam(IDoubledLinEG[2]))};
			score -=   PDoubled * doubled
		//score -=   (opposed ? PDoubled : PDoubledU) * doubled
		//score -=   (opposed ? PDoubled : PDoubledU) * doubled
            //score -=   (phalanx ? PDoubledP : PDoubled) * doubled
			//score -=   PDoubledF * doubled
			//score -=   PDoubledR * doubled
			//score -=   (PDoubledLin[0] + PDoubledLin[1] * r) * doubled
			//score -=   (PDoubledLin[0] + PDoubledLin[1] * r + PDoubledLin[2] * r * r) * doubled
                     + PWeakLever * more_than_one(lever);
		
   		Tuning::updateGradient(Us, IDoubledMG, -1.0 * doubled * phase / PHASE_MIDGAME);
		Tuning::updateGradient(Us, IDoubledEG, -1.0 * doubled * (PHASE_MIDGAME - phase) / PHASE_MIDGAME);
   		Tuning::updateGradient(Us, IWeakLeverMG, -1.0 * more_than_one(lever) * phase / PHASE_MIDGAME);
		Tuning::updateGradient(Us, IWeakLeverEG, -1.0 * more_than_one(lever) * (PHASE_MIDGAME - phase) / PHASE_MIDGAME);
		
		//Tuning::updateGradient(Us, IDoubledMG, -1.0 * !(phalanx) * doubled * phase / PHASE_MIDGAME);
		//Tuning::updateGradient(Us, IDoubledEG, -1.0 * !(phalanx) * doubled * (PHASE_MIDGAME - phase) / PHASE_MIDGAME);
		
		Tuning::updateGradient(Us, IDoubledMGP, -1.0 * bool(phalanx) * doubled * phase / PHASE_MIDGAME);
		Tuning::updateGradient(Us, IDoubledEGP, -1.0 * bool(phalanx) * doubled * (PHASE_MIDGAME - phase) / PHASE_MIDGAME);
		
		
		//Tuning::updateGradient(Us, IDoubledMG, -1.0 * bool(opposed) * doubled * phase / PHASE_MIDGAME);
		//Tuning::updateGradient(Us, IDoubledEG, -1.0 * bool(opposed) * doubled * (PHASE_MIDGAME - phase) / PHASE_MIDGAME);
   		
   		
		Tuning::updateGradient(Us, IDoubledMGU, -1.0 * !opposed * doubled * phase / PHASE_MIDGAME);
		Tuning::updateGradient(Us, IDoubledEGU, -1.0 * !opposed * doubled * (PHASE_MIDGAME - phase) / PHASE_MIDGAME);
		
		Tuning::updateGradient(Us, IDoubledFMG[f], -1.0 * doubled * phase / PHASE_MIDGAME);
		Tuning::updateGradient(Us, IDoubledFEG[f], -1.0 * doubled * (PHASE_MIDGAME - phase) / PHASE_MIDGAME);

		Tuning::updateGradient(Us, IDoubledRMG[r], -1.0 * doubled * phase / PHASE_MIDGAME);
		Tuning::updateGradient(Us, IDoubledREG[r], -1.0 * doubled * (PHASE_MIDGAME - phase) / PHASE_MIDGAME);
		
		Tuning::updateGradient(Us, IDoubledLinMG[0], -1.0 * doubled * phase / PHASE_MIDGAME);
		Tuning::updateGradient(Us, IDoubledLinMG[1], -1.0 * r * doubled * phase / PHASE_MIDGAME);
		Tuning::updateGradient(Us, IDoubledLinMG[2], -1.0 * r * r * doubled * phase / PHASE_MIDGAME);
		Tuning::updateGradient(Us, IDoubledLinEG[0], -1.0 * doubled * (PHASE_MIDGAME - phase) / PHASE_MIDGAME);
		Tuning::updateGradient(Us, IDoubledLinEG[1], -1.0 * r * doubled * (PHASE_MIDGAME - phase) / PHASE_MIDGAME);
		Tuning::updateGradient(Us, IDoubledLinEG[2], -1.0 * r * r * doubled * (PHASE_MIDGAME - phase) / PHASE_MIDGAME);
   		
	
	}
	else{
		Score PDoubledS = make_score(Tuning::getParam(IDoubledMGS), Tuning::getParam(IDoubledEGS));
		score -=   PDoubledS * doubled
                     ;//+ PWeakLever * more_than_one(lever);
   		Tuning::updateGradient(Us, IDoubledMGS, -1.0 * doubled * phase / PHASE_MIDGAME);
		Tuning::updateGradient(Us, IDoubledEGS, -1.0 * doubled * (PHASE_MIDGAME - phase) / PHASE_MIDGAME);
   		
	}
	
		//if(!neighbours && (ourPawns & forward_file_bb(Them, s)) && popcount(opposed) == 1 && !(theirPawns & adjacent_files_bb(s)))	
		if(!neighbours && (ourPawns & forward_file_bb(Them, s)) && !lever && popcount(stoppers) == 1)
		{			
			if(!opposed)
					 score -= make_score(Tuning::getParam(IDoubledIsolated[0]), Tuning::getParam(IDoubledIsolated[1]));
			else
					 score -= make_score(Tuning::getParam(IDoubledIsolatedOpposed[0]), Tuning::getParam(IDoubledIsolatedOpposed[1])) * bool(opposed);
					 if(opposed)
					 {
					 Tuning::updateGradient(Us, IDoubledIsolatedOpposed[0], -1.0 * phase / PHASE_MIDGAME);
					 Tuning::updateGradient(Us, IDoubledIsolatedOpposed[1], -1.0 * (PHASE_MIDGAME - phase) / PHASE_MIDGAME);
					 }
					 else
					 {
					 Tuning::updateGradient(Us, IDoubledIsolated[0], -1.0 * phase / PHASE_MIDGAME);
					 Tuning::updateGradient(Us, IDoubledIsolated[1], -1.0 * (PHASE_MIDGAME - phase) / PHASE_MIDGAME);
					 }

		}

	
    }

    return score;
  }

} // namespace

namespace Pawns {

/// Pawns::probe() looks up the current position's pawns configuration in
/// the pawns hash table. It returns a pointer to the Entry if the position
/// is found. Otherwise a new Entry is computed and stored there, so we don't
/// have to recompute all when the same pawns configuration occurs again.

Entry* probe(const Position& pos) {

  Key key = pos.pawn_key();
  Entry* e = pos.this_thread()->pawnsTable[key];

  //if (e->key == key)
   //   return e;

  e->key = key;
  e->blockedCount = 0;
  e->scores[WHITE] = evaluate<WHITE>(pos, e);
  e->scores[BLACK] = evaluate<BLACK>(pos, e);
  return e;
}


/// Entry::evaluate_shelter() calculates the shelter bonus and the storm
/// penalty for a king, looking at the king file and the two closest files.

int blockedstorm_mg[2];
int blockedstorm_eg[2];

int blockedstormf_mg[4];
int blockedstormf_eg[4];

template<Color Us>
Score Entry::evaluate_shelter(const Position& pos, Square ksq) {

  constexpr Color Them = ~Us;

  Bitboard b = pos.pieces(PAWN) & ~forward_ranks_bb(Them, ksq);
  Bitboard ourPawns = b & pos.pieces(Us);
  Bitboard theirPawns = b & pos.pieces(Them);

  blockedstormf_mg[0] = 0;
  blockedstormf_mg[1] = 0;
  blockedstormf_mg[2] = 0;
  blockedstormf_mg[3] = 0;
  blockedstormf_eg[0] = 0;
  blockedstormf_eg[1] = 0;
  blockedstormf_eg[2] = 0;
  blockedstormf_eg[3] = 0;

  blockedstorm_mg[0] = 0;
  blockedstorm_mg[1] = 0;
  blockedstorm_eg[0] = 0;
  blockedstorm_eg[1] = 0;
  Score bonus = make_score(5, 5);
  Score PBlockedStorm = make_score(Tuning::getParam(IBlockedStormMG), Tuning::getParam(IBlockedStormEG));

  File center = Utility::clamp(file_of(ksq), FILE_B, FILE_G);
  for (File f = File(center - 1); f <= File(center + 1); ++f)
  {
      b = ourPawns & file_bb(f);
      int ourRank = b ? relative_rank(Us, frontmost_sq(Them, b)) : 0;

      b = theirPawns & file_bb(f);
      int theirRank = b ? relative_rank(Us, frontmost_sq(Them, b)) : 0;

      File d = File(edge_distance(f));
      bonus += make_score(ShelterStrength[d][ourRank], 0);

      if (ourRank && (ourRank == theirRank - 1))
      {
                Score PBlockedStormF = 
		  	make_score(Tuning::getParam(IBlockedStormFMG[d]), Tuning::getParam(IBlockedStormFEG[d]));
          bonus -= PBlockedStormF * int(theirRank == RANK_3);
	  blockedstormf_mg[d] -= int(theirRank == RANK_3);
	  blockedstormf_eg[d] -= int(theirRank == RANK_3);
          //bonus -= PBlockedStorm * int(theirRank == RANK_3);
	 // blockedstorm_mg -= int(theirRank == RANK_3);
	  //blockedstorm_eg -= int(theirRank == RANK_3);
	  //
	  //
	  if (RANK_3 <= theirRank && theirRank <= RANK_4)
	  {
                Score PBlockedStormPoly[2] = {
		  	make_score(Tuning::getParam(IBlockedStormPolyMG[0]), Tuning::getParam(IBlockedStormPolyEG[0])),
		  	make_score(Tuning::getParam(IBlockedStormPolyMG[1]), Tuning::getParam(IBlockedStormPolyEG[1]))
	                 };
          	bonus -= PBlockedStormPoly[0] + PBlockedStormPoly[1] * int(theirRank - RANK_3);
	  	blockedstorm_mg[0] -= 1;
	  	blockedstorm_mg[1] -= int(theirRank - RANK_3);
	  	blockedstorm_eg[0] -= 1;
	  	blockedstorm_eg[1] -= int(theirRank - RANK_3);
	  }
      }
      else
          bonus -= make_score(UnblockedStorm[d][theirRank], 0);
  }

  return bonus;
}


/// Entry::do_king_safety() calculates a bonus for king safety. It is called only
/// when king square changes, which is about 20% of total king_safety() calls.

template<Color Us>
Score Entry::do_king_safety(const Position& pos) {

  Square ksq = pos.square<KING>(Us);
  kingSquares[Us] = ksq;
  castlingRights[Us] = pos.castling_rights(Us);
  auto compare = [](Score a, Score b) { return mg_value(a) < mg_value(b); };

  Score shelter = evaluate_shelter<Us>(pos, ksq);
  int bs_mg[2] = { blockedstorm_mg[0], blockedstorm_mg[1] };
  int bs_eg[2] = { blockedstorm_eg[0], blockedstorm_eg[1] };

  int bsf_mg[4] = { blockedstormf_mg[0], blockedstormf_mg[1] ,
  			blockedstormf_mg[2], blockedstormf_mg[3] };
  int bsf_eg[4] = { blockedstormf_eg[0], blockedstormf_eg[1] ,
  			blockedstormf_eg[2], blockedstormf_eg[3] };
  Phase phase = Material::probe(pos)->game_phase();

  // If we can castle use the bonus after castling if it is bigger

  if (pos.can_castle(Us & KING_SIDE))
  {
      Score sh = evaluate_shelter<Us>(pos, relative_square(Us, SQ_G1));
      if(compare(shelter, sh))
      {
          bs_mg[0] = blockedstorm_mg[0];
          bs_mg[1] = blockedstorm_mg[1];
          bs_eg[0] = blockedstorm_eg[0];
          bs_eg[1] = blockedstorm_eg[1];

          bsf_mg[0] = blockedstormf_mg[0];
          bsf_mg[1] = blockedstormf_mg[1];
          bsf_mg[2] = blockedstormf_mg[2];
          bsf_mg[3] = blockedstormf_mg[3];
          bsf_eg[0] = blockedstormf_eg[0];
          bsf_eg[1] = blockedstormf_eg[1];
          bsf_eg[2] = blockedstormf_eg[2];
          bsf_eg[3] = blockedstormf_eg[3];
      }
      shelter = std::max(shelter, sh, compare);
  }

  if (pos.can_castle(Us & QUEEN_SIDE))
  {
      Score sh = evaluate_shelter<Us>(pos, relative_square(Us, SQ_C1));
      if(compare(shelter, sh))
      {
          bs_mg[0] = blockedstorm_mg[0];
          bs_mg[1] = blockedstorm_mg[1];
          bs_eg[0] = blockedstorm_eg[0];
          bs_eg[1] = blockedstorm_eg[1];

          bsf_mg[0] = blockedstormf_mg[0];
          bsf_mg[1] = blockedstormf_mg[1];
          bsf_mg[2] = blockedstormf_mg[2];
          bsf_mg[3] = blockedstormf_mg[3];
          bsf_eg[0] = blockedstormf_eg[0];
          bsf_eg[1] = blockedstormf_eg[1];
          bsf_eg[2] = blockedstormf_eg[2];
          bsf_eg[3] = blockedstormf_eg[3];
      }
      shelter = std::max(shelter, sh, compare);
  }

  // In endgame we like to bring our king near our closest pawn
  Bitboard pawns = pos.pieces(Us, PAWN);
  int minPawnDist = 6;

  if (pawns & PseudoAttacks[KING][ksq])
      minPawnDist = 1;
  else while (pawns)
      minPawnDist = std::min(minPawnDist, distance(ksq, pop_lsb(&pawns)));

  Tuning::updateGradient(Us, IBlockedStormMG, bs_mg[0] * phase / PHASE_MIDGAME);
  Tuning::updateGradient(Us, IBlockedStormEG, bs_eg[0] * (PHASE_MIDGAME - phase) / PHASE_MIDGAME);

  Tuning::updateGradient(Us, IBlockedStormPolyMG[0], bs_mg[0] * phase / PHASE_MIDGAME);
  Tuning::updateGradient(Us, IBlockedStormPolyEG[0], bs_eg[0] * (PHASE_MIDGAME - phase) / PHASE_MIDGAME);
  Tuning::updateGradient(Us, IBlockedStormPolyMG[1], bs_mg[1] * phase / PHASE_MIDGAME);
  Tuning::updateGradient(Us, IBlockedStormPolyEG[1], bs_eg[1] * (PHASE_MIDGAME - phase) / PHASE_MIDGAME);

  Tuning::updateGradient(Us, IBlockedStormFMG[0], bsf_mg[0] * phase / PHASE_MIDGAME);
  Tuning::updateGradient(Us, IBlockedStormFMG[1], bsf_mg[1] * phase / PHASE_MIDGAME);
  Tuning::updateGradient(Us, IBlockedStormFMG[2], bsf_mg[2] * phase / PHASE_MIDGAME);
  Tuning::updateGradient(Us, IBlockedStormFMG[3], bsf_mg[3] * phase / PHASE_MIDGAME);
  Tuning::updateGradient(Us, IBlockedStormFEG[0], bsf_eg[0] * (PHASE_MIDGAME - phase) / PHASE_MIDGAME);
  Tuning::updateGradient(Us, IBlockedStormFEG[1], bsf_eg[1] * (PHASE_MIDGAME - phase) / PHASE_MIDGAME);
  Tuning::updateGradient(Us, IBlockedStormFEG[2], bsf_eg[2] * (PHASE_MIDGAME - phase) / PHASE_MIDGAME);
  Tuning::updateGradient(Us, IBlockedStormFEG[3], bsf_eg[3] * (PHASE_MIDGAME - phase) / PHASE_MIDGAME);
  return shelter - make_score(0, 16 * minPawnDist);
}

void init() {
IDoubledIsolated[0] = Tuning::addParam(0, false);
IDoubledIsolated[1] = Tuning::addParam(0, false);
IDoubledIsolatedOpposed[0] = Tuning::addParam(15, false);
IDoubledIsolatedOpposed[1] = Tuning::addParam(57, false);
	IBackwardMG = Tuning::addParam(mg_value(Backward), false);
	IBackwardEG = Tuning::addParam(eg_value(Backward), false);
	IDoubledMG = Tuning::addParam(mg_value(Doubled), false);
	IDoubledEG = Tuning::addParam(eg_value(Doubled), false);
	IIsolatedMG = Tuning::addParam(mg_value(Isolated), false);
	IIsolatedEG = Tuning::addParam(eg_value(Isolated), false);
	IWeakLeverMG = Tuning::addParam(mg_value(WeakLever), false);
	IWeakLeverEG = Tuning::addParam(eg_value(WeakLever), false);
	IWeakUnopposedMG = Tuning::addParam(mg_value(WeakUnopposed), false);
	IWeakUnopposedEG = Tuning::addParam(eg_value(WeakUnopposed), false);
	ISupported = Tuning::addParam(21, false);
	for(Rank r = RANK_2; r < RANK_8; ++r)
		IConnected[r] = Tuning::addParam(Connected[r], false);
	
	for(int d = 1; d <= 5; ++d)
	{
		IDoubledDist[d][0] = Tuning::addParam(d == 1 ? mg_value(Doubled): 0, true);
		IDoubledDist[d][1] = Tuning::addParam(d == 1 ? eg_value(Doubled): 0, true);
	}

	IBlockedStormMG = Tuning::addParam(mg_value(BlockedStorm), USE_FOR_TUNING);
	IBlockedStormEG = Tuning::addParam(eg_value(BlockedStorm), USE_FOR_TUNING);

	IBlockedStormFMG[0] = Tuning::addParam(mg_value(BlockedStorm), false);
	IBlockedStormFEG[0] = Tuning::addParam(mg_value(BlockedStorm), false);
	IBlockedStormFMG[1] = Tuning::addParam(mg_value(BlockedStorm), false);
	IBlockedStormFEG[1] = Tuning::addParam(mg_value(BlockedStorm), false);
	IBlockedStormFMG[2] = Tuning::addParam(mg_value(BlockedStorm), false);
	IBlockedStormFEG[2] = Tuning::addParam(mg_value(BlockedStorm), false);
	IBlockedStormFMG[3] = Tuning::addParam(mg_value(BlockedStorm), false);
	IBlockedStormFEG[3] = Tuning::addParam(mg_value(BlockedStorm), false);

	IBlockedStormPolyMG[0] = Tuning::addParam(mg_value(BlockedStorm), false);
	IBlockedStormPolyMG[1] = Tuning::addParam(-mg_value(BlockedStorm), false);
	//IBlockedStormPolyMG[1] = Tuning::addParam(-mg_value(BlockedStorm) / 2, true);
	IBlockedStormPolyEG[0] = Tuning::addParam(eg_value(BlockedStorm), false);
	IBlockedStormPolyEG[1] = Tuning::addParam(-eg_value(BlockedStorm), false);
	//IBlockedStormPolyEG[1] = Tuning::addParam(-eg_value(BlockedStorm) / 2, true);
	
	IDoubledMGS = Tuning::addParam(mg_value(DoubledS), false);
	IDoubledEGS = Tuning::addParam(eg_value(DoubledS), false);
	
	IDoubledMGU = Tuning::addParam(mg_value(DoubledU), false);
	IDoubledEGU = Tuning::addParam(eg_value(DoubledU), false);
	
	IDoubledMGP = Tuning::addParam(mg_value(DoubledP), false);
	IDoubledEGP = Tuning::addParam(eg_value(DoubledP), false);
	
	//IPawnChainMG = Tuning::addParam(mg_value(PawnChain), true);
	//IPawnChainEG = Tuning::addParam(eg_value(PawnChain), true);

	for(File f = FILE_A; f < FILE_E; ++f)
	//for(Rank r = RANK_4; r < RANK_8; ++r)
	{
		IDoubledFMG[f] = Tuning::addParam(mg_value(Doubled), false);
	IDoubledFEG[f] = Tuning::addParam(eg_value(Doubled), false);
	
		IPawnChainMG[f] = Tuning::addParam(mg_value(PawnChain), false);
	IPawnChainEG[f] = Tuning::addParam(eg_value(PawnChain), false);

	}

	for(Rank r = RANK_3; r < RANK_8; ++r)
	{
		IDoubledRMG[r] = Tuning::addParam(mg_value(Doubled), false);
	IDoubledREG[r] = Tuning::addParam(eg_value(Doubled), false);
	

	}

	IDoubledLinMG[0] = Tuning::addParam(mg_value(Doubled), false);
	IDoubledLinMG[1] = Tuning::addParam(0, false);
	IDoubledLinMG[2] = Tuning::addParam(0, false);
	IDoubledLinEG[0] = Tuning::addParam(eg_value(Doubled), false);
	IDoubledLinEG[1] = Tuning::addParam(0, false);
	IDoubledLinEG[2] = Tuning::addParam(0, false);

	for(Rank r = RANK_2; r < RANK_8; ++r)
	{
		IIsolatedRMG[r] = Tuning::addParam(mg_value(Isolated), false);
		IIsolatedREG[r] = Tuning::addParam(eg_value(Isolated), false);
        }

	IIsolatedLinMG[0] = Tuning::addParam(mg_value(Isolated), false);
	IIsolatedLinMG[1] = Tuning::addParam(0, false);
	IIsolatedLinEG[0] = Tuning::addParam(eg_value(Isolated), false);
	IIsolatedLinEG[1] = Tuning::addParam(0, false);

	for(int r = (int)RANK_1; r <= (int)RANK_8; ++r)
	{
		IIsolatedGDMG[r] = Tuning::addParam(mg_value(Isolated), false);
		IIsolatedGDEG[r] = Tuning::addParam(eg_value(Isolated), false);
        }

	IConnectedPoly[0] = Tuning::addParam(281, false);
	IConnectedPoly[1] = Tuning::addParam(-52, false);
	IConnectedPoly[2] = Tuning::addParam(-6, false);
	IConnectedPoly[3] = Tuning::addParam(14, false);

	IConnectedFactor[0] = Tuning::addParam(4 * 64, false);
	IConnectedFactor[1] = Tuning::addParam(2 * 64, false);
	IConnectedFactor[2] = Tuning::addParam(-2 * 64, false);
	IConnectedFactor[3] = Tuning::addParam(-1 * 64, false);
	
	IConnectedC[0] = Tuning::addParam(64, false);
	IConnectedC[1] = Tuning::addParam(0, false);
	IConnectedC[2] = Tuning::addParam(-32, false);
	IConnectedC[3] = Tuning::addParam(16, false);
	
	IConnectedBR[1] = Tuning::addParam(-64, false);
	IConnectedBR[2] = Tuning::addParam(-64, false);
	IConnectedBR[3] = Tuning::addParam(-64, false);
	IConnectedBR[4] = Tuning::addParam(-64, false);
	IConnectedBR[5] = Tuning::addParam(-64, false);

	IConnectedBRPoly[0] = Tuning::addParam(-1, false);
	IConnectedBRPoly[1] = Tuning::addParam(0, false);

	IConnectedPHPoly[0] = Tuning::addParam(2, false);
	IConnectedPHPoly[1] = Tuning::addParam(0, false);
}

// Explicit template instantiation
template Score Entry::do_king_safety<WHITE>(const Position& pos);
template Score Entry::do_king_safety<BLACK>(const Position& pos);

} // namespace Pawns<|MERGE_RESOLUTION|>--- conflicted
+++ resolved
@@ -106,19 +106,6 @@
   constexpr Score PawnChain      = S( 0,  0);
 
   // Pawn penalties
-<<<<<<< HEAD
-  constexpr Score Backward      = S( 9, 24);
-  //constexpr Score Backward      = S( 0, 0);
-  constexpr Score BlockedStorm  = S(82, 82);
-  constexpr Score Doubled       = S(11, 56);
-  //constexpr Score Doubled       = S(0, 0);
-  constexpr Score Isolated      = S( 5, 15);
-  //constexpr Score Isolated      = S( 0, 0);
-  constexpr Score WeakLever     = S( 0, 56);
-  //constexpr Score WeakLever     = S( 0, 0);
-  constexpr Score WeakUnopposed = S(13, 27);
-  //constexpr Score WeakUnopposed = S(0, 0);
-=======
   constexpr Score Backward        = S( 9, 24);
   constexpr Score BlockedStorm    = S(82, 82);
   constexpr Score Doubled         = S(11, 56);
@@ -126,7 +113,6 @@
   constexpr Score Isolated        = S( 5, 15);
   constexpr Score WeakLever       = S( 0, 56);
   constexpr Score WeakUnopposed   = S(13, 27);
->>>>>>> cdf5cfdb
 
   // Connected pawn bonus
   constexpr int Connected[RANK_NB] = { 0, 7, 8, 12, 29, 48, 86 };
@@ -170,7 +156,7 @@
     Score PWeakUnopposed = make_score(Tuning::getParam(IWeakUnopposedMG), Tuning::getParam(IWeakUnopposedEG));
 	
     Bitboard neighbours, stoppers, support, phalanx, opposed;
-    Bitboard lever, leverPush, blocked;
+    Bitboard lever, leverPush, blocked, doubled2;
     Square s;
     bool backward, passed, doubled;
     Score score = SCORE_ZERO;
@@ -215,6 +201,7 @@
         lever      = theirPawns & PawnAttacks[Us][s];
         leverPush  = theirPawns & PawnAttacks[Us][s + Up];
         doubled    = ourPawns   & (s - Up);
+		doubled2    = ourPawns   & forward_file_bb(Them, s);
         neighbours = ourPawns   & adjacent_files_bb(s);
         phalanx    = neighbours & rank_bb(s);
         support    = neighbours & rank_bb(s - Up);
@@ -323,7 +310,6 @@
         }
 
         else if (!neighbours)
-<<<<<<< HEAD
 	{
 	    Score PIsolatedR = make_score(Tuning::getParam(IIsolatedRMG[r]), Tuning::getParam(IIsolatedREG[r]));
 	    Score PIsolatedLin[2] =  { make_score(Tuning::getParam(IIsolatedLinMG[0]), Tuning::getParam(IIsolatedLinEG[0]))
@@ -353,12 +339,7 @@
 		Tuning::updateGradient(Us, IIsolatedGDEG[r-1], -1.0 / 3 * (PHASE_MIDGAME - phase) / PHASE_MIDGAME);
 		Tuning::updateGradient(Us, IIsolatedGDEG[r], -1.0 / 3 * (PHASE_MIDGAME - phase) / PHASE_MIDGAME);
 		Tuning::updateGradient(Us, IIsolatedGDEG[r+1], -1.0 / 3 * (PHASE_MIDGAME - phase) / PHASE_MIDGAME);
-	}
-=======
-        {
-            score -=   Isolated
-                     + WeakUnopposed * !opposed;
->>>>>>> cdf5cfdb
+	
 
             if (   (ourPawns & forward_file_bb(Them, s))
                 && popcount(opposed) == 1
@@ -387,7 +368,13 @@
 		Score PDoubledLin[3] = { make_score(Tuning::getParam(IDoubledLinMG[0]), Tuning::getParam(IDoubledLinEG[0]))
 		                        ,make_score(Tuning::getParam(IDoubledLinMG[1]), Tuning::getParam(IDoubledLinEG[1]))
 		                        ,make_score(Tuning::getParam(IDoubledLinMG[2]), Tuning::getParam(IDoubledLinEG[2]))};
-			score -=   PDoubled * doubled
+								
+								int d = doubled2 ? distance<Rank>(s, frontmost_sq(Us, doubled2)) : 1;
+	Score PDoubledD	= make_score(Tuning::getParam(IDoubledDist[d][0]), Tuning::getParam(IDoubledDist[d][1]));
+		
+		score -=   PDoubledD * bool(doubled2)
+			//score -=   PDoubled * doubled
+
 		//score -=   (opposed ? PDoubled : PDoubledU) * doubled
 		//score -=   (opposed ? PDoubled : PDoubledU) * doubled
             //score -=   (phalanx ? PDoubledP : PDoubled) * doubled
@@ -396,6 +383,12 @@
 			//score -=   (PDoubledLin[0] + PDoubledLin[1] * r) * doubled
 			//score -=   (PDoubledLin[0] + PDoubledLin[1] * r + PDoubledLin[2] * r * r) * doubled
                      + PWeakLever * more_than_one(lever);
+		
+		if(doubled2)
+		{
+			Tuning::updateGradient(Us, IDoubledDist[d][0], -1.0 * phase / PHASE_MIDGAME);	
+			Tuning::updateGradient(Us, IDoubledDist[d][1], -1.0 * (PHASE_MIDGAME - phase) / PHASE_MIDGAME);
+		}
 		
    		Tuning::updateGradient(Us, IDoubledMG, -1.0 * doubled * phase / PHASE_MIDGAME);
 		Tuning::updateGradient(Us, IDoubledEG, -1.0 * doubled * (PHASE_MIDGAME - phase) / PHASE_MIDGAME);
