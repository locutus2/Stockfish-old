--- conflicted
+++ resolved
@@ -311,40 +311,11 @@
         }
 
         else if (!neighbours)
-<<<<<<< HEAD
-	{
-	    Score PIsolatedR = make_score(Tuning::getParam(IIsolatedRMG[r]), Tuning::getParam(IIsolatedREG[r]));
-	    Score PIsolatedLin[2] =  { make_score(Tuning::getParam(IIsolatedLinMG[0]), Tuning::getParam(IIsolatedLinEG[0]))
-	                             , make_score(Tuning::getParam(IIsolatedLinMG[1]), Tuning::getParam(IIsolatedLinEG[1])) };
-	    Score PIsolatedGD[3] =  { make_score(Tuning::getParam(IIsolatedGDMG[r-1]), Tuning::getParam(IIsolatedGDEG[r-1]))
-	                             , make_score(Tuning::getParam(IIsolatedGDMG[r]), Tuning::getParam(IIsolatedGDEG[r]))
-	                             , make_score(Tuning::getParam(IIsolatedGDMG[r+1]), Tuning::getParam(IIsolatedGDEG[r+1])) };
-            score -=   PIsolated
-            //score -=   PIsolatedR
-            //score -=   (PIsolatedLin[0] + PIsolatedLin[1] * r)
-            //score -=   (PIsolatedGD[0] + PIsolatedGD[1] + PIsolatedGD[2]) / 3
-                     + PWeakUnopposed * !opposed;
-   		Tuning::updateGradient(Us, IIsolatedMG, -1.0 * phase / PHASE_MIDGAME);
-		Tuning::updateGradient(Us, IIsolatedEG, -1.0 * (PHASE_MIDGAME - phase) / PHASE_MIDGAME);
-   		Tuning::updateGradient(Us, IWeakUnopposedMG, -1.0 * !opposed * phase / PHASE_MIDGAME);
-		Tuning::updateGradient(Us, IWeakUnopposedEG, -1.0 * !opposed * (PHASE_MIDGAME - phase) / PHASE_MIDGAME);
-   		Tuning::updateGradient(Us, IIsolatedRMG[r], -1.0 * phase / PHASE_MIDGAME);
-		Tuning::updateGradient(Us, IIsolatedREG[r], -1.0 * (PHASE_MIDGAME - phase) / PHASE_MIDGAME);
-   		Tuning::updateGradient(Us, IIsolatedLinMG[0], -1.0 * phase / PHASE_MIDGAME);
-		Tuning::updateGradient(Us, IIsolatedLinEG[0], -1.0 * (PHASE_MIDGAME - phase) / PHASE_MIDGAME);
-   		Tuning::updateGradient(Us, IIsolatedLinMG[1], -1.0 * r * phase / PHASE_MIDGAME);
-		Tuning::updateGradient(Us, IIsolatedLinEG[1], -1.0 * r * (PHASE_MIDGAME - phase) / PHASE_MIDGAME);
-
-   		Tuning::updateGradient(Us, IIsolatedGDMG[r-1], -1.0 / 3 * phase / PHASE_MIDGAME);
-   		Tuning::updateGradient(Us, IIsolatedGDMG[r], -1.0 / 3 * phase / PHASE_MIDGAME);
-   		Tuning::updateGradient(Us, IIsolatedGDMG[r+1], -1.0 / 3 * phase / PHASE_MIDGAME);
-		Tuning::updateGradient(Us, IIsolatedGDEG[r-1], -1.0 / 3 * (PHASE_MIDGAME - phase) / PHASE_MIDGAME);
-		Tuning::updateGradient(Us, IIsolatedGDEG[r], -1.0 / 3 * (PHASE_MIDGAME - phase) / PHASE_MIDGAME);
-		Tuning::updateGradient(Us, IIsolatedGDEG[r+1], -1.0 / 3 * (PHASE_MIDGAME - phase) / PHASE_MIDGAME);
-	
-
-            if (   (ourPawns & forward_file_bb(Them, s))
-                && popcount(opposed) == 1
+		{
+	
+
+            if (   opposed
+				&& (ourPawns & forward_file_bb(Them, s))
                 && !(theirPawns & adjacent_files_bb(s)))
 				{
                 //score -= DoubledIsolated;			
@@ -364,17 +335,37 @@
 					 //}
 
 				}
-	
-=======
-        {
-            if (     opposed
-                &&  (ourPawns & forward_file_bb(Them, s))
-                && !(theirPawns & adjacent_files_bb(s)))
-                score -= Doubled;
-            else
-                score -=   Isolated
-                         + WeakUnopposed * !opposed;
->>>>>>> d1ec10cd
+				else{
+					Score PIsolatedR = make_score(Tuning::getParam(IIsolatedRMG[r]), Tuning::getParam(IIsolatedREG[r]));
+					Score PIsolatedLin[2] =  { make_score(Tuning::getParam(IIsolatedLinMG[0]), Tuning::getParam(IIsolatedLinEG[0]))
+											 , make_score(Tuning::getParam(IIsolatedLinMG[1]), Tuning::getParam(IIsolatedLinEG[1])) };
+					Score PIsolatedGD[3] =  { make_score(Tuning::getParam(IIsolatedGDMG[r-1]), Tuning::getParam(IIsolatedGDEG[r-1]))
+											 , make_score(Tuning::getParam(IIsolatedGDMG[r]), Tuning::getParam(IIsolatedGDEG[r]))
+											 , make_score(Tuning::getParam(IIsolatedGDMG[r+1]), Tuning::getParam(IIsolatedGDEG[r+1])) };
+						score -=   PIsolated
+						//score -=   PIsolatedR
+						//score -=   (PIsolatedLin[0] + PIsolatedLin[1] * r)
+						//score -=   (PIsolatedGD[0] + PIsolatedGD[1] + PIsolatedGD[2]) / 3
+								 + PWeakUnopposed * !opposed;
+					Tuning::updateGradient(Us, IIsolatedMG, -1.0 * phase / PHASE_MIDGAME);
+					Tuning::updateGradient(Us, IIsolatedEG, -1.0 * (PHASE_MIDGAME - phase) / PHASE_MIDGAME);
+					Tuning::updateGradient(Us, IWeakUnopposedMG, -1.0 * !opposed * phase / PHASE_MIDGAME);
+					Tuning::updateGradient(Us, IWeakUnopposedEG, -1.0 * !opposed * (PHASE_MIDGAME - phase) / PHASE_MIDGAME);
+					Tuning::updateGradient(Us, IIsolatedRMG[r], -1.0 * phase / PHASE_MIDGAME);
+					Tuning::updateGradient(Us, IIsolatedREG[r], -1.0 * (PHASE_MIDGAME - phase) / PHASE_MIDGAME);
+					Tuning::updateGradient(Us, IIsolatedLinMG[0], -1.0 * phase / PHASE_MIDGAME);
+					Tuning::updateGradient(Us, IIsolatedLinEG[0], -1.0 * (PHASE_MIDGAME - phase) / PHASE_MIDGAME);
+					Tuning::updateGradient(Us, IIsolatedLinMG[1], -1.0 * r * phase / PHASE_MIDGAME);
+					Tuning::updateGradient(Us, IIsolatedLinEG[1], -1.0 * r * (PHASE_MIDGAME - phase) / PHASE_MIDGAME);
+
+					Tuning::updateGradient(Us, IIsolatedGDMG[r-1], -1.0 / 3 * phase / PHASE_MIDGAME);
+					Tuning::updateGradient(Us, IIsolatedGDMG[r], -1.0 / 3 * phase / PHASE_MIDGAME);
+					Tuning::updateGradient(Us, IIsolatedGDMG[r+1], -1.0 / 3 * phase / PHASE_MIDGAME);
+					Tuning::updateGradient(Us, IIsolatedGDEG[r-1], -1.0 / 3 * (PHASE_MIDGAME - phase) / PHASE_MIDGAME);
+					Tuning::updateGradient(Us, IIsolatedGDEG[r], -1.0 / 3 * (PHASE_MIDGAME - phase) / PHASE_MIDGAME);
+					Tuning::updateGradient(Us, IIsolatedGDEG[r+1], -1.0 / 3 * (PHASE_MIDGAME - phase) / PHASE_MIDGAME);
+				
+				}
         }
         else if (backward)
 	{
