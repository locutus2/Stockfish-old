/*
  Stockfish, a UCI chess playing engine derived from Glaurung 2.1
  Copyright (C) 2004-2008 Tord Romstad (Glaurung author)
  Copyright (C) 2008-2014 Marco Costalba, Joona Kiiski, Tord Romstad

  Stockfish is free software: you can redistribute it and/or modify
  it under the terms of the GNU General Public License as published by
  the Free Software Foundation, either version 3 of the License, or
  (at your option) any later version.

  Stockfish is distributed in the hope that it will be useful,
  but WITHOUT ANY WARRANTY; without even the implied warranty of
  MERCHANTABILITY or FITNESS FOR A PARTICULAR PURPOSE.  See the
  GNU General Public License for more details.

  You should have received a copy of the GNU General Public License
  along with this program.  If not, see <http://www.gnu.org/licenses/>.
*/

#include <algorithm>
#include <cassert>

#include "bitboard.h"
#include "bitcount.h"
#include "pawns.h"
#include "position.h"

namespace {

  #define V Value
  #define S(mg, eg) make_score(mg, eg)

  // Doubled pawn penalty by file
  const Score Doubled[FILE_NB] = {
    S(13, 43), S(20, 48), S(23, 48), S(23, 48),
    S(23, 48), S(23, 48), S(20, 48), S(13, 43) };

  // Isolated pawn penalty by opposed flag and file
  const Score Isolated[2][FILE_NB] = {
  { S(37, 45), S(54, 52), S(60, 52), S(60, 52),
    S(60, 52), S(60, 52), S(54, 52), S(37, 45) },
  { S(25, 30), S(36, 35), S(40, 35), S(40, 35),
    S(40, 35), S(40, 35), S(36, 35), S(25, 30) } };

  // Backward pawn penalty by opposed flag and file
  const Score Backward[2][FILE_NB] = {
  { S(30, 42), S(43, 46), S(49, 46), S(49, 46),
    S(49, 46), S(49, 46), S(43, 46), S(30, 42) },
  { S(20, 28), S(29, 31), S(33, 31), S(33, 31),
    S(33, 31), S(33, 31), S(29, 31), S(20, 28) } };

  // Connected pawn bonus by opposed, phalanx flags and rank
  Score Connected[2][2][RANK_NB];

  // Levers bonus by rank
  const Score Lever[RANK_NB] = {
    S( 0, 0), S( 0, 0), S(0, 0), S(0, 0),
    S(20,20), S(40,40), S(0, 0), S(0, 0) };

  // Unsupported pawn penalty
  const Score UnsupportedPawnPenalty = S(20, 10);

<<<<<<< HEAD
  // Weakness of our pawn shelter in front of the king indexed by [file pairs (a/h,b/g,c/f,d/e)][rank]
=======
  // Weakness of our pawn shelter in front of the king by [distance from edge][rank]
>>>>>>> 2416242c
  const Value ShelterWeakness[][RANK_NB] = {
  { V(101), V(10), V(24), V(68), V(90), V( 95), V(102) },
  { V(105), V( 1), V(30), V(76), V(95), V(100), V(105) },
  { V( 99), V( 0), V(32), V(72), V(92), V(101), V(100) },
  { V( 94), V( 1), V(31), V(68), V(89), V( 98), V(106) } };

<<<<<<< HEAD
  // Danger of enemy pawns moving toward our king indexed by
  // [file pairs (a/h,b/g,c/f,d/e)][no friendly pawn | pawn unblocked | pawn blocked by pawn| pawn blocked by king][rank of enemy pawn]
  const Value StormDanger[][4][RANK_NB] = {
  { { V( 0),  V(  61), V( 128), V(47), V(27) },
    { V(25),  V(  33), V(  95), V(39), V(21) },
    { V( 0),  V(   0), V(  80), V(14), V( 8) },
    { V( 0),  V(-300), V(-300), V(54), V(23) } },
  { { V( 0),  V(  66), V( 131), V(49), V(27) },
    { V(24),  V(  33), V(  97), V(42), V(22) },
    { V( 0),  V(   0), V( 163), V(28), V(12) },
    { V( 0),  V(  67), V( 128), V(46), V(24) }	},
  { { V( 0),  V(  62), V( 126), V(52), V(23) },
    { V(24),  V(  33), V(  93), V(35), V(23) },
    { V( 0),  V(   0), V( 163), V(25), V(15) },
    { V( 0),  V(  64), V( 130), V(50), V(29) }	},
  { { V( 0),  V(  63), V( 128), V(52), V(26) },
    { V(26),  V(  27), V(  96), V(37), V(22) },
    { V( 0),  V(   0), V( 161), V(24), V(14) },
    { V( 0),  V(  63), V( 127), V(51), V(24) }	} };
=======
  // Danger of enemy pawns moving toward our king by [type][distance from edge][rank]
  const Value StormDanger[][4][RANK_NB] = {
  { { V( 0),  V(  61), V( 128), V(47), V(27) },
    { V( 0),  V(  66), V( 131), V(49), V(27) },
    { V( 0),  V(  62), V( 126), V(52), V(23) },
    { V( 0),  V(  63), V( 128), V(52), V(26) } },
  { { V(25),  V(  33), V(  95), V(39), V(21) },
    { V(24),  V(  33), V(  97), V(42), V(22) },
    { V(24),  V(  33), V(  93), V(35), V(23) },
    { V(26),  V(  27), V(  96), V(37), V(22) } },
  { { V( 0),  V(   0), V(  80), V(14), V( 8) },
    { V( 0),  V(   0), V( 163), V(28), V(12) },
    { V( 0),  V(   0), V( 163), V(25), V(15) },
    { V( 0),  V(   0), V( 161), V(24), V(14) } },
  { { V( 0),  V(-300), V(-300), V(54), V(23) },
    { V( 0),  V(  67), V( 128), V(46), V(24) },
    { V( 0),  V(  64), V( 130), V(50), V(29) },
    { V( 0),  V(  63), V( 127), V(51), V(24) } } };
>>>>>>> 2416242c

  // Max bonus for king safety. Corresponds to start position with all the pawns
  // in front of the king and no enemy pawn on the horizon.
  const Value MaxSafetyBonus = V(261);

  #undef S
  #undef V

  template<Color Us>
  Score evaluate(const Position& pos, Pawns::Entry* e) {

    const Color  Them  = (Us == WHITE ? BLACK    : WHITE);
    const Square Up    = (Us == WHITE ? DELTA_N  : DELTA_S);
    const Square Right = (Us == WHITE ? DELTA_NE : DELTA_SW);
    const Square Left  = (Us == WHITE ? DELTA_NW : DELTA_SE);

    Bitboard b, p, doubled, connected;
    Square s;
    bool passed, isolated, opposed, phalanx, backward, unsupported, lever;
    Score score = SCORE_ZERO;
    const Square* pl = pos.list<PAWN>(Us);
    const Bitboard* pawnAttacksBB = StepAttacksBB[make_piece(Us, PAWN)];

    Bitboard ourPawns   = pos.pieces(Us  , PAWN);
    Bitboard theirPawns = pos.pieces(Them, PAWN);

    e->passedPawns[Us] = 0;
    e->kingSquares[Us] = SQ_NONE;
    e->semiopenFiles[Us] = 0xFF;
    e->pawnAttacks[Us] = shift_bb<Right>(ourPawns) | shift_bb<Left>(ourPawns);
    e->pawnsOnSquares[Us][BLACK] = popcount<Max15>(ourPawns & DarkSquares);
    e->pawnsOnSquares[Us][WHITE] = pos.count<PAWN>(Us) - e->pawnsOnSquares[Us][BLACK];

    // Loop through all pawns of the current color and score each pawn
    while ((s = *pl++) != SQ_NONE)
    {
        assert(pos.piece_on(s) == make_piece(Us, PAWN));

        File f = file_of(s);

        // This file cannot be semi-open
        e->semiopenFiles[Us] &= ~(1 << f);

        // Previous rank
        p = rank_bb(s - pawn_push(Us));

        // Flag the pawn as passed, isolated, doubled,
        // unsupported or connected (but not the backward one).
        connected   =   ourPawns   & adjacent_files_bb(f) & (rank_bb(s) | p);
        phalanx     =   connected  & rank_bb(s);
        unsupported = !(ourPawns   & adjacent_files_bb(f) & p);
        isolated    = !(ourPawns   & adjacent_files_bb(f));
        doubled     =   ourPawns   & forward_bb(Us, s);
        opposed     =   theirPawns & forward_bb(Us, s);
        passed      = !(theirPawns & passed_pawn_mask(Us, s));
        lever       =   theirPawns & pawnAttacksBB[s];

        // Test for backward pawn.
        // If the pawn is passed, isolated, or connected it cannot be
        // backward. If there are friendly pawns behind on adjacent files
        // or if it can capture an enemy pawn it cannot be backward either.
        if (   (passed | isolated | connected)
            || (ourPawns & pawn_attack_span(Them, s))
            || (pos.attacks_from<PAWN>(s, Us) & theirPawns))
            backward = false;
        else
        {
            // We now know that there are no friendly pawns beside or behind this
            // pawn on adjacent files. We now check whether the pawn is
            // backward by looking in the forward direction on the adjacent
            // files, and picking the closest pawn there.
            b = pawn_attack_span(Us, s) & (ourPawns | theirPawns);
            b = pawn_attack_span(Us, s) & rank_bb(backmost_sq(Us, b));

            // If we have an enemy pawn in the same or next rank, the pawn is
            // backward because it cannot advance without being captured.
            backward = (b | shift_bb<Up>(b)) & theirPawns;
        }

        assert(opposed | passed | (pawn_attack_span(Us, s) & theirPawns));

        // Passed pawns will be properly scored in evaluation because we need
        // full attack info to evaluate passed pawns. Only the frontmost passed
        // pawn on each file is considered a true passed pawn.
        if (passed && !doubled)
            e->passedPawns[Us] |= s;

        // Score this pawn
        if (isolated)
            score -= Isolated[opposed][f];

        if (unsupported && !isolated)
            score -= UnsupportedPawnPenalty;

        if (doubled)
            score -= Doubled[f] / distance<Rank>(s, frontmost_sq(Us, doubled));

        if (backward)
            score -= Backward[opposed][f];

        if (connected)
            score += Connected[opposed][phalanx][relative_rank(Us, s)];

        if (lever)
            score += Lever[relative_rank(Us, s)];
    }

    b = e->semiopenFiles[Us] ^ 0xFF;
    e->pawnSpan[Us] = b ? int(msb(b) - lsb(b)) : 0;

    return score;
  }

} // namespace

namespace Pawns {

/// init() initializes some tables used by evaluation. Instead of hard-coded
/// tables, when makes sense, we prefer to calculate them with a formula to
/// reduce independent parameters and to allow easier tuning and better insight.

void init()
{
  static const int Seed[RANK_NB] = { 0, 6, 15, 10, 57, 75, 135, 258 };

  for (int opposed = 0; opposed <= 1; ++opposed)
      for (int phalanx = 0; phalanx <= 1; ++phalanx)
          for (Rank r = RANK_2; r < RANK_8; ++r)
          {
              int bonus = Seed[r] + (phalanx ? (Seed[r + 1] - Seed[r]) / 2 : 0);
              Connected[opposed][phalanx][r] = make_score(bonus / 2, bonus >> opposed);
          }
}


/// probe() takes a position as input, computes a Entry object, and returns a
/// pointer to it. The result is also stored in a hash table, so we don't have
/// to recompute everything when the same pawn structure occurs again.

Entry* probe(const Position& pos, Table& entries) {

  Key key = pos.pawn_key();
  Entry* e = entries[key];

  if (e->key == key)
      return e;

  e->key = key;
  e->score = evaluate<WHITE>(pos, e) - evaluate<BLACK>(pos, e);
  return e;
}


/// Entry::shelter_storm() calculates shelter and storm penalties for the file
/// the king is on, as well as the two adjacent files.

template<Color Us>
Value Entry::shelter_storm(const Position& pos, Square ksq) {

  const Color Them = (Us == WHITE ? BLACK : WHITE);
<<<<<<< HEAD
=======

  enum { NoFriendlyPawn, Unblocked, BlockedByPawn, BlockedByKing };
>>>>>>> 2416242c

  Bitboard b = pos.pieces(PAWN) & (in_front_bb(Us, rank_of(ksq)) | rank_bb(ksq));
  Bitboard ourPawns = b & pos.pieces(Us);
  Bitboard theirPawns = b & pos.pieces(Them);
  Value safety = MaxSafetyBonus;
  File center = std::max(FILE_B, std::min(FILE_G, file_of(ksq)));

  for (File f = center - File(1); f <= center + File(1); ++f)
  {
      b = ourPawns & file_bb(f);
      Rank rkUs = b ? relative_rank(Us, backmost_sq(Us, b)) : RANK_1;

      b  = theirPawns & file_bb(f);
      Rank rkThem = b ? relative_rank(Us, frontmost_sq(Them, b)) : RANK_1;

      safety -=  ShelterWeakness[std::min(f, FILE_H - f)][rkUs]
<<<<<<< HEAD
               + StormDanger[std::min(f, FILE_H - f)]
                            [file_of(ksq) == f && relative_rank(Us, ksq) == rkThem - 1 ? 3 :
                             rkUs   == RANK_1                                          ? 0 :
                             rkThem != rkUs + 1                                        ? 1 : 
                             /* pawn blocked by pawn */                                  2 ]
                            [rkThem];
=======
               + StormDanger
                 [f == file_of(ksq) && rkThem == relative_rank(Us, ksq) + 1 ? BlockedByKing  :
                  rkUs   == RANK_1                                          ? NoFriendlyPawn :
                  rkThem == rkUs + 1                                        ? BlockedByPawn  : Unblocked]
                 [std::min(f, FILE_H - f)][rkThem];
>>>>>>> 2416242c
  }

  return safety;
}


/// Entry::do_king_safety() calculates a bonus for king safety. It is called only
/// when king square changes, which is about 20% of total king_safety() calls.

template<Color Us>
Score Entry::do_king_safety(const Position& pos, Square ksq) {

  kingSquares[Us] = ksq;
  castlingRights[Us] = pos.can_castle(Us);
  minKingPawnDistance[Us] = 0;

  Bitboard pawns = pos.pieces(Us, PAWN);
  if (pawns)
      while (!(DistanceRingsBB[ksq][minKingPawnDistance[Us]++] & pawns)) {}

  if (relative_rank(Us, ksq) > RANK_4)
      return make_score(0, -16 * minKingPawnDistance[Us]);

  Value bonus = shelter_storm<Us>(pos, ksq);

  // If we can castle use the bonus after the castling if it is bigger
  if (pos.can_castle(MakeCastling<Us, KING_SIDE>::right))
      bonus = std::max(bonus, shelter_storm<Us>(pos, relative_square(Us, SQ_G1)));

  if (pos.can_castle(MakeCastling<Us, QUEEN_SIDE>::right))
      bonus = std::max(bonus, shelter_storm<Us>(pos, relative_square(Us, SQ_C1)));

  return make_score(bonus, -16 * minKingPawnDistance[Us]);
}

// Explicit template instantiation
template Score Entry::do_king_safety<WHITE>(const Position& pos, Square ksq);
template Score Entry::do_king_safety<BLACK>(const Position& pos, Square ksq);

} // namespace Pawns<|MERGE_RESOLUTION|>--- conflicted
+++ resolved
@@ -60,38 +60,13 @@
   // Unsupported pawn penalty
   const Score UnsupportedPawnPenalty = S(20, 10);
 
-<<<<<<< HEAD
-  // Weakness of our pawn shelter in front of the king indexed by [file pairs (a/h,b/g,c/f,d/e)][rank]
-=======
   // Weakness of our pawn shelter in front of the king by [distance from edge][rank]
->>>>>>> 2416242c
   const Value ShelterWeakness[][RANK_NB] = {
   { V(101), V(10), V(24), V(68), V(90), V( 95), V(102) },
   { V(105), V( 1), V(30), V(76), V(95), V(100), V(105) },
   { V( 99), V( 0), V(32), V(72), V(92), V(101), V(100) },
   { V( 94), V( 1), V(31), V(68), V(89), V( 98), V(106) } };
 
-<<<<<<< HEAD
-  // Danger of enemy pawns moving toward our king indexed by
-  // [file pairs (a/h,b/g,c/f,d/e)][no friendly pawn | pawn unblocked | pawn blocked by pawn| pawn blocked by king][rank of enemy pawn]
-  const Value StormDanger[][4][RANK_NB] = {
-  { { V( 0),  V(  61), V( 128), V(47), V(27) },
-    { V(25),  V(  33), V(  95), V(39), V(21) },
-    { V( 0),  V(   0), V(  80), V(14), V( 8) },
-    { V( 0),  V(-300), V(-300), V(54), V(23) } },
-  { { V( 0),  V(  66), V( 131), V(49), V(27) },
-    { V(24),  V(  33), V(  97), V(42), V(22) },
-    { V( 0),  V(   0), V( 163), V(28), V(12) },
-    { V( 0),  V(  67), V( 128), V(46), V(24) }	},
-  { { V( 0),  V(  62), V( 126), V(52), V(23) },
-    { V(24),  V(  33), V(  93), V(35), V(23) },
-    { V( 0),  V(   0), V( 163), V(25), V(15) },
-    { V( 0),  V(  64), V( 130), V(50), V(29) }	},
-  { { V( 0),  V(  63), V( 128), V(52), V(26) },
-    { V(26),  V(  27), V(  96), V(37), V(22) },
-    { V( 0),  V(   0), V( 161), V(24), V(14) },
-    { V( 0),  V(  63), V( 127), V(51), V(24) }	} };
-=======
   // Danger of enemy pawns moving toward our king by [type][distance from edge][rank]
   const Value StormDanger[][4][RANK_NB] = {
   { { V( 0),  V(  61), V( 128), V(47), V(27) },
@@ -110,7 +85,6 @@
     { V( 0),  V(  67), V( 128), V(46), V(24) },
     { V( 0),  V(  64), V( 130), V(50), V(29) },
     { V( 0),  V(  63), V( 127), V(51), V(24) } } };
->>>>>>> 2416242c
 
   // Max bonus for king safety. Corresponds to start position with all the pawns
   // in front of the king and no enemy pawn on the horizon.
@@ -271,11 +245,8 @@
 Value Entry::shelter_storm(const Position& pos, Square ksq) {
 
   const Color Them = (Us == WHITE ? BLACK : WHITE);
-<<<<<<< HEAD
-=======
 
   enum { NoFriendlyPawn, Unblocked, BlockedByPawn, BlockedByKing };
->>>>>>> 2416242c
 
   Bitboard b = pos.pieces(PAWN) & (in_front_bb(Us, rank_of(ksq)) | rank_bb(ksq));
   Bitboard ourPawns = b & pos.pieces(Us);
@@ -292,20 +263,11 @@
       Rank rkThem = b ? relative_rank(Us, frontmost_sq(Them, b)) : RANK_1;
 
       safety -=  ShelterWeakness[std::min(f, FILE_H - f)][rkUs]
-<<<<<<< HEAD
-               + StormDanger[std::min(f, FILE_H - f)]
-                            [file_of(ksq) == f && relative_rank(Us, ksq) == rkThem - 1 ? 3 :
-                             rkUs   == RANK_1                                          ? 0 :
-                             rkThem != rkUs + 1                                        ? 1 : 
-                             /* pawn blocked by pawn */                                  2 ]
-                            [rkThem];
-=======
                + StormDanger
                  [f == file_of(ksq) && rkThem == relative_rank(Us, ksq) + 1 ? BlockedByKing  :
                   rkUs   == RANK_1                                          ? NoFriendlyPawn :
                   rkThem == rkUs + 1                                        ? BlockedByPawn  : Unblocked]
                  [std::min(f, FILE_H - f)][rkThem];
->>>>>>> 2416242c
   }
 
   return safety;
