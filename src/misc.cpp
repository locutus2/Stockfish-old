--- conflicted
+++ resolved
@@ -267,12 +267,8 @@
 
 
 /// Debug functions used mainly to collect run-time statistics
-<<<<<<< HEAD
-static std::atomic<int64_t> hits[DBG_N][2], means[DBG_N][2], stds[DBG_N][3], covs[DBG_N][6], corrs[DBG_N][6], cramer[DBG_N][5];
-=======
 static std::atomic<int64_t> hits[DBG_N][2], means[DBG_N][2], stds[DBG_N][3], covs[DBG_N][6], corrs[DBG_N][6], cramer[DBG_N][5],
                             chi2[DBG_N][5];
->>>>>>> cf3e2bca
 
 void dbg_hit_on(bool b, int n) { ++hits[n][0]; if (b) ++hits[n][1]; }
 void dbg_hit_on(bool c, bool b, int n) { if (c) dbg_hit_on(b, n); }
@@ -281,10 +277,7 @@
 void dbg_cov_of(int v, int w, int n) { ++covs[n][0]; covs[n][1] += v; covs[n][2] += w; covs[n][3] += v*v; covs[n][4] += w*w; covs[n][5] += v*w;}
 void dbg_corr_of(int v, int w, int n) { ++corrs[n][0]; corrs[n][1] += v; corrs[n][2] += w; corrs[n][3] += v*v; corrs[n][4] += w*w; corrs[n][5] += v*w;}
 void dbg_cramer_of(bool v, bool w, int n) { ++cramer[n][0]; ++cramer[n][2*v+w+1];}
-<<<<<<< HEAD
-=======
 void dbg_chi2_of(bool v, bool w, int n) { ++chi2[n][0]; ++chi2[n][2*v+w+1];}
->>>>>>> cf3e2bca
 
 void dbg_print() {
 
@@ -320,7 +313,6 @@
              << " * y + " << x - y * xy / y2
              << " var_min with w(x) = " << w << endl;
     }
-<<<<<<< HEAD
 
   for(int n = 0; n < DBG_N; ++n)
     if (covs[n][0])
@@ -332,32 +324,15 @@
              << xy << endl;
     }
 
+
   for(int n = 0; n < DBG_N; ++n)
-=======
-
-  for(int n = 0; n < DBG_N; ++n)
-    if (covs[n][0])
-    {
-        double x = covs[n][1] / (double)covs[n][0];
-        double y = covs[n][2] / (double)covs[n][0];
-        double xy = covs[n][5] / (double)covs[n][0] - x * y;
-        cerr << "[" << n << "] Total " << covs[n][0] << " Cov(x,y) = "
-             << xy << endl;
-    }
-
-  for(int n = 0; n < DBG_N; ++n)
->>>>>>> cf3e2bca
     if (cramer[n][0])
     {
         double a = cramer[n][1];
         double b = cramer[n][2];
         double c = cramer[n][3];
         double d = cramer[n][4];
-<<<<<<< HEAD
         double cr = (a*d-b*c)/std::sqrt((a+b)*(c+d)*(a+c)*(b+d));
-=======
-		double cr = (a*d-b*c)/std::sqrt((a+b)*(c+d)*(a+c)*(b+d));
->>>>>>> cf3e2bca
         double ce = 100.*(cramer[n][2]+cramer[n][3])/(double)cramer[n][0];
         cerr << "[" << n << "] Total " << cramer[n][0] << " CramersV(x,y) = "
              //<< cramer[n][1] << " "
@@ -367,8 +342,6 @@
              << cr
              << " error% =" << ce << endl;
     }
-<<<<<<< HEAD
-=======
 	
   for(int n = 0; n < DBG_N; ++n)
     if (chi2[n][0])
@@ -401,7 +374,6 @@
 		else			
 			cerr <<  " => H0 accepted" << endl;
     }
->>>>>>> cf3e2bca
 }
 
 
